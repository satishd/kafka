// Licensed to the Apache Software Foundation (ASF) under one or more
// contributor license agreements.  See the NOTICE file distributed with
// this work for additional information regarding copyright ownership.
// The ASF licenses this file to You under the Apache License, Version 2.0
// (the "License"); you may not use this file except in compliance with
// the License.  You may obtain a copy of the License at
//
//    http://www.apache.org/licenses/LICENSE-2.0
//
// Unless required by applicable law or agreed to in writing, software
// distributed under the License is distributed on an "AS IS" BASIS,
// WITHOUT WARRANTIES OR CONDITIONS OF ANY KIND, either express or implied.
// See the License for the specific language governing permissions and
// limitations under the License.

import org.ajoberstar.grgit.Grgit

buildscript {
  repositories {
      maven {
        url = "$repoUrl"
        jcenter()
      }
      mavenLocal()
  }
  apply from: file('gradle/buildscript.gradle'), to: buildscript

  dependencies {
    // For Apache Rat plugin to ignore non-Git files
    classpath "org.ajoberstar:grgit:1.5.0"
    classpath 'com.github.ben-manes:gradle-versions-plugin:0.12.0'
    classpath 'org.scoverage:gradle-scoverage:2.1.0'
  }
}

allprojects {
  apply plugin: 'idea'
  apply plugin: 'eclipse'
  apply plugin: "jacoco"

  repositories {
    maven {
      url = "$repoUrl"
    }
    mavenLocal()
  }

  apply plugin: 'com.github.ben-manes.versions'

  dependencyUpdates {
    revision="release"
    resolutionStrategy = {
      componentSelection { rules ->
        rules.all { ComponentSelection selection ->
          boolean rejected = ['snap', 'alpha', 'beta', 'rc', 'cr', 'm'].any { qualifier ->
            selection.candidate.version ==~ /(?i).*[.-]${qualifier}[.\d-]*/
          }
          if (rejected) {
            selection.reject('Release candidate')
          }
        }
      }
    }
  }

  if (JavaVersion.current().isJava8Compatible()) {
    tasks.withType(Javadoc) {
      // disable the crazy super-strict doclint tool in Java 8
      // noinspection SpellCheckingInspection
      options.addStringOption('Xdoclint:none', '-quiet')
    }
  }

}

ext {
  gradleVersion = "3.0"
  buildVersionFileName = "kafka-version.properties"

  maxPermSizeArgs = []
  if (!JavaVersion.current().isJava8Compatible())
    maxPermSizeArgs = ['-XX:MaxPermSize=512m']

  userMaxForks = project.hasProperty('maxParallelForks') ? maxParallelForks.toInteger() : null

  skipSigning = project.hasProperty('skipSigning') && skipSigning.toBoolean()
  shouldSign = !skipSigning && !version.endsWith("SNAPSHOT") && project.gradle.startParameter.taskNames.any { it.contains("upload") }

  mavenUrl = project.hasProperty('mavenUrl') ? project.mavenUrl : ''
  mavenUsername = project.hasProperty('mavenUsername') ? project.mavenUsername : ''
  mavenPassword = project.hasProperty('mavenPassword') ? project.mavenPassword : ''

  userShowStandardStreams = project.hasProperty("showStandardStreams") ? showStandardStreams : null

  userTestLoggingEvents = project.hasProperty("testLoggingEvents") ? Arrays.asList(testLoggingEvents.split(",")) : null

  generatedDocsDir = new File("${project.rootDir}/docs/generated")
}

apply from: "$rootDir/gradle/dependencies.gradle"
apply from: file('wrapper.gradle')

if (new File('.git').exists()) {
  apply from: file('gradle/rat.gradle')
  rat {
    // Exclude everything under the directory that git should be ignoring via .gitignore or that isn't checked in. These
    // restrict us only to files that are checked in or are staged.
    def repo = Grgit.open(project.file('.'))
    excludes = new ArrayList<String>(repo.clean(ignore: false, directories: true, dryRun: true))
    // And some of the files that we have checked in should also be excluded from this check
    excludes.addAll([
        '**/.git/**',
        '**/build/**',
        'CONTRIBUTING.md',
        'HDP-CHANGES.txt',
        'gradlew',
        'gradlew.bat',
        '**/README.md',
        '**/config/**',
        '**/system_test/**',
        '**/contrib/**'
    ])
  }
}

subprojects {
  apply plugin: 'java'
  apply plugin: 'maven'
  apply plugin: 'signing'
  apply plugin: 'checkstyle'

  sourceCompatibility = 1.7

  compileJava {
    options.encoding = 'UTF-8'
    // Add unchecked once we drop support for Java 7 as @SuppressWarnings("unchecked") is too buggy in Java 7
    options.compilerArgs << "-Xlint:deprecation"
  }

  uploadArchives {
    repositories {
      signing {
          required { shouldSign }
          sign configurations.archives

          // To test locally, replace mavenUrl in ~/.gradle/gradle.properties to file://localhost/tmp/myRepo/
          mavenDeployer {
              beforeDeployment { MavenDeployment deployment -> signing.signPom(deployment) }
              repository(url: "${mavenUrl}") {
                  authentication(userName: "${mavenUsername}", password: "${mavenPassword}")
              }
              afterEvaluate {
                  pom.artifactId = "${archivesBaseName}"
                  pom.project {
                      name 'Apache Kafka'
                      packaging 'jar'
                      url 'http://kafka.apache.org'
                      licenses {
                          license {
                              name 'The Apache Software License, Version 2.0'
                              url 'http://www.apache.org/licenses/LICENSE-2.0.txt'
                              distribution 'repo'
                          }
                      }
                  }
              }
          }
      }
    }
  }

  test {
    maxParallelForks = userMaxForks ?: Runtime.runtime.availableProcessors()

    minHeapSize = "256m"
    maxHeapSize = "2048m"
    jvmArgs = maxPermSizeArgs

    testLogging {
      events = userTestLoggingEvents ?: ["passed", "skipped", "failed"]
      showStandardStreams = userShowStandardStreams ?: false
      exceptionFormat = 'full'
    }

  }

  jar {
    from "$rootDir/LICENSE"
    from "$rootDir/NOTICE"
  }

  task srcJar(type: Jar) {
    classifier = 'sources'
    from "$rootDir/LICENSE"
    from "$rootDir/NOTICE"
    from sourceSets.main.allSource
  }

  task javadocJar(type: Jar, dependsOn: javadoc) {
    classifier 'javadoc'
    from "$rootDir/LICENSE"
    from "$rootDir/NOTICE"
    from javadoc.destinationDir
  }

  task docsJar(dependsOn: javadocJar)

  javadoc {
    options.charSet = 'UTF-8'
    options.docEncoding = 'UTF-8'
    options.encoding = 'UTF-8'
  }

  task systemTestLibs(dependsOn: jar)

  artifacts {
    archives srcJar
    archives javadocJar
  }

  if(!sourceSets.test.allSource.isEmpty()) {
    task testJar(type: Jar) {
      classifier = 'test'
      from "$rootDir/LICENSE"
      from "$rootDir/NOTICE"
      from sourceSets.test.output
    }

    task testSrcJar(type: Jar, dependsOn: testJar) {
      classifier = 'test-sources'
      from "$rootDir/LICENSE"
      from "$rootDir/NOTICE"
      from sourceSets.test.allSource
    }

    artifacts {
      archives testJar
      archives testSrcJar
    }
  }

  plugins.withType(ScalaPlugin) {
    task scaladocJar(type:Jar) {
      classifier = 'scaladoc'
      from "$rootDir/LICENSE"
      from "$rootDir/NOTICE"
      from scaladoc.destinationDir
    }

    //documentation task should also trigger building scala doc jar
    docsJar.dependsOn scaladocJar

    artifacts {
      archives scaladocJar
    }
  }

  tasks.withType(ScalaCompile) {
<<<<<<< HEAD
    scalaCompileOptions.useAnt = false
=======
    scalaCompileOptions.additionalParameters = [
      "-deprecation",
      "-unchecked",
      "-encoding", "utf8",
      "-target:jvm-${sourceCompatibility}".toString(),
      "-Xlog-reflective-calls",
      "-feature",
      "-language:postfixOps",
      "-language:implicitConversions",
      "-language:existentials"
    ]
>>>>>>> 850ceb74

    configure(scalaCompileOptions.forkOptions) {
      memoryMaximumSize = '1g'
      jvmArgs = ['-Xss2m'] + maxPermSizeArgs
    }
  }

  checkstyle {
    configFile = new File(rootDir, "checkstyle/checkstyle.xml")
    configProperties = [importControlFile: "$rootDir/checkstyle/import-control.xml"]
    checkstyleMain.exclude '**/kafka/ganglia/**'
  }
  test.dependsOn('checkstyleMain', 'checkstyleTest')

  // Ignore core since its a scala project
  if (it.path != ':core') {
    // NOTE: Gradles Jacoco plugin does not support "offline instrumentation" this means that classes mocked by PowerMock
    // may report 0 coverage, since the source was modified after initial instrumentation.
    // See https://github.com/jacoco/jacoco/issues/51
    jacocoTestReport {
      dependsOn tasks.test
      sourceSets sourceSets.main
      reports {
        html.enabled = true
        xml.enabled = true
        csv.enabled = false
      }
    }
  }
}

// Aggregates all jacoco results into the root project directory
task jacocoRootReport(type: org.gradle.testing.jacoco.tasks.JacocoReport) {
  def javaProjects = subprojects.findAll { it.path != ':core' }

  description = 'Generates an aggregate report from all subprojects'
  dependsOn(javaProjects.test)

  additionalSourceDirs = files(javaProjects.sourceSets.main.allSource.srcDirs)
  sourceDirectories = files(javaProjects.sourceSets.main.allSource.srcDirs)
  classDirectories =  files(javaProjects.sourceSets.main.output)
  executionData = files(javaProjects.jacocoTestReport.executionData)

  reports {
    html.enabled = true
    xml.enabled = true
  }

  // workaround to ignore projects that don't have any tests at all
  onlyIf = { true }
  doFirst {
    executionData = files(executionData.findAll { it.exists() })
  }
}

task reportCoverage(dependsOn: ['jacocoRootReport', 'core:reportScoverage'])

for ( sv in ['2_10', '2_11', '2_12'] ) {
  String svInDot = sv.replaceAll( "_", ".")

  tasks.create(name: "jar_core_${sv}", type: GradleBuild) {
    startParameter = project.getGradle().getStartParameter().newInstance()
    startParameter.projectProperties += [scalaVersion: "${svInDot}"]
    tasks = ['core:jar']
  }

  tasks.create(name: "test_core_${sv}", type: GradleBuild) {
    startParameter = project.getGradle().getStartParameter().newInstance()
    startParameter.projectProperties += [scalaVersion: "${svInDot}"]
    tasks = ['core:test']
  }

  tasks.create(name: "srcJar_${sv}", type: GradleBuild) {
    startParameter = project.getGradle().getStartParameter().newInstance()
    startParameter.projectProperties += [scalaVersion: "${svInDot}"]
    tasks = ['core:srcJar']
  }

  tasks.create(name: "docsJar_${sv}", type: GradleBuild) {
    startParameter = project.getGradle().getStartParameter().newInstance()
    startParameter.projectProperties += [scalaVersion: "${svInDot}"]
    tasks = ['core:docsJar']
  }

  tasks.create(name: "install_${sv}", type: GradleBuild) {
    startParameter = project.getGradle().getStartParameter().newInstance()
    startParameter.projectProperties += [scalaVersion: "${svInDot}"]
    tasks = ['install']
  }

  tasks.create(name: "releaseTarGz_${sv}", type: GradleBuild) {
    startParameter = project.getGradle().getStartParameter().newInstance()
    startParameter.projectProperties += [scalaVersion: "${svInDot}"]
    tasks = ['releaseTarGz']
  }

  tasks.create(name: "uploadCoreArchives_${sv}", type: GradleBuild) {
    startParameter = project.getGradle().getStartParameter().newInstance()
    startParameter.projectProperties += [scalaVersion: "${svInDot}"]
    tasks = ['core:uploadArchives']
  }
}

def connectPkgs = ['connect:api', 'connect:runtime', 'connect:json', 'connect:file']
def pkgs = ['clients', 'examples', 'log4j-appender', 'tools', 'streams', 'streams:examples'] + connectPkgs

tasks.create(name: "jarConnect", dependsOn: connectPkgs.collect { it + ":jar" }) {}
tasks.create(name: "jarAll", dependsOn: ['jar_core_2_10', 'jar_core_2_11'] + pkgs.collect { it + ":jar" }) { }

tasks.create(name: "srcJarAll", dependsOn: ['srcJar_2_10', 'srcJar_2_11'] + pkgs.collect { it + ":srcJar" }) { }

tasks.create(name: "docsJarAll", dependsOn: ['docsJar_2_10', 'docsJar_2_11'] + pkgs.collect { it + ":docsJar" }) { }

tasks.create(name: "testConnect", dependsOn: connectPkgs.collect { it + ":test" }) {}
tasks.create(name: "testAll", dependsOn: ['test_core_2_10', 'test_core_2_11'] + pkgs.collect { it + ":test" }) { }

tasks.create(name: "installAll", dependsOn: ['install_2_10', 'install_2_11'] + pkgs.collect { it + ":install" }) { }

tasks.create(name: "releaseTarGzAll", dependsOn: ['releaseTarGz_2_10', 'releaseTarGz_2_11']) { }

tasks.create(name: "uploadArchivesAll", dependsOn: ['uploadCoreArchives_2_10', 'uploadCoreArchives_2_11'] + pkgs.collect { it + ":uploadArchives" }) { }

project(':core') {
  println "Building project 'core' with Scala version ${versions.scala}"

  apply plugin: 'scala'
  apply plugin: "org.scoverage"
  archivesBaseName = "kafka_${versions.baseScala}"

  dependencies {
    compile project(':clients')
    compile libs.joptSimple
    compile libs.metrics
    compile libs.scala
    compile libs.slf4jlog4j
    compile libs.zkclient
    compile libs.zookeeper
    // These modules were broken out of core scala in 2.10. We can remove special handling when 2.10 support is dropped.
    if (versions.baseScala != '2.10') {
      compile libs.scalaParserCombinators
    }

    testCompile project(':clients').sourceSets.test.output
    testCompile libs.bcpkix
    testCompile libs.easymock
    testCompile(libs.apacheda) {
      exclude group: 'xml-apis', module: 'xml-apis'
    }
    testCompile libs.apachedsCoreApi
    testCompile libs.apachedsInterceptorKerberos
    testCompile libs.apachedsProtocolShared
    testCompile libs.apachedsProtocolKerberos
    testCompile libs.apachedsProtocolLdap
    testCompile libs.apachedsLdifPartition
    testCompile libs.apachedsMavibotPartition
    testCompile libs.apachedsJdbmPartition
    testCompile libs.junit
    testCompile libs.scalaTest

    scoverage libs.scoveragePlugin
    scoverage libs.scoverageRuntime
  }

  jacocoTestReport.enabled = false
  scoverage {
    reportDir = file("${rootProject.buildDir}/scoverage")
    highlighting = false
  }
  checkScoverage {
    minimumRate = 0.0
  }
  checkScoverage.shouldRunAfter('test')

  configurations {
    // manually excludes some unnecessary dependencies
    compile.exclude module: 'javax'
    compile.exclude module: 'jline'
    compile.exclude module: 'jms'
    compile.exclude module: 'jmxri'
    compile.exclude module: 'jmxtools'
    compile.exclude module: 'mail'
    compile.exclude module: 'netty'
    // To prevent a UniqueResourceException due the same resource existing in both
    // org.apache.directory.api/api-all and org.apache.directory.api/api-ldap-schema-data
    testCompile.exclude module: 'api-ldap-schema-data'
  }

  tasks.create(name: "copyDependantLibs", type: Copy) {
    from (configurations.testRuntime) {
      include('slf4j-log4j12*')
    }
    from (configurations.runtime) {
      exclude('kafka-clients*')
    }
    into "$buildDir/dependant-libs-${versions.scala}"
    duplicatesStrategy 'exclude'
  }

  task genProtocolErrorDocs(type: JavaExec) {
    classpath = sourceSets.main.runtimeClasspath
    main = 'org.apache.kafka.common.protocol.Errors'
    if( !generatedDocsDir.exists() ) { generatedDocsDir.mkdirs() }
    standardOutput = new File(generatedDocsDir, "protocol_errors.html").newOutputStream()
  }

  task genProtocolApiKeyDocs(type: JavaExec) {
    classpath = sourceSets.main.runtimeClasspath
    main = 'org.apache.kafka.common.protocol.ApiKeys'
    if( !generatedDocsDir.exists() ) { generatedDocsDir.mkdirs() }
    standardOutput = new File(generatedDocsDir, "protocol_api_keys.html").newOutputStream()
  }

  task genProtocolMessageDocs(type: JavaExec) {
    classpath = sourceSets.main.runtimeClasspath
    main = 'org.apache.kafka.common.protocol.Protocol'
    if( !generatedDocsDir.exists() ) { generatedDocsDir.mkdirs() }
    standardOutput = new File(generatedDocsDir, "protocol_messages.html").newOutputStream()
  }

  task genProducerConfigDocs(type: JavaExec) {
    classpath = sourceSets.main.runtimeClasspath
    main = 'org.apache.kafka.clients.producer.ProducerConfig'
    if( !generatedDocsDir.exists() ) { generatedDocsDir.mkdirs() }
    standardOutput = new File(generatedDocsDir, "producer_config.html").newOutputStream()
  }

  task genConsumerConfigDocs(type: JavaExec) {
    classpath = sourceSets.main.runtimeClasspath
    main = 'org.apache.kafka.clients.consumer.ConsumerConfig'
    if( !generatedDocsDir.exists() ) { generatedDocsDir.mkdirs() }
    standardOutput = new File(generatedDocsDir, "consumer_config.html").newOutputStream()
  }

  task genKafkaConfigDocs(type: JavaExec) {
    classpath = sourceSets.main.runtimeClasspath
    main = 'kafka.server.KafkaConfig'
    if( !generatedDocsDir.exists() ) { generatedDocsDir.mkdirs() }
    standardOutput = new File(generatedDocsDir, "kafka_config.html").newOutputStream()
  }

  task genTopicConfigDocs(type: JavaExec) {
    classpath = sourceSets.main.runtimeClasspath
    main = 'kafka.log.LogConfig'
    if( !generatedDocsDir.exists() ) { generatedDocsDir.mkdirs() }
    standardOutput = new File(generatedDocsDir, "topic_config.html").newOutputStream()
  }

  task siteDocsTar(dependsOn: ['genProtocolErrorDocs', 'genProtocolApiKeyDocs', 'genProtocolMessageDocs',
                               'genProducerConfigDocs', 'genConsumerConfigDocs', 'genKafkaConfigDocs',
                               'genTopicConfigDocs', ':connect:runtime:genConnectConfigDocs',
                               ':streams:genStreamsConfigDocs'], type: Tar) {
    classifier = 'site-docs'
    compression = Compression.GZIP
    from project.file("$rootDir/docs")
    into 'site-docs'
    duplicatesStrategy 'exclude'
  }

  tasks.create(name: "releaseTarGz", dependsOn: configurations.archives.artifacts, type: Tar) {
    into "kafka_${versions.baseScala}-${version}"
    compression = Compression.GZIP
    from(project.file("$rootDir/bin")) { into "bin/" }
    from(project.file("$rootDir/config")) { into "config/" }
    from "$rootDir/LICENSE"
    from "$rootDir/NOTICE"
    from(configurations.runtime) { into("libs/") }
    from(configurations.archives.artifacts.files) {
      exclude("**/*.asc")
      exclude("**/*-test*.jar")
      exclude("**/*-source*.jar")
      into("libs/")
    }
    from(project.siteDocsTar) { into("site-docs/") }
    from(project(':tools').jar) { into("libs/") }
    from(project(':tools').configurations.runtime) { into("libs/") }
    from(project(':connect:api').jar) { into("libs/") }
    from(project(':connect:api').configurations.runtime) { into("libs/") }
    from(project(':connect:runtime').jar) { into("libs/") }
    from(project(':connect:runtime').configurations.runtime) { into("libs/") }
    from(project(':connect:json').jar) { into("libs/") }
    from(project(':connect:json').configurations.runtime) { into("libs/") }
    from(project(':connect:file').jar) { into("libs/") }
    from(project(':connect:file').configurations.runtime) { into("libs/") }
    from(project(':streams').jar) { into("libs/") }
    from(project(':streams').configurations.runtime) { into("libs/") }
    from(project(':streams:examples').jar) { into("libs/") }
    from(project(':streams:examples').configurations.runtime) { into("libs/") }
    duplicatesStrategy 'exclude'
  }

  jar {
    dependsOn('copyDependantLibs')
  }

  jar.manifest {
    attributes(
      'Version': "${version}"
    )
  }

  tasks.create(name: "copyDependantTestLibs", type: Copy) {
    from (configurations.testRuntime) {
      include('*.jar')
    }
    into "$buildDir/dependant-testlibs"
    duplicatesStrategy 'exclude'
  }

  systemTestLibs.dependsOn('jar', 'testJar', 'copyDependantTestLibs')

  checkstyle {
    configProperties = [importControlFile: "$rootDir/checkstyle/import-control-core.xml"]
  }
}

project(':examples') {
  archivesBaseName = "kafka-examples"

  dependencies {
    compile project(':core')
  }

  javadoc {
    enabled = false
  }

  checkstyle {
    configProperties = [importControlFile: "$rootDir/checkstyle/import-control-core.xml"]
  }
}
project(':contrib:kafka-ganglia') {
  archivesBaseName = "kafka-ganglia"

  dependencies {
    compile project(':core')
    compile "net.sf.jopt-simple:jopt-simple:3.2"
    compile "com.yammer.metrics:metrics-core:2.2.0"
    compile "com.yammer.metrics:metrics-ganglia:2.2.0"
  }
  task copyToLib( type: Copy ) {
    into "$buildDir/libs/lib"
    from configurations.runtime
  }
  jar { dependsOn copyToLib }
}

project(':clients') {
  archivesBaseName = "kafka-clients"

  dependencies {
    compile libs.lz4
    compile libs.snappy
    compile libs.slf4jApi

    testCompile libs.bcpkix
    testCompile libs.junit
    testCompile libs.easymock
    testCompile libs.powermock
    testCompile libs.powermockEasymock

    testRuntime libs.slf4jlog4j
  }

  task determineCommitId {
    ext.commitId = "unknown"
    def takeFromHash = 16
    if (file("$rootDir/.git/HEAD").exists()) {
      def headRef = file("$rootDir/.git/HEAD").text
      if (headRef.contains('ref: ')) {
        headRef = headRef.replaceAll('ref: ', '').trim()
        if (file("$rootDir/.git/$headRef").exists()) {
        commitId = file("$rootDir/.git/$headRef").text.trim().take(takeFromHash)
        }
      } else {
        commitId = headRef.trim().take(takeFromHash)
      }
    }
    commitId
  }

  task createVersionFile(dependsOn: determineCommitId) {
    ext.receiptFile = file("$buildDir/kafka/$buildVersionFileName")
    outputs.file receiptFile
    outputs.upToDateWhen { false }
    doLast {
      def data = [
        commitId: determineCommitId.commitId,
        version: version,
      ]

      receiptFile.parentFile.mkdirs()
      def content = data.entrySet().collect { "$it.key=$it.value" }.sort().join("\n")
      receiptFile.setText(content, "ISO-8859-1")
    }
  }

  jar {
    dependsOn createVersionFile
    from("$buildDir") {
        include "kafka/$buildVersionFileName"
    }
  }

  clean.doFirst {
    delete "$buildDir/kafka/"
  }

  javadoc {
    include "**/org/apache/kafka/clients/consumer/*"
    include "**/org/apache/kafka/clients/producer/*"
    include "**/org/apache/kafka/common/*"
    include "**/org/apache/kafka/common/errors/*"
    include "**/org/apache/kafka/common/serialization/*"
    include "**/org/apache/kafka/common/config/*"
  }
}

project(':tools') {
  archivesBaseName = "kafka-tools"

  dependencies {
    compile project(':clients')
    compile project(':log4j-appender')
    compile libs.argparse4j
    compile libs.jacksonDatabind
    compile libs.slf4jlog4j

    testCompile project(':clients')
    testCompile libs.junit
  }

  javadoc {
    enabled = false
  }

  tasks.create(name: "copyDependantLibs", type: Copy) {
    from (configurations.testRuntime) {
      include('slf4j-log4j12*')
    }
    from (configurations.runtime) {
      exclude('kafka-clients*')
    }
    into "$buildDir/dependant-libs-${versions.scala}"
    duplicatesStrategy 'exclude'
  }

  jar {
    dependsOn 'copyDependantLibs'
  }
}

project(':streams') {
  archivesBaseName = "kafka-streams"

  dependencies {
    compile project(':clients')
    compile project(':connect:json')  // this dependency should be removed after we unify data API
    compile libs.slf4jApi
    compile libs.rocksDBJni
    // this dependency should be removed after KIP-4
    compile (libs.zkclient) {
      // users should be able to choose the logging implementation (and slf4j bridge)
      exclude module: 'slf4j-log4j12'
      exclude module: 'log4j'
      exclude module: 'jline'
      exclude module: 'netty'
    }
<<<<<<< HEAD
    compile libs.jacksonDatabind // this dependency should be removed after KIP-4
=======

    // zkclient has a hard log4j dependency, we set it here as well to avoid copying an older
    // version to the binary package; the following two dependencies should be removed after KIP-4
    // (along with the zkclient dependency)
    compile libs.log4j
    compile libs.jacksonDatabind
>>>>>>> 850ceb74

    testCompile project(':clients').sourceSets.test.output
    testCompile project(':core')
    testCompile project(':core').sourceSets.test.output
    testCompile libs.junit

    testRuntime libs.slf4jlog4j
  }

  javadoc {
    include "**/org/apache/kafka/streams/**"
    exclude "**/internals/**"
  }

  tasks.create(name: "copyDependantLibs", type: Copy) {
    from (configurations.testRuntime) {
      include('slf4j-log4j12*')
    }
    from (configurations.runtime) {
      exclude('kafka-clients*')
    }
    into "$buildDir/dependant-libs-${versions.scala}"
    duplicatesStrategy 'exclude'
  }

  jar {
    dependsOn 'copyDependantLibs'
  }

  systemTestLibs {
    dependsOn testJar
  }

  task genStreamsConfigDocs(type: JavaExec) {
    classpath = sourceSets.main.runtimeClasspath
    main = 'org.apache.kafka.streams.StreamsConfig'
    if( !generatedDocsDir.exists() ) { generatedDocsDir.mkdirs() }
    standardOutput = new File(generatedDocsDir, "streams_config.html").newOutputStream()
  }
}

project(':streams:examples') {
  archivesBaseName = "kafka-streams-examples"

  dependencies {
    compile project(':streams')
    compile project(':connect:json')  // this dependency should be removed after we unify data API
    compile libs.slf4jlog4j           // this dependency should be removed after KIP-4
  }

  javadoc {
    enabled = false
  }

  tasks.create(name: "copyDependantLibs", type: Copy) {
    from (configurations.runtime) {
      exclude('kafka-streams*')
    }
    into "$buildDir/dependant-libs-${versions.scala}"
    duplicatesStrategy 'exclude'
  }

  jar {
    dependsOn 'copyDependantLibs'
  }
}

project(':log4j-appender') {
  archivesBaseName = "kafka-log4j-appender"

  dependencies {
    compile project(':clients')
    compile libs.slf4jlog4j

    testCompile project(':clients').sourceSets.test.output
    testCompile libs.junit
  }

  javadoc {
    enabled = false
  }

}

project(':connect:api') {
  archivesBaseName = "connect-api"

  dependencies {
    compile project(':clients')
    compile libs.slf4jApi

    testCompile libs.junit

    testRuntime libs.slf4jlog4j
  }

  javadoc {
    include "**/org/apache/kafka/connect/**" // needed for the `javadocAll` task
    options.links "http://docs.oracle.com/javase/7/docs/api/"
  }

  tasks.create(name: "copyDependantLibs", type: Copy) {
    from (configurations.testRuntime) {
      include('slf4j-log4j12*')
    }
    from (configurations.runtime) {
      exclude('kafka-clients*')
      exclude('connect-*')
    }
    into "$buildDir/dependant-libs"
    duplicatesStrategy 'exclude'
  }

  jar {
    dependsOn copyDependantLibs
  }
}

project(':connect:json') {
  archivesBaseName = "connect-json"

  dependencies {
    compile project(':connect:api')
    compile libs.jacksonDatabind
    compile libs.slf4jApi

    testCompile libs.easymock
    testCompile libs.junit
    testCompile libs.powermock
    testCompile libs.powermockEasymock

    testRuntime libs.slf4jlog4j
  }

  javadoc {
    enabled = false
  }

  tasks.create(name: "copyDependantLibs", type: Copy) {
    from (configurations.testRuntime) {
      include('slf4j-log4j12*')
    }
    from (configurations.runtime) {
      exclude('kafka-clients*')
      exclude('connect-*')
    }
    into "$buildDir/dependant-libs"
    duplicatesStrategy 'exclude'
  }

  jar {
    dependsOn copyDependantLibs
  }
}

project(':connect:runtime') {
  archivesBaseName = "connect-runtime"

  dependencies {
    compile project(':connect:api')
    compile project(':clients')
    compile project(':tools')
    compile libs.slf4jApi

    compile libs.jacksonJaxrsJsonProvider
    compile libs.jerseyContainerServlet
    compile libs.jettyServer
    compile libs.jettyServlet
    compile libs.jettyServlets
    compile(libs.reflections) {
      // Exclude because of LGPL license
      exclude group: 'com.google.code.findbugs', module: 'annotations'
    }

    testCompile project(':clients').sourceSets.test.output
    testCompile libs.easymock
    testCompile libs.junit
    testCompile libs.powermock
    testCompile libs.powermockEasymock
    testCompile project(":connect:json")

    testRuntime libs.slf4jlog4j
  }

  javadoc {
    enabled = false
  }

  tasks.create(name: "copyDependantLibs", type: Copy) {
    from (configurations.testRuntime) {
      include('slf4j-log4j12*')
    }
    from (configurations.runtime) {
      exclude('kafka-clients*')
      exclude('connect-*')
    }
    into "$buildDir/dependant-libs"
    duplicatesStrategy 'exclude'
  }

  jar {
    dependsOn copyDependantLibs
  }

  task genConnectConfigDocs(type: JavaExec) {
    classpath = sourceSets.main.runtimeClasspath
    main = 'org.apache.kafka.connect.runtime.distributed.DistributedConfig'
    if( !generatedDocsDir.exists() ) { generatedDocsDir.mkdirs() }
    standardOutput = new File(generatedDocsDir, "connect_config.html").newOutputStream()
  }
}

project(':connect:file') {
  archivesBaseName = "connect-file"

  dependencies {
    compile project(':connect:api')
    compile libs.slf4jApi

    testCompile libs.easymock
    testCompile libs.junit
    testCompile libs.powermock
    testCompile libs.powermockEasymock

    testRuntime libs.slf4jlog4j
  }

  javadoc {
    enabled = false
  }

  tasks.create(name: "copyDependantLibs", type: Copy) {
    from (configurations.testRuntime) {
      include('slf4j-log4j12*')
    }
    from (configurations.runtime) {
      exclude('kafka-clients*')
      exclude('connect-*')
    }
    into "$buildDir/dependant-libs"
    duplicatesStrategy 'exclude'
  }

  jar {
    dependsOn copyDependantLibs
  }
}

task aggregatedJavadoc(type: Javadoc) {
  def projectsWithJavadoc = subprojects.findAll { it.javadoc.enabled }
  source = projectsWithJavadoc.collect { it.sourceSets.main.allJava }
  classpath = files(projectsWithJavadoc.collect { it.sourceSets.main.compileClasspath })
  includes = projectsWithJavadoc.collectMany { it.javadoc.getIncludes() }
  excludes = projectsWithJavadoc.collectMany { it.javadoc.getExcludes() }
  options.links "http://docs.oracle.com/javase/7/docs/api/"
}<|MERGE_RESOLUTION|>--- conflicted
+++ resolved
@@ -29,7 +29,7 @@
     // For Apache Rat plugin to ignore non-Git files
     classpath "org.ajoberstar:grgit:1.5.0"
     classpath 'com.github.ben-manes:gradle-versions-plugin:0.12.0'
-    classpath 'org.scoverage:gradle-scoverage:2.1.0'
+    classpath 'org.scoverage:gradle-scoverage:2.0.1'
   }
 }
 
@@ -62,15 +62,6 @@
       }
     }
   }
-
-  if (JavaVersion.current().isJava8Compatible()) {
-    tasks.withType(Javadoc) {
-      // disable the crazy super-strict doclint tool in Java 8
-      // noinspection SpellCheckingInspection
-      options.addStringOption('Xdoclint:none', '-quiet')
-    }
-  }
-
 }
 
 ext {
@@ -256,9 +247,6 @@
   }
 
   tasks.withType(ScalaCompile) {
-<<<<<<< HEAD
-    scalaCompileOptions.useAnt = false
-=======
     scalaCompileOptions.additionalParameters = [
       "-deprecation",
       "-unchecked",
@@ -270,8 +258,7 @@
       "-language:implicitConversions",
       "-language:existentials"
     ]
->>>>>>> 850ceb74
-
+    ScalaCompileOptions.metaClass.useAnt = false 
     configure(scalaCompileOptions.forkOptions) {
       memoryMaximumSize = '1g'
       jvmArgs = ['-Xss2m'] + maxPermSizeArgs
@@ -537,12 +524,7 @@
     from "$rootDir/LICENSE"
     from "$rootDir/NOTICE"
     from(configurations.runtime) { into("libs/") }
-    from(configurations.archives.artifacts.files) {
-      exclude("**/*.asc")
-      exclude("**/*-test*.jar")
-      exclude("**/*-source*.jar")
-      into("libs/")
-    }
+    from(configurations.archives.artifacts.files) { into("libs/") }
     from(project.siteDocsTar) { into("site-docs/") }
     from(project(':tools').jar) { into("libs/") }
     from(project(':tools').configurations.runtime) { into("libs/") }
@@ -738,16 +720,12 @@
       exclude module: 'jline'
       exclude module: 'netty'
     }
-<<<<<<< HEAD
-    compile libs.jacksonDatabind // this dependency should be removed after KIP-4
-=======
 
     // zkclient has a hard log4j dependency, we set it here as well to avoid copying an older
     // version to the binary package; the following two dependencies should be removed after KIP-4
     // (along with the zkclient dependency)
     compile libs.log4j
     compile libs.jacksonDatabind
->>>>>>> 850ceb74
 
     testCompile project(':clients').sourceSets.test.output
     testCompile project(':core')
@@ -928,7 +906,6 @@
     testCompile libs.powermock
     testCompile libs.powermockEasymock
     testCompile project(":connect:json")
-
     testRuntime libs.slf4jlog4j
   }
 
