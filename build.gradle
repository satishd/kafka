// Licensed to the Apache Software Foundation (ASF) under one or more
// contributor license agreements.  See the NOTICE file distributed with
// this work for additional information regarding copyright ownership.
// The ASF licenses this file to You under the Apache License, Version 2.0
// (the "License"); you may not use this file except in compliance with
// the License.  You may obtain a copy of the License at
//
//    http://www.apache.org/licenses/LICENSE-2.0
//
// Unless required by applicable law or agreed to in writing, software
// distributed under the License is distributed on an "AS IS" BASIS,
// WITHOUT WARRANTIES OR CONDITIONS OF ANY KIND, either express or implied.
// See the License for the specific language governing permissions and
// limitations under the License.

import org.ajoberstar.grgit.Grgit

import java.nio.charset.StandardCharsets

buildscript {
  repositories {
    mavenCentral()
    jcenter()
    maven {
      url "https://plugins.gradle.org/m2/"
    }
  }
  apply from: file('gradle/buildscript.gradle'), to: buildscript
  apply from: "$rootDir/gradle/dependencies.gradle"

  dependencies {
    // For Apache Rat plugin to ignore non-Git files
    classpath "org.ajoberstar.grgit:grgit-core:$versions.grgit"
    classpath "com.github.ben-manes:gradle-versions-plugin:$versions.gradleVersionsPlugin"
    classpath "org.scoverage:gradle-scoverage:$versions.scoveragePlugin"
    classpath "com.github.jengelman.gradle.plugins:shadow:$versions.shadowPlugin"
    classpath "org.owasp:dependency-check-gradle:$versions.owaspDepCheckPlugin"
    classpath "com.diffplug.spotless:spotless-plugin-gradle:$versions.spotlessPlugin"
    classpath "gradle.plugin.com.github.spotbugs:spotbugs-gradle-plugin:$versions.spotbugsPlugin"
  }
}

apply plugin: "com.diffplug.gradle.spotless"
spotless {
  scala {
    target 'streams/**/*.scala'
    scalafmt("$versions.scalafmt").configFile('checkstyle/.scalafmt.conf')
  }
}


allprojects {

  repositories {
    mavenCentral()
  }
  
  apply plugin: 'idea'
  apply plugin: 'org.owasp.dependencycheck'
  apply plugin: 'com.github.ben-manes.versions'

  dependencyUpdates {
    revision="release"
    resolutionStrategy = {
      componentSelection { rules ->
        rules.all { ComponentSelection selection ->
          boolean rejected = ['snap', 'alpha', 'beta', 'rc', 'cr', 'm'].any { qualifier ->
            selection.candidate.version ==~ /(?i).*[.-]${qualifier}[.\d-]*/
          }
          if (rejected) {
            selection.reject('Release candidate')
          }
        }
      }
    }
    configurations {
      runtime {
        resolutionStrategy {
          force "com.fasterxml.jackson.core:jackson-annotations:$versions.jackson"
        }
      }
    }
  }

  tasks.withType(Javadoc) {
    // disable the crazy super-strict doclint tool in Java 8
    // noinspection SpellCheckingInspection
    options.addStringOption('Xdoclint:none', '-quiet')
  }

}

ext {
  gradleVersion = "$versions.gradle"
  minJavaVersion = "8"
  buildVersionFileName = "kafka-version.properties"

  userMaxForks = project.hasProperty('maxParallelForks') ? maxParallelForks.toInteger() : null

  skipSigning = project.hasProperty('skipSigning') && skipSigning.toBoolean()
  shouldSign = !skipSigning && !version.endsWith("SNAPSHOT") && project.gradle.startParameter.taskNames.any { it.contains("upload") }

  mavenUrl = project.hasProperty('mavenUrl') ? project.mavenUrl : ''
  mavenUsername = project.hasProperty('mavenUsername') ? project.mavenUsername : ''
  mavenPassword = project.hasProperty('mavenPassword') ? project.mavenPassword : ''

  userShowStandardStreams = project.hasProperty("showStandardStreams") ? showStandardStreams : null

  userTestLoggingEvents = project.hasProperty("testLoggingEvents") ? Arrays.asList(testLoggingEvents.split(",")) : null

  generatedDocsDir = new File("${project.rootDir}/docs/generated")

  commitId = project.hasProperty('commitId') ? commitId : null
}

apply from: file('wrapper.gradle')

if (file('.git').exists()) {
  apply from: file('gradle/rat.gradle')
  rat {
    // Exclude everything under the directory that git should be ignoring via .gitignore or that isn't checked in. These
    // restrict us only to files that are checked in or are staged.
    def repo = Grgit.open(currentDir: project.getRootDir())
    excludes = new ArrayList<String>(repo.clean(ignore: false, directories: true, dryRun: true))
    // And some of the files that we have checked in should also be excluded from this check
    excludes.addAll([
        '**/.git/**',
        '**/build/**',
        'CONTRIBUTING.md',
        'PULL_REQUEST_TEMPLATE.md',
        'gradlew',
        'gradlew.bat',
        '.arcconfig',
        'TROGDOR.md',
        '**/README.md',
        '**/id_rsa',
        '**/id_rsa.pub',
        'checkstyle/suppressions.xml',
        'streams/quickstart/java/src/test/resources/projects/basic/goal.txt',
        'streams/streams-scala/logs/*'
    ])
  }
}


subprojects {
  apply plugin: 'java'
  // apply the eclipse plugin only to subprojects that hold code. 'connect' is just a folder.
  if (!project.name.equals('connect')) {
    apply plugin: 'eclipse'
    fineTuneEclipseClasspathFile(eclipse, project)
  }
  apply plugin: 'maven'
  apply plugin: 'signing'
  apply plugin: 'checkstyle'
  apply plugin: "com.github.spotbugs"

  sourceCompatibility = minJavaVersion
  targetCompatibility = minJavaVersion

  tasks.withType(JavaCompile) {
    options.encoding = 'UTF-8'
    options.compilerArgs << "-Xlint:all"
    // temporary exclusions until all the warnings are fixed
    options.compilerArgs << "-Xlint:-rawtypes"
    options.compilerArgs << "-Xlint:-serial"
    options.compilerArgs << "-Xlint:-try"
    options.compilerArgs << "-Werror"
    // --release is the recommended way to select the target release, but it's only supported in Java 9 so we also
    // set --source and --target via `sourceCompatibility` and `targetCompatibility`. If/when Gradle supports `--release`
    // natively (https://github.com/gradle/gradle/issues/2510), we should switch to that.
    if (JavaVersion.current().isJava9Compatible())
      options.compilerArgs << "--release" << minJavaVersion
  }

  uploadArchives {
    repositories {
      signing {
          required { shouldSign }
          sign configurations.archives

          // To test locally, replace mavenUrl in ~/.gradle/gradle.properties to file://localhost/tmp/myRepo/
          mavenDeployer {
              beforeDeployment { MavenDeployment deployment -> signing.signPom(deployment) }
              repository(url: "${mavenUrl}") {
                  authentication(userName: "${mavenUsername}", password: "${mavenPassword}")
              }
              afterEvaluate {
                  pom.artifactId = "${archivesBaseName}"
                  pom.project {
                      name 'Apache Kafka'
                      packaging 'jar'
                      url 'https://kafka.apache.org'
                      licenses {
                          license {
                              name 'The Apache Software License, Version 2.0'
                              url 'https://www.apache.org/licenses/LICENSE-2.0.txt'
                              distribution 'repo'
                          }
                      }
                  }
              }
          }
      }
    }
  }

  def testLoggingEvents = ["passed", "skipped", "failed"]
  def testShowStandardStreams = false
  def testExceptionFormat = 'full'
  // Gradle built-in logging only supports sending test output to stdout, which generates a lot
  // of noise, especially for passing tests. We really only want output for failed tests. This
  // hooks into the output and logs it (so we don't have to buffer it all in memory) and only
  // saves the output for failing tests. Directory and filenames are such that you can, e.g.,
  // create a Jenkins rule to collect failed test output.
  def logTestStdout = {
    def testId = { TestDescriptor descriptor ->
      "${descriptor.className}.${descriptor.name}".toString()
    }

    def logFiles = new HashMap<String, File>()
    def logStreams = new HashMap<String, FileOutputStream>()
    beforeTest { TestDescriptor td ->
      def tid = testId(td)
      def logFile = new File(
          "${projectDir}/build/reports/testOutput/${tid}.test.stdout")
      logFile.parentFile.mkdirs()
      logFiles.put(tid, logFile)
      logStreams.put(tid, new FileOutputStream(logFile))
    }
    onOutput { TestDescriptor td, TestOutputEvent toe ->
      def tid = testId(td)
      // Some output can happen outside the context of a specific test (e.g. at the class level)
      // and beforeTest/afterTest seems to not be invoked for these cases (and similarly, there's
      // a TestDescriptor hierarchy that includes the thread executing the test, Gradle tasks,
      // etc). We see some of these in practice and it seems like something buggy in the Gradle
      // test runner since we see it *before* any tests and it is frequently not related to any
      // code in the test (best guess is that it is tail output from last test). We won't have
      // an output file for these, so simply ignore them. If they become critical for debugging,
      // they can be seen with showStandardStreams.
      if (td.name == td.className) {
        return
      }
      try {
        logStreams.get(tid).write(toe.message.getBytes(StandardCharsets.UTF_8))
      } catch (Exception e) {
        println "ERROR: Failed to write output for test ${tid}"
        e.printStackTrace()
      }
    }
    afterTest { TestDescriptor td, TestResult tr ->
      def tid = testId(td)
      try {
        logStreams.get(tid).close()
        if (tr.resultType != TestResult.ResultType.FAILURE) {
          logFiles.get(tid).delete()
        } else {
          def file = logFiles.get(tid)
          println "${tid} failed, log available in ${file}"
        }
      } catch (Exception e) {
        println "ERROR: Failed to close stdout file for ${tid}"
        e.printStackTrace()
      } finally {
        logFiles.remove(tid)
        logStreams.remove(tid)
      }
    }
  }

  test {
    maxParallelForks = userMaxForks ?: Runtime.runtime.availableProcessors()

    minHeapSize = "256m"
    maxHeapSize = "2048m"

    testLogging {
      events = userTestLoggingEvents ?: testLoggingEvents
      showStandardStreams = userShowStandardStreams ?: testShowStandardStreams
      exceptionFormat = testExceptionFormat
    }
    logTestStdout.rehydrate(delegate, owner, this)()
  }

  task integrationTest(type: Test, dependsOn: compileJava) {
    maxParallelForks = userMaxForks ?: Runtime.runtime.availableProcessors()

    minHeapSize = "256m"
    maxHeapSize = "2048m"

    testLogging {
      events = userTestLoggingEvents ?: testLoggingEvents
      showStandardStreams = userShowStandardStreams ?: testShowStandardStreams
      exceptionFormat = testExceptionFormat
    }
    logTestStdout.rehydrate(delegate, owner, this)()

    useJUnit {
      includeCategories 'org.apache.kafka.test.IntegrationTest'
    }

  }

  task unitTest(type: Test, dependsOn: compileJava) {
    maxParallelForks = userMaxForks ?: Runtime.runtime.availableProcessors()

    minHeapSize = "256m"
    maxHeapSize = "2048m"

    testLogging {
      events = userTestLoggingEvents ?: testLoggingEvents
      showStandardStreams = userShowStandardStreams ?: testShowStandardStreams
      exceptionFormat = testExceptionFormat
    }
    logTestStdout.rehydrate(delegate, owner, this)()

    if (it.project.name != 'generator') {
      useJUnit {
        excludeCategories 'org.apache.kafka.test.IntegrationTest'
      }
    }
  }

  jar {
    from "$rootDir/LICENSE"
    from "$rootDir/NOTICE"
  }

  task srcJar(type: Jar) {
    classifier = 'sources'
    from "$rootDir/LICENSE"
    from "$rootDir/NOTICE"
    from sourceSets.main.allSource
  }

  task javadocJar(type: Jar, dependsOn: javadoc) {
    classifier 'javadoc'
    from "$rootDir/LICENSE"
    from "$rootDir/NOTICE"
    from javadoc.destinationDir
  }

  task docsJar(dependsOn: javadocJar)

  javadoc {
    options.charSet = 'UTF-8'
    options.docEncoding = 'UTF-8'
    options.encoding = 'UTF-8'
  }

  task systemTestLibs(dependsOn: jar)

  artifacts {
    archives srcJar
    archives javadocJar
  }

  if(!sourceSets.test.allSource.isEmpty()) {
    task testJar(type: Jar) {
      classifier = 'test'
      from "$rootDir/LICENSE"
      from "$rootDir/NOTICE"
      from sourceSets.test.output
    }

    task testSrcJar(type: Jar, dependsOn: testJar) {
      classifier = 'test-sources'
      from "$rootDir/LICENSE"
      from "$rootDir/NOTICE"
      from sourceSets.test.allSource
    }

    artifacts {
      archives testJar
      archives testSrcJar
    }
  }

  plugins.withType(ScalaPlugin) {
    task scaladocJar(type:Jar) {
      classifier = 'scaladoc'
      from "$rootDir/LICENSE"
      from "$rootDir/NOTICE"
      from scaladoc.destinationDir
    }

    //documentation task should also trigger building scala doc jar
    docsJar.dependsOn scaladocJar

    artifacts {
      archives scaladocJar
    }
  }

  tasks.withType(ScalaCompile) {
    scalaCompileOptions.additionalParameters = [
      "-deprecation",
      "-unchecked",
      "-encoding", "utf8",
      "-Xlog-reflective-calls",
      "-feature",
      "-language:postfixOps",
      "-language:implicitConversions",
      "-language:existentials",
      "-Xlint:delayedinit-select",
      "-Xlint:doc-detached",
      "-Xlint:missing-interpolator",
      "-Xlint:nullary-override",
      "-Xlint:nullary-unit",
      "-Xlint:option-implicit",
      "-Xlint:package-object-classes",
      "-Xlint:poly-implicit-overload",
      "-Xlint:private-shadow",
      "-Xlint:stars-align",
      "-Xlint:type-parameter-shadow"
    ]

    if (versions.baseScala != '2.11') {
      scalaCompileOptions.additionalParameters += [
        "-Xlint:constant",
        "-Xlint:unused"
      ]

      // Inline more aggressively when compiling the `core` jar since it's not meant to be used as a library.
      // More specifically, inline classes from the Scala library so that we can inline methods like `Option.exists`
      // and avoid lambda allocations. This is only safe if the Scala library version is the same at compile time
      // and runtime. We cannot guarantee this for libraries like kafka streams, so only inline classes from the
      // Kafka project in that case.
      List<String> inlineFrom
      if (project.name.equals('core'))
        inlineFrom = ["-opt-inline-from:scala.**", "-opt-inline-from:kafka.**", "-opt-inline-from:org.apache.kafka.**"]
      else
        inlineFrom = ["-opt-inline-from:org.apache.kafka.**"]

      // Somewhat confusingly, `-opt:l:inline` enables all optimizations. `inlineFrom` configures what can be inlined.
      // See https://www.lightbend.com/blog/scala-inliner-optimizer for more information about the optimizer.
      scalaCompileOptions.additionalParameters += ["-opt:l:inline"]
      scalaCompileOptions.additionalParameters += inlineFrom
    }
    
  // these options are valid for Scala versions < 2.13 only
  // Scala 2.13 removes them, see https://github.com/scala/scala/pull/6502 and https://github.com/scala/scala/pull/5969
    if (versions.baseScala in ['2.11','2.12']) {
      scalaCompileOptions.additionalParameters += [
        "-Xlint:by-name-right-associative",
        "-Xlint:unsound-match"
      ]
    }

    configure(scalaCompileOptions.forkOptions) {
      memoryMaximumSize = '1g'
      jvmArgs = ['-Xss2m']
    }
  }

  checkstyle {
    configFile = new File(rootDir, "checkstyle/checkstyle.xml")
    configProperties = checkstyleConfigProperties("import-control.xml")
    toolVersion = "$versions.checkstyle"
  }

  configure(checkstyleMain) {
    group = 'Verification'
    description = 'Run checkstyle on all main Java sources'
  }

  configure(checkstyleTest) {
    group = 'Verification'
    description = 'Run checkstyle on all test Java sources'
  }

  test.dependsOn('checkstyleMain', 'checkstyleTest')

  spotbugs {
    toolVersion = "$versions.spotbugs"
    excludeFilter = file("$rootDir/gradle/spotbugs-exclude.xml")
    ignoreFailures = false
  }
  test.dependsOn('spotbugsMain')

  tasks.withType(com.github.spotbugs.SpotBugsTask) {
    reports {
      // Continue supporting `xmlFindBugsReport` for compatibility
      xml.enabled(project.hasProperty('xmlSpotBugsReport') || project.hasProperty('xmlFindBugsReport'))
      html.enabled(!project.hasProperty('xmlSpotBugsReport') && !project.hasProperty('xmlFindBugsReport'))
    }
    maxHeapSize = "2g"
  }

  // Ignore core since its a scala project
  if (it.path != ':core') {
    apply plugin: "jacoco"

    jacoco {
      toolVersion = "$versions.jacoco"
    }

    // NOTE: Jacoco Gradle plugin does not support "offline instrumentation" this means that classes mocked by PowerMock
    // may report 0 coverage, since the source was modified after initial instrumentation.
    // See https://github.com/jacoco/jacoco/issues/51
    jacocoTestReport {
      dependsOn tasks.test
      sourceSets sourceSets.main
      reports {
        html.enabled = true
        xml.enabled = true
        csv.enabled = false
      }
    }
  }

  def coverageGen = it.path == ':core' ? 'reportScoverage' : 'jacocoTestReport'
  task reportCoverage(dependsOn: [coverageGen])

}

gradle.taskGraph.whenReady { taskGraph ->
  taskGraph.getAllTasks().findAll { it.name.contains('spotbugsScoverage') || it.name.contains('spotbugsTest') }.each { task ->
    task.enabled = false
  }
}

def fineTuneEclipseClasspathFile(eclipse, project) {
  eclipse.classpath.file {
    beforeMerged { cp ->
      cp.entries.clear()
      // for the core project add the directories defined under test/scala as separate source directories
      if (project.name.equals('core')) {
        cp.entries.add(new org.gradle.plugins.ide.eclipse.model.SourceFolder("src/test/scala/integration", null))
        cp.entries.add(new org.gradle.plugins.ide.eclipse.model.SourceFolder("src/test/scala/other", null))
        cp.entries.add(new org.gradle.plugins.ide.eclipse.model.SourceFolder("src/test/scala/unit", null))
      }
    }
    whenMerged { cp ->
      // for the core project exclude the separate sub-directories defined under test/scala. These are added as source dirs above
      if (project.name.equals('core')) {
        cp.entries.findAll { it.kind == "src" && it.path.equals("src/test/scala") }*.excludes = ["integration/", "other/", "unit/"]
      }
      /* 
       * Set all eclipse build output to go to 'build_eclipse' directory. This is to ensure that gradle and eclipse use different 
       * build output directories, and also avoid using the eclpise default of 'bin' which clashes with some of our script directories.
       * https://discuss.gradle.org/t/eclipse-generated-files-should-be-put-in-the-same-place-as-the-gradle-generated-files/6986/2
       */
      cp.entries.findAll { it.kind == "output" }*.path = "build_eclipse"
      /*
       * Some projects have explicitly added test output dependencies. These are required for the gradle build but not required
       * in Eclipse since the dependent projects are added as dependencies. So clean up these from the generated classpath.
       */
      cp.entries.removeAll { it.kind == "lib" && it.path.matches(".*/build/(classes|resources)/test") }
    }
  }
}

def checkstyleConfigProperties(configFileName) {
  [importControlFile: "$rootDir/checkstyle/$configFileName",
   suppressionsFile: "$rootDir/checkstyle/suppressions.xml",
   headerFile: "$rootDir/checkstyle/java.header"]
}

// Aggregates all jacoco results into the root project directory
task jacocoRootReport(type: org.gradle.testing.jacoco.tasks.JacocoReport) {
  def javaProjects = subprojects.findAll { it.path != ':core' }

  description = 'Generates an aggregate report from all subprojects'
  dependsOn(javaProjects.test)

  additionalSourceDirs = files(javaProjects.sourceSets.main.allSource.srcDirs)
  sourceDirectories = files(javaProjects.sourceSets.main.allSource.srcDirs)
  classDirectories =  files(javaProjects.sourceSets.main.output)
  executionData = files(javaProjects.jacocoTestReport.executionData)

  reports {
    html.enabled = true
    xml.enabled = true
  }

  // workaround to ignore projects that don't have any tests at all
  onlyIf = { true }
  doFirst {
    executionData = files(executionData.findAll { it.exists() })
  }
}

task reportCoverage(dependsOn: ['jacocoRootReport', 'core:reportCoverage'])

for ( sv in availableScalaVersions ) {
  String taskSuffix = sv.replaceAll("\\.", "_")

  tasks.create(name: "jarScala_${taskSuffix}", type: GradleBuild) {
    startParameter = project.getGradle().getStartParameter().newInstance()
    startParameter.projectProperties += [scalaVersion: "${sv}"]
    tasks = ['core:jar', 'streams:streams-scala:jar']
  }

  tasks.create(name: "testScala_${taskSuffix}", type: GradleBuild) {
    startParameter = project.getGradle().getStartParameter().newInstance()
    startParameter.projectProperties += [scalaVersion: "${sv}"]
    tasks = ['core:test', 'streams:streams-scala:test']
  }

  tasks.create(name: "srcJar_${taskSuffix}", type: GradleBuild) {
    startParameter = project.getGradle().getStartParameter().newInstance()
    startParameter.projectProperties += [scalaVersion: "${sv}"]
    tasks = ['core:srcJar', 'streams:streams-scala:srcJar']
  }

  tasks.create(name: "docsJar_${taskSuffix}", type: GradleBuild) {
    startParameter = project.getGradle().getStartParameter().newInstance()
    startParameter.projectProperties += [scalaVersion: "${sv}"]
    tasks = ['core:docsJar', 'streams:streams-scala:docsJar']
  }

  tasks.create(name: "install_${taskSuffix}", type: GradleBuild) {
    startParameter = project.getGradle().getStartParameter().newInstance()
    startParameter.projectProperties += [scalaVersion: "${sv}"]
    tasks = ['install']
  }

  tasks.create(name: "releaseTarGz_${taskSuffix}", type: GradleBuild) {
    startParameter = project.getGradle().getStartParameter().newInstance()
    startParameter.projectProperties += [scalaVersion: "${sv}"]
    tasks = ['releaseTarGz']
  }

  tasks.create(name: "uploadScalaArchives_${taskSuffix}", type: GradleBuild) {
    startParameter = project.getGradle().getStartParameter().newInstance()
    startParameter.projectProperties += [scalaVersion: "${sv}"]
    tasks = ['core:uploadArchives', 'streams:streams-scala:uploadArchives']
  }
}

def connectPkgs = [
    'connect:api',
    'connect:basic-auth-extension',
    'connect:file',
    'connect:json',
    'connect:runtime',
    'connect:transforms',
    'connect:mirror',
    'connect:mirror-client'
]

def pkgs = [
    'clients',
    'examples',
    'log4j-appender',
    'streams',
    'streams:examples',
    'streams:streams-scala',
    'streams:test-utils',
    'tools',
    'remote-storage-managers:hdfs'
] + connectPkgs

/** Create one task per default Scala version */
def withDefScalaVersions(taskName) {
  defaultScalaVersions.collect { taskName + '_' + it.replaceAll('\\.', '_') }
}

tasks.create(name: "jarConnect", dependsOn: connectPkgs.collect { it + ":jar" }) {}
tasks.create(name: "jarAll", dependsOn: withDefScalaVersions('jarScala') + pkgs.collect { it + ":jar" }) { }

tasks.create(name: "srcJarAll", dependsOn: withDefScalaVersions('srcJar') + pkgs.collect { it + ":srcJar" }) { }

tasks.create(name: "docsJarAll", dependsOn: withDefScalaVersions('docsJar') + pkgs.collect { it + ":docsJar" }) { }

tasks.create(name: "testConnect", dependsOn: connectPkgs.collect { it + ":test" }) {}
tasks.create(name: "testAll", dependsOn: withDefScalaVersions('testScala') + pkgs.collect { it + ":test" }) { }

tasks.create(name: "installAll", dependsOn: withDefScalaVersions('install') + pkgs.collect { it + ":install" }) { }

tasks.create(name: "releaseTarGzAll", dependsOn: withDefScalaVersions('releaseTarGz')) { }

tasks.create(name: "uploadArchivesAll", dependsOn: withDefScalaVersions('uploadScalaArchives') + pkgs.collect { it + ":uploadArchives" }) { }

project(':core') {
  println "Building project 'core' with Scala version ${versions.scala}"

  apply plugin: 'scala'
  apply plugin: "org.scoverage"
  archivesBaseName = "kafka_${versions.baseScala}"

  dependencies {
    compile project(':clients')
    compile libs.jacksonDatabind
    compile libs.jacksonModuleScala
    compile libs.jacksonDataformatCsv
    compile libs.jacksonJDK8Datatypes
    compile libs.joptSimple
    compile libs.metrics
    compile libs.scalaCollectionCompat
    compile libs.scalaJava8Compat
    compile libs.scalaLibrary
    // only needed transitively, but set it explicitly to ensure it has the same version as scala-library
    compile libs.scalaReflect
    compile libs.scalaLogging
    compile libs.slf4jApi
    compile(libs.zookeeper) {
      exclude module: 'slf4j-log4j12'
      exclude module: 'log4j'
      exclude module: 'netty'
    }
    // ZooKeeperMain depends on commons-cli but declares the dependency as `provided`
    compile libs.commonsCli

    compileOnly libs.log4j

    testCompile project(':clients').sourceSets.test.output
    testCompile libs.bcpkix
    testCompile libs.mockitoCore
    testCompile libs.easymock
    testCompile(libs.apacheda) {
      exclude group: 'xml-apis', module: 'xml-apis'
      // `mina-core` is a transitive dependency for `apacheds` and `apacheda`.
      // It is safer to use from `apacheds` since that is the implementation.
      exclude module: 'mina-core'
    }
    testCompile libs.apachedsCoreApi
    testCompile libs.apachedsInterceptorKerberos
    testCompile libs.apachedsProtocolShared
    testCompile libs.apachedsProtocolKerberos
    testCompile libs.apachedsProtocolLdap
    testCompile libs.apachedsLdifPartition
    testCompile libs.apachedsMavibotPartition
    testCompile libs.apachedsJdbmPartition
    testCompile libs.junit
    testCompile libs.scalatest
    testCompile libs.slf4jlog4j
    testCompile libs.jfreechart

    scoverage libs.scoveragePlugin
    scoverage libs.scoverageRuntime
  }
  
  scoverage {
    reportDir = file("${rootProject.buildDir}/scoverage")
    highlighting = false
  }
  checkScoverage {
    minimumRate = 0.0
  }
  checkScoverage.shouldRunAfter('test')

  configurations {
    // manually excludes some unnecessary dependencies
    compile.exclude module: 'javax'
    compile.exclude module: 'jline'
    compile.exclude module: 'jms'
    compile.exclude module: 'jmxri'
    compile.exclude module: 'jmxtools'
    compile.exclude module: 'mail'
    // To prevent a UniqueResourceException due the same resource existing in both
    // org.apache.directory.api/api-all and org.apache.directory.api/api-ldap-schema-data
    testCompile.exclude module: 'api-ldap-schema-data'
  }

  tasks.create(name: "copyDependantLibs", type: Copy) {
    from (configurations.testRuntime) {
      include('slf4j-log4j12*')
      include('log4j*jar')
    }
    from (configurations.runtime) {
      exclude('kafka-clients*')
    }
    into "$buildDir/dependant-libs-${versions.scala}"
    duplicatesStrategy 'exclude'
  }

  task genProtocolErrorDocs(type: JavaExec) {
    classpath = sourceSets.main.runtimeClasspath
    main = 'org.apache.kafka.common.protocol.Errors'
    if( !generatedDocsDir.exists() ) { generatedDocsDir.mkdirs() }
    standardOutput = new File(generatedDocsDir, "protocol_errors.html").newOutputStream()
  }

  task genProtocolTypesDocs(type: JavaExec) {
    classpath = sourceSets.main.runtimeClasspath
    main = 'org.apache.kafka.common.protocol.types.Type'
    if( !generatedDocsDir.exists() ) { generatedDocsDir.mkdirs() }
    standardOutput = new File(generatedDocsDir, "protocol_types.html").newOutputStream()
  }

  task genProtocolApiKeyDocs(type: JavaExec) {
    classpath = sourceSets.main.runtimeClasspath
    main = 'org.apache.kafka.common.protocol.ApiKeys'
    if( !generatedDocsDir.exists() ) { generatedDocsDir.mkdirs() }
    standardOutput = new File(generatedDocsDir, "protocol_api_keys.html").newOutputStream()
  }

  task genProtocolMessageDocs(type: JavaExec) {
    classpath = sourceSets.main.runtimeClasspath
    main = 'org.apache.kafka.common.protocol.Protocol'
    if( !generatedDocsDir.exists() ) { generatedDocsDir.mkdirs() }
    standardOutput = new File(generatedDocsDir, "protocol_messages.html").newOutputStream()
  }

  task genAdminClientConfigDocs(type: JavaExec) {
    classpath = sourceSets.main.runtimeClasspath
    main = 'org.apache.kafka.clients.admin.AdminClientConfig'
    if( !generatedDocsDir.exists() ) { generatedDocsDir.mkdirs() }
    standardOutput = new File(generatedDocsDir, "admin_client_config.html").newOutputStream()
  }

  task genProducerConfigDocs(type: JavaExec) {
    classpath = sourceSets.main.runtimeClasspath
    main = 'org.apache.kafka.clients.producer.ProducerConfig'
    if( !generatedDocsDir.exists() ) { generatedDocsDir.mkdirs() }
    standardOutput = new File(generatedDocsDir, "producer_config.html").newOutputStream()
  }

  task genConsumerConfigDocs(type: JavaExec) {
    classpath = sourceSets.main.runtimeClasspath
    main = 'org.apache.kafka.clients.consumer.ConsumerConfig'
    if( !generatedDocsDir.exists() ) { generatedDocsDir.mkdirs() }
    standardOutput = new File(generatedDocsDir, "consumer_config.html").newOutputStream()
  }

  task genKafkaConfigDocs(type: JavaExec) {
    classpath = sourceSets.main.runtimeClasspath
    main = 'kafka.server.KafkaConfig'
    if( !generatedDocsDir.exists() ) { generatedDocsDir.mkdirs() }
    standardOutput = new File(generatedDocsDir, "kafka_config.html").newOutputStream()
  }

  task genTopicConfigDocs(type: JavaExec) {
    classpath = sourceSets.main.runtimeClasspath
    main = 'kafka.log.LogConfig'
    if( !generatedDocsDir.exists() ) { generatedDocsDir.mkdirs() }
    standardOutput = new File(generatedDocsDir, "topic_config.html").newOutputStream()
  }

  task genConsumerMetricsDocs(type: JavaExec) {
    classpath = sourceSets.test.runtimeClasspath
    main = 'org.apache.kafka.clients.consumer.internals.ConsumerMetrics'
    if( !generatedDocsDir.exists() ) { generatedDocsDir.mkdirs() }
    standardOutput = new File(generatedDocsDir, "consumer_metrics.html").newOutputStream()
  }

  task genProducerMetricsDocs(type: JavaExec) {
    classpath = sourceSets.test.runtimeClasspath
    main = 'org.apache.kafka.clients.producer.internals.ProducerMetrics'
    if( !generatedDocsDir.exists() ) { generatedDocsDir.mkdirs() }
    standardOutput = new File(generatedDocsDir, "producer_metrics.html").newOutputStream()
  }

  task siteDocsTar(dependsOn: ['genProtocolErrorDocs', 'genProtocolTypesDocs', 'genProtocolApiKeyDocs', 'genProtocolMessageDocs',
                               'genAdminClientConfigDocs', 'genProducerConfigDocs', 'genConsumerConfigDocs',
                               'genKafkaConfigDocs', 'genTopicConfigDocs',
                               ':connect:runtime:genConnectConfigDocs', ':connect:runtime:genConnectTransformationDocs',
                               ':connect:runtime:genSinkConnectorConfigDocs', ':connect:runtime:genSourceConnectorConfigDocs',
                               ':streams:genStreamsConfigDocs', 'genConsumerMetricsDocs', 'genProducerMetricsDocs',
                               ':connect:runtime:genConnectMetricsDocs'], type: Tar) {
    classifier = 'site-docs'
    compression = Compression.GZIP
    from project.file("$rootDir/docs")
    into 'site-docs'
    duplicatesStrategy 'exclude'
  }

  tasks.create(name: "releaseTarGz", dependsOn: configurations.archives.artifacts, type: Tar) {
    into "kafka_${versions.baseScala}-${version}"
    compression = Compression.GZIP
    from(project.file("$rootDir/bin")) { into "bin/" }
    from(project.file("$rootDir/config")) { into "config/" }
    from "$rootDir/LICENSE"
    from "$rootDir/NOTICE"
    from(configurations.runtime) { into("libs/") }
    from(configurations.archives.artifacts.files) { into("libs/") }
    from(project.siteDocsTar) { into("site-docs/") }
    from(project(':tools').jar) { into("libs/") }
    from(project(':remote-storage-managers:hdfs').jar) { into("libs/") }
    from(project(':tools').configurations.runtime) { into("libs/") }
    from(project(':connect:api').jar) { into("libs/") }
    from(project(':connect:api').configurations.runtime) { into("libs/") }
    from(project(':connect:runtime').jar) { into("libs/") }
    from(project(':connect:runtime').configurations.runtime) { into("libs/") }
    from(project(':connect:transforms').jar) { into("libs/") }
    from(project(':connect:transforms').configurations.runtime) { into("libs/") }
    from(project(':connect:json').jar) { into("libs/") }
    from(project(':connect:json').configurations.runtime) { into("libs/") }
    from(project(':connect:file').jar) { into("libs/") }
    from(project(':connect:file').configurations.runtime) { into("libs/") }
    from(project(':connect:basic-auth-extension').jar) { into("libs/") }
    from(project(':connect:basic-auth-extension').configurations.runtime) { into("libs/") }
    from(project(':connect:mirror').jar) { into("libs/") }
    from(project(':connect:mirror').configurations.runtime) { into("libs/") }
    from(project(':connect:mirror-client').jar) { into("libs/") }
    from(project(':connect:mirror-client').configurations.runtime) { into("libs/") }
    from(project(':streams').jar) { into("libs/") }
    from(project(':streams').configurations.runtime) { into("libs/") }
    from(project(':streams:streams-scala').jar) { into("libs/") }
    from(project(':streams:streams-scala').configurations.runtime) { into("libs/") }
    from(project(':streams:test-utils').jar) { into("libs/") }
    from(project(':streams:test-utils').configurations.runtime) { into("libs/") }
    from(project(':streams:examples').jar) { into("libs/") }
    from(project(':streams:examples').configurations.runtime) { into("libs/") }
    from(project(':remote-storage-managers:hdfs').jar) { into("libs/") }
    from(project(':remote-storage-managers:hdfs').configurations.runtime) { into("libs/") }
    duplicatesStrategy 'exclude'
  }

  jar {
    dependsOn('copyDependantLibs')
  }

  jar.manifest {
    attributes(
      'Version': "${version}"
    )
  }

  tasks.create(name: "copyDependantTestLibs", type: Copy) {
    from (configurations.testRuntime) {
      include('*.jar')
    }
    into "$buildDir/dependant-testlibs"
    //By default gradle does not handle test dependencies between the sub-projects
    //This line is to include clients project test jar to dependant-testlibs
    from (project(':clients').testJar ) { "$buildDir/dependant-testlibs" }
    duplicatesStrategy 'exclude'
  }

  systemTestLibs.dependsOn('jar', 'testJar', 'copyDependantTestLibs')

  checkstyle {
    configProperties = checkstyleConfigProperties("import-control-core.xml")
  }
}

project(':examples') {
  archivesBaseName = "kafka-examples"

  dependencies {
    compile project(':core')
  }

  javadoc {
    enabled = false
  }

  checkstyle {
    configProperties = checkstyleConfigProperties("import-control-core.xml")
  }
}

project(':generator') {
  dependencies {
    compile libs.jacksonDatabind
    compile libs.jacksonJDK8Datatypes
    compile libs.jacksonJaxrsJsonProvider
    testCompile libs.junit
  }

  integrationTest {
    enabled = false
  }

  javadoc {
    enabled = false
  }
}

project(':clients') {
  archivesBaseName = "kafka-clients"

  configurations {
    jacksonDatabindConfig
  }

  // add jacksonDatabindConfig as provided scope config with high priority (1000)
  conf2ScopeMappings.addMapping(1000, configurations.jacksonDatabindConfig, "provided")

  dependencies {
    compile libs.zstd
    compile libs.lz4
    compile libs.snappy
    compile libs.slf4jApi

    compileOnly libs.jacksonDatabind // for SASL/OAUTHBEARER bearer token parsing
    compileOnly libs.jacksonJDK8Datatypes

    jacksonDatabindConfig libs.jacksonDatabind // to publish as provided scope dependency.

    testCompile libs.bcpkix
    testCompile libs.junit
    testCompile libs.mockitoCore

    testRuntime libs.slf4jlog4j
    testRuntime libs.jacksonDatabind
    testRuntime libs.jacksonJDK8Datatypes
    testCompile libs.jacksonJaxrsJsonProvider
  }

  task determineCommitId {
    def takeFromHash = 16
    if (commitId) {
      commitId = commitId.take(takeFromHash)
    } else if (file("$rootDir/.git/HEAD").exists()) {
      def headRef = file("$rootDir/.git/HEAD").text
      if (headRef.contains('ref: ')) {
        headRef = headRef.replaceAll('ref: ', '').trim()
        if (file("$rootDir/.git/$headRef").exists()) {
          commitId = file("$rootDir/.git/$headRef").text.trim().take(takeFromHash)
        }
      } else {
        commitId = headRef.trim().take(takeFromHash)
      }
    } else {
      commitId = "unknown"
    }
  }

  task createVersionFile(dependsOn: determineCommitId) {
    ext.receiptFile = file("$buildDir/kafka/$buildVersionFileName")
    outputs.file receiptFile
    outputs.upToDateWhen { false }
    doLast {
      def data = [
        commitId: commitId,
        version: version,
      ]

      receiptFile.parentFile.mkdirs()
      def content = data.entrySet().collect { "$it.key=$it.value" }.sort().join("\n")
      receiptFile.setText(content, "ISO-8859-1")
    }
  }

  jar {
    dependsOn createVersionFile
    from("$buildDir") {
        include "kafka/$buildVersionFileName"
    }
  }

  clean.doFirst {
    delete "$buildDir/kafka/"
  }

  task processMessages(type:JavaExec) {
    main = "org.apache.kafka.message.MessageGenerator"
    classpath = project(':generator').sourceSets.main.runtimeClasspath
    args = [ "org.apache.kafka.common.message",
             "src/generated/java/org/apache/kafka/common/message",
             "src/main/resources/common/message" ]
    inputs.dir("src/main/resources/common/message")
    outputs.dir("src/generated/java/org/apache/kafka/common/message")
  }

  task processTestMessages(type:JavaExec) {
    main = "org.apache.kafka.message.MessageGenerator"
    classpath = project(':generator').sourceSets.main.runtimeClasspath
    args = [ "org.apache.kafka.common.message",
             "src/generated-test/java/org/apache/kafka/common/message",
             "src/test/resources/common/message" ]
    inputs.dir("src/test/resources/common/message")
    outputs.dir("src/generated-test/java/org/apache/kafka/common/message")
  }

  sourceSets {
    main {
      java {
        srcDirs = ["src/generated/java", "src/main/java"]
      }
    }
    test {
      java {
        srcDirs = ["src/generated/java", "src/generated-test/java", "src/test/java"]
      }
    }
  }

  compileJava.dependsOn 'processMessages'

  compileTestJava.dependsOn 'processTestMessages'

  javadoc {
    include "**/org/apache/kafka/clients/admin/*"
    include "**/org/apache/kafka/clients/consumer/*"
    include "**/org/apache/kafka/clients/producer/*"
    include "**/org/apache/kafka/common/*"
    include "**/org/apache/kafka/common/acl/*"
    include "**/org/apache/kafka/common/annotation/*"
    include "**/org/apache/kafka/common/errors/*"
    include "**/org/apache/kafka/common/header/*"
    include "**/org/apache/kafka/common/resource/*"
    include "**/org/apache/kafka/common/serialization/*"
    include "**/org/apache/kafka/common/config/*"
    include "**/org/apache/kafka/common/config/provider/*"
    include "**/org/apache/kafka/common/security/auth/*"
    include "**/org/apache/kafka/common/security/plain/*"
    include "**/org/apache/kafka/common/security/scram/*"
    include "**/org/apache/kafka/common/security/token/delegation/*"
    include "**/org/apache/kafka/common/security/oauthbearer/*"
    include "**/org/apache/kafka/server/authorizer/*"
    include "**/org/apache/kafka/server/policy/*"
    include "**/org/apache/kafka/server/quota/*"
  }
}

project(':tools') {
  archivesBaseName = "kafka-tools"

  dependencies {
    compile project(':clients')
    compile project(':log4j-appender')
    compile libs.argparse4j
    compile libs.jacksonDatabind
    compile libs.jacksonJDK8Datatypes
    compile libs.slf4jApi

    compile libs.jacksonJaxrsJsonProvider
    compile libs.jerseyContainerServlet
    compile libs.jerseyHk2
    compile libs.jaxbApi // Jersey dependency that was available in the JDK before Java 9
    compile libs.activation // Jersey dependency that was available in the JDK before Java 9
    compile libs.jettyServer
    compile libs.jettyServlet
    compile libs.jettyServlets

    testCompile project(':clients')
    testCompile libs.junit
    testCompile project(':clients').sourceSets.test.output
    testCompile libs.easymock
    testCompile libs.powermockJunit4
    testCompile libs.powermockEasymock

    testRuntime libs.slf4jlog4j
  }

  javadoc {
    enabled = false
  }

  tasks.create(name: "copyDependantLibs", type: Copy) {
    from (configurations.testRuntime) {
      include('slf4j-log4j12*')
      include('log4j*jar')
    }
    from (configurations.runtime) {
      exclude('kafka-clients*')
    }
    into "$buildDir/dependant-libs-${versions.scala}"
    duplicatesStrategy 'exclude'
  }

  jar {
    dependsOn 'copyDependantLibs'
  }
}

project(':streams') {
  archivesBaseName = "kafka-streams"
  ext.buildStreamsVersionFileName = "kafka-streams-version.properties"

  dependencies {
    compile project(':clients')

    // this dependency should be removed after we unify data API
    compile(project(':connect:json')) {
      // this transitive dependency is not used in Streams, and it breaks SBT builds
      exclude module: 'javax.ws.rs-api'
    }

    compile libs.slf4jApi
    compile libs.rocksDBJni

    // testCompileOnly prevents streams from exporting a dependency on test-utils, which would cause a dependency cycle
    testCompileOnly project(':streams:test-utils')
    testCompile project(':clients').sourceSets.test.output
    testCompile project(':core')
    testCompile project(':core').sourceSets.test.output
    testCompile libs.log4j
    testCompile libs.junit
    testCompile libs.easymock
    testCompile libs.powermockJunit4
    testCompile libs.powermockEasymock
    testCompile libs.bcpkix
    testCompile libs.hamcrest

    testRuntimeOnly project(':streams:test-utils')
    testRuntime libs.slf4jlog4j
  }

  javadoc {
    include "**/org/apache/kafka/streams/**"
    exclude "**/internals/**"
  }

  tasks.create(name: "copyDependantLibs", type: Copy) {
    from (configurations.testRuntime) {
      include('slf4j-log4j12*')
      include('log4j*jar')
    }
    from (configurations.runtime) {
      exclude('kafka-clients*')
    }
    into "$buildDir/dependant-libs-${versions.scala}"
    duplicatesStrategy 'exclude'
  }

  task determineCommitId {
    def takeFromHash = 16
    if (commitId) {
      commitId = commitId.take(takeFromHash)
    } else if (file("$rootDir/.git/HEAD").exists()) {
      def headRef = file("$rootDir/.git/HEAD").text
      if (headRef.contains('ref: ')) {
        headRef = headRef.replaceAll('ref: ', '').trim()
        if (file("$rootDir/.git/$headRef").exists()) {
          commitId = file("$rootDir/.git/$headRef").text.trim().take(takeFromHash)
        }
      } else {
        commitId = headRef.trim().take(takeFromHash)
      }
    } else {
      commitId = "unknown"
    }
  }

  task createStreamsVersionFile(dependsOn: determineCommitId) {
    ext.receiptFile = file("$buildDir/kafka/$buildStreamsVersionFileName")
    outputs.file receiptFile
    outputs.upToDateWhen { false }
    doLast {
      def data = [
              commitId: commitId,
              version: version,
      ]

      receiptFile.parentFile.mkdirs()
      def content = data.entrySet().collect { "$it.key=$it.value" }.sort().join("\n")
      receiptFile.setText(content, "ISO-8859-1")
    }
  }

  jar {
    dependsOn 'createStreamsVersionFile'
    from("$buildDir") {
      include "kafka/$buildStreamsVersionFileName"
    }
    dependsOn 'copyDependantLibs'
  }

  systemTestLibs {
    dependsOn testJar
  }

  task genStreamsConfigDocs(type: JavaExec) {
    classpath = sourceSets.main.runtimeClasspath
    main = 'org.apache.kafka.streams.StreamsConfig'
    if( !generatedDocsDir.exists() ) { generatedDocsDir.mkdirs() }
    standardOutput = new File(generatedDocsDir, "streams_config.html").newOutputStream()
  }

  test {
    // The suites are for running sets of tests in IDEs.
    // Gradle will run each test class, so we exclude the suites to avoid redundantly running the tests twice.
    exclude '**/*Suite.class'
  }
}

project(':streams:streams-scala') {
  println "Building project 'streams-scala' with Scala version ${versions.scala}"
  apply plugin: 'scala'
  archivesBaseName = "kafka-streams-scala_${versions.baseScala}"

  dependencies {
    compile project(':streams')

    compile libs.scalaLibrary

    testCompile project(':core')
    testCompile project(':core').sourceSets.test.output
    testCompile project(':streams').sourceSets.test.output
    testCompile project(':clients').sourceSets.test.output
    testCompile project(':streams:test-utils')

    testCompile libs.junit
    testCompile libs.scalatest
    testCompile libs.easymock
    testCompile libs.hamcrest

    testRuntime libs.slf4jlog4j
  }

  javadoc {
    include "**/org/apache/kafka/streams/scala/**"
  }

  tasks.create(name: "copyDependantLibs", type: Copy) {
    from (configurations.runtime) {
      exclude('kafka-streams*')
    }
    into "$buildDir/dependant-libs-${versions.scala}"
    duplicatesStrategy 'exclude'
  }

  jar {
    dependsOn 'copyDependantLibs'
  }

  test.dependsOn(':spotlessScalaCheck')
}

project(':streams:test-utils') {
  archivesBaseName = "kafka-streams-test-utils"

  dependencies {
    compile project(':streams')
    compile project(':clients')

    testCompile project(':clients').sourceSets.test.output
    testCompile libs.junit
    testCompile libs.easymock
    testCompile libs.hamcrest

    testRuntime libs.slf4jlog4j
  }

  javadoc {
    include "**/org/apache/kafka/streams/test/**"
    exclude "**/internals/**"
  }

  tasks.create(name: "copyDependantLibs", type: Copy) {
    from (configurations.runtime) {
      exclude('kafka-streams*')
    }
    into "$buildDir/dependant-libs-${versions.scala}"
    duplicatesStrategy 'exclude'
  }

  jar {
    dependsOn 'copyDependantLibs'
  }

}

project(':streams:examples') {
  archivesBaseName = "kafka-streams-examples"

  dependencies {
    compile project(':streams')
    compile project(':connect:json')  // this dependency should be removed after we unify data API
    compile libs.slf4jlog4j

    testCompile project(':streams:test-utils')
    testCompile project(':clients').sourceSets.test.output // for org.apache.kafka.test.IntegrationTest
    testCompile libs.junit
  }

  javadoc {
    enabled = false
  }

  tasks.create(name: "copyDependantLibs", type: Copy) {
    from (configurations.runtime) {
      exclude('kafka-streams*')
    }
    into "$buildDir/dependant-libs-${versions.scala}"
    duplicatesStrategy 'exclude'
  }

  jar {
    dependsOn 'copyDependantLibs'
  }
}

project(':streams:upgrade-system-tests-0100') {
  archivesBaseName = "kafka-streams-upgrade-system-tests-0100"

  dependencies {
    testCompile libs.kafkaStreams_0100
  }

  systemTestLibs {
    dependsOn testJar
  }
}

project(':streams:upgrade-system-tests-0101') {
  archivesBaseName = "kafka-streams-upgrade-system-tests-0101"

  dependencies {
    testCompile libs.kafkaStreams_0101
  }

  systemTestLibs {
    dependsOn testJar
  }
}

project(':streams:upgrade-system-tests-0102') {
  archivesBaseName = "kafka-streams-upgrade-system-tests-0102"

  dependencies {
    testCompile libs.kafkaStreams_0102
  }

  systemTestLibs {
    dependsOn testJar
  }
}

project(':streams:upgrade-system-tests-0110') {
  archivesBaseName = "kafka-streams-upgrade-system-tests-0110"

  dependencies {
    testCompile libs.kafkaStreams_0110
  }

  systemTestLibs {
    dependsOn testJar
  }
}

project(':streams:upgrade-system-tests-10') {
  archivesBaseName = "kafka-streams-upgrade-system-tests-10"

  dependencies {
    testCompile libs.kafkaStreams_10
  }

  systemTestLibs {
    dependsOn testJar
  }
}

project(':streams:upgrade-system-tests-11') {
  archivesBaseName = "kafka-streams-upgrade-system-tests-11"

  dependencies {
    testCompile libs.kafkaStreams_11
  }

  systemTestLibs {
    dependsOn testJar
  }
}

project(':streams:upgrade-system-tests-20') {
  archivesBaseName = "kafka-streams-upgrade-system-tests-20"

  dependencies {
    testCompile libs.kafkaStreams_20
  }

  systemTestLibs {
    dependsOn testJar
  }
}

project(':streams:upgrade-system-tests-21') {
  archivesBaseName = "kafka-streams-upgrade-system-tests-21"

  dependencies {
    testCompile libs.kafkaStreams_21
  }

  systemTestLibs {
    dependsOn testJar
  }
}

project(':streams:upgrade-system-tests-22') {
  archivesBaseName = "kafka-streams-upgrade-system-tests-22"

  dependencies {
    testCompile libs.kafkaStreams_22
  }

  systemTestLibs {
    dependsOn testJar
  }
}

project(':streams:upgrade-system-tests-23') {
  archivesBaseName = "kafka-streams-upgrade-system-tests-23"

  dependencies {
    testCompile libs.kafkaStreams_23
  }

  systemTestLibs {
    dependsOn testJar
  }
}

project(':jmh-benchmarks') {

  apply plugin: 'com.github.johnrengelman.shadow'

  shadowJar {
    baseName = 'kafka-jmh-benchmarks-all'
    classifier = null
    version = null
  }

  dependencies {
    compile project(':core')
    compile project(':clients')
    compile project(':streams')
    compile libs.jmhCore
    compile libs.mockitoCore
    annotationProcessor libs.jmhGeneratorAnnProcess
    compile libs.jmhCoreBenchmarks
  }

  jar {
    manifest {
      attributes "Main-Class": "org.openjdk.jmh.Main"
    }
  }

  checkstyle {
    configProperties = checkstyleConfigProperties("import-control-jmh-benchmarks.xml")
  }

  task jmh(type: JavaExec, dependsOn: [':jmh-benchmarks:clean', ':jmh-benchmarks:shadowJar']) {

    main="-jar"

    doFirst {
      if (System.getProperty("jmhArgs")) {
          args System.getProperty("jmhArgs").split(',')
      }
      args = [shadowJar.archivePath, *args]
    }
  }

  javadoc {
     enabled = false
  }
}

project(':log4j-appender') {
  archivesBaseName = "kafka-log4j-appender"

  dependencies {
    compile project(':clients')
    compile libs.slf4jlog4j

    testCompile project(':clients').sourceSets.test.output
    testCompile libs.junit
    testCompile libs.easymock
  }

  javadoc {
    enabled = false
  }

}

project(':connect:api') {
  archivesBaseName = "connect-api"

  dependencies {
    compile project(':clients')
    compile libs.slf4jApi
    compile libs.jaxrsApi

    testCompile libs.junit

    testRuntime libs.slf4jlog4j
    testCompile project(':clients').sourceSets.test.output
  }

  javadoc {
    include "**/org/apache/kafka/connect/**" // needed for the `javadocAll` task
    // The URL structure was changed to include the locale after Java 8
    if (JavaVersion.current().isJava11Compatible())
      options.links "https://docs.oracle.com/en/java/javase/${JavaVersion.current().majorVersion}/docs/api/"
    else
      options.links "https://docs.oracle.com/javase/8/docs/api/"
  }

  tasks.create(name: "copyDependantLibs", type: Copy) {
    from (configurations.testRuntime) {
      include('slf4j-log4j12*')
      include('log4j*jar')
    }
    from (configurations.runtime) {
      exclude('kafka-clients*')
      exclude('connect-*')
    }
    into "$buildDir/dependant-libs"
    duplicatesStrategy 'exclude'
  }

  jar {
    dependsOn copyDependantLibs
  }
}

project(':connect:transforms') {
  archivesBaseName = "connect-transforms"

  dependencies {
    compile project(':connect:api')
    compile libs.slf4jApi

    testCompile libs.easymock
    testCompile libs.junit
    testCompile libs.powermockJunit4
    testCompile libs.powermockEasymock

    testRuntime libs.slf4jlog4j
    testCompile project(':clients').sourceSets.test.output
  }

  javadoc {
    enabled = false
  }

  tasks.create(name: "copyDependantLibs", type: Copy) {
    from (configurations.testRuntime) {
      include('slf4j-log4j12*')
      include('log4j*jar')
    }
    from (configurations.runtime) {
      exclude('kafka-clients*')
      exclude('connect-*')
    }
    into "$buildDir/dependant-libs"
    duplicatesStrategy 'exclude'
  }

  jar {
    dependsOn copyDependantLibs
  }
}

project(':connect:json') {
  archivesBaseName = "connect-json"

  dependencies {
    compile project(':connect:api')
    compile libs.jacksonDatabind
    compile libs.jacksonJDK8Datatypes
    compile libs.slf4jApi

    testCompile libs.easymock
    testCompile libs.junit
    testCompile libs.powermockJunit4
    testCompile libs.powermockEasymock

    testRuntime libs.slf4jlog4j
    testCompile project(':clients').sourceSets.test.output
  }

  javadoc {
    enabled = false
  }

  tasks.create(name: "copyDependantLibs", type: Copy) {
    from (configurations.testRuntime) {
      include('slf4j-log4j12*')
      include('log4j*jar')
    }
    from (configurations.runtime) {
      exclude('kafka-clients*')
      exclude('connect-*')
    }
    into "$buildDir/dependant-libs"
    duplicatesStrategy 'exclude'
  }

  jar {
    dependsOn copyDependantLibs
  }
}

project(':connect:runtime') {
  archivesBaseName = "connect-runtime"

  dependencies {

    compile project(':connect:api')
    compile project(':clients')
    compile project(':tools')
    compile project(':connect:json')
    compile project(':connect:transforms')

    compile libs.slf4jApi
    compile libs.jacksonJaxrsJsonProvider
    compile libs.jerseyContainerServlet
    compile libs.jerseyHk2
    compile libs.jaxbApi // Jersey dependency that was available in the JDK before Java 9
    compile libs.activation // Jersey dependency that was available in the JDK before Java 9
    compile libs.jettyServer
    compile libs.jettyServlet
    compile libs.jettyServlets
    compile libs.jettyClient
    compile(libs.reflections)
    compile(libs.mavenArtifact)

    testCompile project(':clients').sourceSets.test.output
    testCompile libs.easymock
    testCompile libs.junit
    testCompile libs.powermockJunit4
    testCompile libs.powermockEasymock
    testCompile libs.mockitoCore
    testCompile libs.httpclient

    testCompile project(':clients').sourceSets.test.output
    testCompile project(':core')
    testCompile project(':core').sourceSets.test.output

    testRuntime libs.slf4jlog4j
  }

  javadoc {
    enabled = false
  }

  tasks.create(name: "copyDependantLibs", type: Copy) {
    from (configurations.testRuntime) {
      include('slf4j-log4j12*')
      include('log4j*jar')
    }
    from (configurations.runtime) {
      exclude('kafka-clients*')
      exclude('connect-*')
    }
    into "$buildDir/dependant-libs"
    duplicatesStrategy 'exclude'
  }

  jar {
    dependsOn copyDependantLibs
  }

  task genConnectConfigDocs(type: JavaExec) {
    classpath = sourceSets.main.runtimeClasspath
    main = 'org.apache.kafka.connect.runtime.distributed.DistributedConfig'
    if( !generatedDocsDir.exists() ) { generatedDocsDir.mkdirs() }
    standardOutput = new File(generatedDocsDir, "connect_config.html").newOutputStream()
  }

  task genSinkConnectorConfigDocs(type: JavaExec) {
    classpath = sourceSets.main.runtimeClasspath
    main = 'org.apache.kafka.connect.runtime.SinkConnectorConfig'
    if( !generatedDocsDir.exists() ) { generatedDocsDir.mkdirs() }
    standardOutput = new File(generatedDocsDir, "sink_connector_config.html").newOutputStream()
  }

  task genSourceConnectorConfigDocs(type: JavaExec) {
    classpath = sourceSets.main.runtimeClasspath
    main = 'org.apache.kafka.connect.runtime.SourceConnectorConfig'
    if( !generatedDocsDir.exists() ) { generatedDocsDir.mkdirs() }
    standardOutput = new File(generatedDocsDir, "source_connector_config.html").newOutputStream()
  }

  task genConnectTransformationDocs(type: JavaExec) {
    classpath = sourceSets.main.runtimeClasspath
    main = 'org.apache.kafka.connect.tools.TransformationDoc'
    if( !generatedDocsDir.exists() ) { generatedDocsDir.mkdirs() }
    standardOutput = new File(generatedDocsDir, "connect_transforms.html").newOutputStream()
  }

  task genConnectMetricsDocs(type: JavaExec) {
    classpath = sourceSets.test.runtimeClasspath
    main = 'org.apache.kafka.connect.runtime.ConnectMetrics'
    if( !generatedDocsDir.exists() ) { generatedDocsDir.mkdirs() }
    standardOutput = new File(generatedDocsDir, "connect_metrics.html").newOutputStream()
  }

}

project(':connect:file') {
  archivesBaseName = "connect-file"

  dependencies {
    compile project(':connect:api')
    compile libs.slf4jApi

    testCompile libs.easymock
    testCompile libs.junit
    testCompile libs.powermockJunit4
    testCompile libs.powermockEasymock

    testRuntime libs.slf4jlog4j
    testCompile project(':clients').sourceSets.test.output
  }

  javadoc {
    enabled = false
  }

  tasks.create(name: "copyDependantLibs", type: Copy) {
    from (configurations.testRuntime) {
      include('slf4j-log4j12*')
      include('log4j*jar')
    }
    from (configurations.runtime) {
      exclude('kafka-clients*')
      exclude('connect-*')
    }
    into "$buildDir/dependant-libs"
    duplicatesStrategy 'exclude'
  }

  jar {
    dependsOn copyDependantLibs
  }
}

project(':connect:basic-auth-extension') {
  archivesBaseName = "connect-basic-auth-extension"

  dependencies {
    compile project(':connect:api')
    compile libs.slf4jApi

    testCompile libs.bcpkix
    testCompile libs.easymock
    testCompile libs.junit
    testCompile libs.powermockJunit4
    testCompile libs.powermockEasymock
    testCompile project(':clients').sourceSets.test.output

    testRuntime libs.slf4jlog4j
    testRuntime libs.jerseyContainerServlet
  }

  javadoc {
    enabled = false
  }

  tasks.create(name: "copyDependantLibs", type: Copy) {
    from (configurations.testRuntime) {
      include('slf4j-log4j12*')
      include('log4j*jar')
    }
    from (configurations.runtime) {
      exclude('kafka-clients*')
      exclude('connect-*')
    }
    into "$buildDir/dependant-libs"
    duplicatesStrategy 'exclude'
  }

  jar {
    dependsOn copyDependantLibs
  }
}

<<<<<<< HEAD
project(':remote-storage-managers:hdfs') {
  archivesBaseName = "kafka-rsm-hdfs"

  dependencies {
    compile group: 'org.apache.hadoop', name: 'hadoop-client', version: '3.1.2'
    compile project(':core')

    testCompile libs.junit
    testCompile group: 'org.apache.hadoop', name: 'hadoop-minicluster', version: '3.1.2'
    testCompile project(':core')
    testCompile project(':core').sourceSets.test.output
    testCompile project(':clients').sourceSets.test.output
    testRuntime libs.slf4jlog4j
  }

  checkstyle {
    configProperties = checkstyleConfigProperties("import-control-remote-storage-managers.xml")
  }

  tasks.create(name: "copyDependantLibs", type: Copy) {
    from(configurations.runtime) {
      exclude('kafka-rsm-hdfs*')
    }
    into "$buildDir/dependant-libs-${versions.scala}"
=======
project(':connect:mirror') {
  archivesBaseName = "connect-mirror"

  dependencies {
    compile project(':connect:api')
    compile project(':connect:runtime')
    compile project(':connect:mirror-client')
    compile project(':clients')
    compile libs.argparse4j
    compile libs.slf4jApi

    testCompile libs.junit
    testCompile project(':clients').sourceSets.test.output
    testCompile project(':connect:runtime').sourceSets.test.output
    testCompile project(':core')
    testCompile project(':core').sourceSets.test.output

    testRuntime project(':connect:runtime')
    testRuntime libs.slf4jlog4j
  }

  javadoc {
    enabled = false
  }

  tasks.create(name: "copyDependantLibs", type: Copy) {
    from (configurations.testRuntime) {
      include('slf4j-log4j12*')
      include('log4j*jar')
    }
    from (configurations.runtime) {
      exclude('kafka-clients*')
      exclude('connect-*')
    }
    into "$buildDir/dependant-libs"
>>>>>>> ed078bd7
    duplicatesStrategy 'exclude'
  }

  jar {
    dependsOn copyDependantLibs
  }
<<<<<<< HEAD

  javadoc {
    enabled = false
=======
}

project(':connect:mirror-client') {
  archivesBaseName = "connect-mirror-client"

  dependencies {
    compile project(':clients')
    compile libs.slf4jApi

    testCompile libs.junit
    testCompile project(':clients').sourceSets.test.output

    testRuntime libs.slf4jlog4j
  }

  javadoc {
    enabled = true
  }

  tasks.create(name: "copyDependantLibs", type: Copy) {
    from (configurations.testRuntime) {
      include('slf4j-log4j12*')
      include('log4j*jar')
    }
    from (configurations.runtime) {
      exclude('kafka-clients*')
      exclude('connect-*')
    }
    into "$buildDir/dependant-libs"
    duplicatesStrategy 'exclude'
  }

  jar {
    dependsOn copyDependantLibs
>>>>>>> ed078bd7
  }
}

task aggregatedJavadoc(type: Javadoc) {
  def projectsWithJavadoc = subprojects.findAll { it.javadoc.enabled }
  source = projectsWithJavadoc.collect { it.sourceSets.main.allJava }
  classpath = files(projectsWithJavadoc.collect { it.sourceSets.main.compileClasspath })
  includes = projectsWithJavadoc.collectMany { it.javadoc.getIncludes() }
  excludes = projectsWithJavadoc.collectMany { it.javadoc.getExcludes() }
  // The URL structure was changed to include the locale after Java 8
  if (JavaVersion.current().isJava11Compatible())
    options.links "https://docs.oracle.com/en/java/javase/${JavaVersion.current().majorVersion}/docs/api/"
  else
    options.links "https://docs.oracle.com/javase/8/docs/api/"
}<|MERGE_RESOLUTION|>--- conflicted
+++ resolved
@@ -1846,7 +1846,6 @@
   }
 }
 
-<<<<<<< HEAD
 project(':remote-storage-managers:hdfs') {
   archivesBaseName = "kafka-rsm-hdfs"
 
@@ -1871,7 +1870,9 @@
       exclude('kafka-rsm-hdfs*')
     }
     into "$buildDir/dependant-libs-${versions.scala}"
-=======
+  }
+}
+
 project(':connect:mirror') {
   archivesBaseName = "connect-mirror"
 
@@ -1907,18 +1908,12 @@
       exclude('connect-*')
     }
     into "$buildDir/dependant-libs"
->>>>>>> ed078bd7
     duplicatesStrategy 'exclude'
   }
 
   jar {
     dependsOn copyDependantLibs
   }
-<<<<<<< HEAD
-
-  javadoc {
-    enabled = false
-=======
 }
 
 project(':connect:mirror-client') {
@@ -1953,7 +1948,6 @@
 
   jar {
     dependsOn copyDependantLibs
->>>>>>> ed078bd7
   }
 }
 
