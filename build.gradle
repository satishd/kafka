// Licensed to the Apache Software Foundation (ASF) under one or more
// contributor license agreements.  See the NOTICE file distributed with
// this work for additional information regarding copyright ownership.
// The ASF licenses this file to You under the Apache License, Version 2.0
// (the "License"); you may not use this file except in compliance with
// the License.  You may obtain a copy of the License at
//
//    http://www.apache.org/licenses/LICENSE-2.0
//
// Unless required by applicable law or agreed to in writing, software
// distributed under the License is distributed on an "AS IS" BASIS,
// WITHOUT WARRANTIES OR CONDITIONS OF ANY KIND, either express or implied.
// See the License for the specific language governing permissions and
// limitations under the License.

import org.ajoberstar.grgit.Grgit

buildscript {
  repositories {
      maven {
        url = "$repoUrl"
        jcenter()
      }
      mavenLocal()
  }
  apply from: file('gradle/buildscript.gradle'), to: buildscript

  dependencies {
    // For Apache Rat plugin to ignore non-Git files
<<<<<<< HEAD
    classpath "org.ajoberstar:grgit:1.5.0"
    classpath 'com.github.ben-manes:gradle-versions-plugin:0.12.0'
    classpath 'org.scoverage:gradle-scoverage:2.0.1'
=======
    classpath "org.ajoberstar:grgit:1.7.0"
    classpath 'com.github.ben-manes:gradle-versions-plugin:0.13.0'
    classpath 'org.scoverage:gradle-scoverage:2.1.0'
>>>>>>> d7850a40
  }
}

allprojects {
  apply plugin: 'idea'
  apply plugin: 'eclipse'
  apply plugin: "jacoco"

  repositories {
    maven {
      url = "$repoUrl"
    }
    mavenLocal()
  }

  apply plugin: 'com.github.ben-manes.versions'

  dependencyUpdates {
    revision="release"
    resolutionStrategy = {
      componentSelection { rules ->
        rules.all { ComponentSelection selection ->
          boolean rejected = ['snap', 'alpha', 'beta', 'rc', 'cr', 'm'].any { qualifier ->
            selection.candidate.version ==~ /(?i).*[.-]${qualifier}[.\d-]*/
          }
          if (rejected) {
            selection.reject('Release candidate')
          }
        }
      }
    }
  }

  if (JavaVersion.current().isJava8Compatible()) {
    tasks.withType(Javadoc) {
      // disable the crazy super-strict doclint tool in Java 8
      // noinspection SpellCheckingInspection
      options.addStringOption('Xdoclint:none', '-quiet')
    }
  }
}

ext {
  gradleVersion = "3.2.1"
  buildVersionFileName = "kafka-version.properties"

  maxPermSizeArgs = []
  if (!JavaVersion.current().isJava8Compatible())
    maxPermSizeArgs = ['-XX:MaxPermSize=512m']

  userMaxForks = project.hasProperty('maxParallelForks') ? maxParallelForks.toInteger() : null

  skipSigning = project.hasProperty('skipSigning') && skipSigning.toBoolean()
  shouldSign = !skipSigning && !version.endsWith("SNAPSHOT") && project.gradle.startParameter.taskNames.any { it.contains("upload") }

  mavenUrl = project.hasProperty('mavenUrl') ? project.mavenUrl : ''
  mavenUsername = project.hasProperty('mavenUsername') ? project.mavenUsername : ''
  mavenPassword = project.hasProperty('mavenPassword') ? project.mavenPassword : ''

  userShowStandardStreams = project.hasProperty("showStandardStreams") ? showStandardStreams : null

  userTestLoggingEvents = project.hasProperty("testLoggingEvents") ? Arrays.asList(testLoggingEvents.split(",")) : null

  generatedDocsDir = new File("${project.rootDir}/docs/generated")
}

apply from: "$rootDir/gradle/dependencies.gradle"
apply from: file('wrapper.gradle')

if (new File('.git').exists()) {
  apply from: file('gradle/rat.gradle')
  rat {
    // Exclude everything under the directory that git should be ignoring via .gitignore or that isn't checked in. These
    // restrict us only to files that are checked in or are staged.
    def repo = Grgit.open(project.file('.'))
    excludes = new ArrayList<String>(repo.clean(ignore: false, directories: true, dryRun: true))
    // And some of the files that we have checked in should also be excluded from this check
    excludes.addAll([
        '**/.git/**',
        '**/build/**',
        'CONTRIBUTING.md',
        'HDP-CHANGES.txt',
        'gradlew',
        'gradlew.bat',
        '**/README.md',
<<<<<<< HEAD
        '**/config/**',
        '**/system_test/**',
        '**/contrib/**'
=======
        '**/id_rsa',
        '**/id_rsa.pub'
>>>>>>> d7850a40
    ])
  }
}

subprojects {
  apply plugin: 'java'
  apply plugin: 'maven'
  apply plugin: 'signing'
  apply plugin: 'checkstyle'

  sourceCompatibility = 1.7

  compileJava {
    options.encoding = 'UTF-8'
    // Add unchecked once we drop support for Java 7 as @SuppressWarnings("unchecked") is too buggy in Java 7
    options.compilerArgs << "-Xlint:deprecation"
  }

  uploadArchives {
    repositories {
      signing {
          required { shouldSign }
          sign configurations.archives

          // To test locally, replace mavenUrl in ~/.gradle/gradle.properties to file://localhost/tmp/myRepo/
          mavenDeployer {
              beforeDeployment { MavenDeployment deployment -> signing.signPom(deployment) }
              repository(url: "${mavenUrl}") {
                  authentication(userName: "${mavenUsername}", password: "${mavenPassword}")
              }
              afterEvaluate {
                  pom.artifactId = "${archivesBaseName}"
                  pom.project {
                      name 'Apache Kafka'
                      packaging 'jar'
                      url 'http://kafka.apache.org'
                      licenses {
                          license {
                              name 'The Apache Software License, Version 2.0'
                              url 'http://www.apache.org/licenses/LICENSE-2.0.txt'
                              distribution 'repo'
                          }
                      }
                  }
              }
          }
      }
    }
  }

  test {
    maxParallelForks = userMaxForks ?: Runtime.runtime.availableProcessors()

    minHeapSize = "256m"
    maxHeapSize = "2048m"
    jvmArgs = maxPermSizeArgs

    testLogging {
      events = userTestLoggingEvents ?: ["passed", "skipped", "failed"]
      showStandardStreams = userShowStandardStreams ?: false
      exceptionFormat = 'full'
    }

  }

  jar {
    from "$rootDir/LICENSE"
    from "$rootDir/NOTICE"
  }

  task srcJar(type: Jar) {
    classifier = 'sources'
    from "$rootDir/LICENSE"
    from "$rootDir/NOTICE"
    from sourceSets.main.allSource
  }

  task javadocJar(type: Jar, dependsOn: javadoc) {
    classifier 'javadoc'
    from "$rootDir/LICENSE"
    from "$rootDir/NOTICE"
    from javadoc.destinationDir
  }

  task docsJar(dependsOn: javadocJar)

  javadoc {
    options.charSet = 'UTF-8'
    options.docEncoding = 'UTF-8'
    options.encoding = 'UTF-8'
  }

  task systemTestLibs(dependsOn: jar)

  artifacts {
    archives srcJar
    archives javadocJar
  }

  if(!sourceSets.test.allSource.isEmpty()) {
    task testJar(type: Jar) {
      classifier = 'test'
      from "$rootDir/LICENSE"
      from "$rootDir/NOTICE"
      from sourceSets.test.output
    }

    task testSrcJar(type: Jar, dependsOn: testJar) {
      classifier = 'test-sources'
      from "$rootDir/LICENSE"
      from "$rootDir/NOTICE"
      from sourceSets.test.allSource
    }

    artifacts {
      archives testJar
      archives testSrcJar
    }
  }

  plugins.withType(ScalaPlugin) {
    task scaladocJar(type:Jar) {
      classifier = 'scaladoc'
      from "$rootDir/LICENSE"
      from "$rootDir/NOTICE"
      from scaladoc.destinationDir
    }

    //documentation task should also trigger building scala doc jar
    docsJar.dependsOn scaladocJar

    artifacts {
      archives scaladocJar
    }
  }

  tasks.withType(ScalaCompile) {
    scalaCompileOptions.additionalParameters = [
      "-deprecation",
      "-unchecked",
      "-encoding", "utf8",
      "-Xlog-reflective-calls",
      "-feature",
      "-language:postfixOps",
      "-language:implicitConversions",
      "-language:existentials"
    ]
    ScalaCompileOptions.metaClass.useAnt = false 
    configure(scalaCompileOptions.forkOptions) {
      memoryMaximumSize = '1g'
      jvmArgs = ['-Xss2m'] + maxPermSizeArgs
    }
  }

  checkstyle {
    configFile = new File(rootDir, "checkstyle/checkstyle.xml")
    configProperties = [importControlFile: "$rootDir/checkstyle/import-control.xml"]
    checkstyleMain.exclude '**/kafka/ganglia/**'
  }
  test.dependsOn('checkstyleMain', 'checkstyleTest')

  // Ignore core since its a scala project
  if (it.path != ':core') {
    // NOTE: Gradles Jacoco plugin does not support "offline instrumentation" this means that classes mocked by PowerMock
    // may report 0 coverage, since the source was modified after initial instrumentation.
    // See https://github.com/jacoco/jacoco/issues/51
    jacocoTestReport {
      dependsOn tasks.test
      sourceSets sourceSets.main
      reports {
        html.enabled = true
        xml.enabled = true
        csv.enabled = false
      }
    }
  }
}

// Aggregates all jacoco results into the root project directory
task jacocoRootReport(type: org.gradle.testing.jacoco.tasks.JacocoReport) {
  def javaProjects = subprojects.findAll { it.path != ':core' }

  description = 'Generates an aggregate report from all subprojects'
  dependsOn(javaProjects.test)

  additionalSourceDirs = files(javaProjects.sourceSets.main.allSource.srcDirs)
  sourceDirectories = files(javaProjects.sourceSets.main.allSource.srcDirs)
  classDirectories =  files(javaProjects.sourceSets.main.output)
  executionData = files(javaProjects.jacocoTestReport.executionData)

  reports {
    html.enabled = true
    xml.enabled = true
  }

  // workaround to ignore projects that don't have any tests at all
  onlyIf = { true }
  doFirst {
    executionData = files(executionData.findAll { it.exists() })
  }
}

task reportCoverage(dependsOn: ['jacocoRootReport', 'core:reportScoverage'])

for ( sv in ['2_10', '2_11', '2_12'] ) {
  String svInDot = sv.replaceAll( "_", ".")

  tasks.create(name: "jar_core_${sv}", type: GradleBuild) {
    startParameter = project.getGradle().getStartParameter().newInstance()
    startParameter.projectProperties += [scalaVersion: "${svInDot}"]
    tasks = ['core:jar']
  }

  tasks.create(name: "test_core_${sv}", type: GradleBuild) {
    startParameter = project.getGradle().getStartParameter().newInstance()
    startParameter.projectProperties += [scalaVersion: "${svInDot}"]
    tasks = ['core:test']
  }

  tasks.create(name: "srcJar_${sv}", type: GradleBuild) {
    startParameter = project.getGradle().getStartParameter().newInstance()
    startParameter.projectProperties += [scalaVersion: "${svInDot}"]
    tasks = ['core:srcJar']
  }

  tasks.create(name: "docsJar_${sv}", type: GradleBuild) {
    startParameter = project.getGradle().getStartParameter().newInstance()
    startParameter.projectProperties += [scalaVersion: "${svInDot}"]
    tasks = ['core:docsJar']
  }

  tasks.create(name: "install_${sv}", type: GradleBuild) {
    startParameter = project.getGradle().getStartParameter().newInstance()
    startParameter.projectProperties += [scalaVersion: "${svInDot}"]
    tasks = ['install']
  }

  tasks.create(name: "releaseTarGz_${sv}", type: GradleBuild) {
    startParameter = project.getGradle().getStartParameter().newInstance()
    startParameter.projectProperties += [scalaVersion: "${svInDot}"]
    tasks = ['releaseTarGz']
  }

  tasks.create(name: "uploadCoreArchives_${sv}", type: GradleBuild) {
    startParameter = project.getGradle().getStartParameter().newInstance()
    startParameter.projectProperties += [scalaVersion: "${svInDot}"]
    tasks = ['core:uploadArchives']
  }
}

def connectPkgs = ['connect:api', 'connect:runtime', 'connect:transforms', 'connect:json', 'connect:file']
def pkgs = ['clients', 'examples', 'log4j-appender', 'tools', 'streams', 'streams:examples'] + connectPkgs

tasks.create(name: "jarConnect", dependsOn: connectPkgs.collect { it + ":jar" }) {}
tasks.create(name: "jarAll", dependsOn: ['jar_core_2_10', 'jar_core_2_11'] + pkgs.collect { it + ":jar" }) { }

tasks.create(name: "srcJarAll", dependsOn: ['srcJar_2_10', 'srcJar_2_11'] + pkgs.collect { it + ":srcJar" }) { }

tasks.create(name: "docsJarAll", dependsOn: ['docsJar_2_10', 'docsJar_2_11'] + pkgs.collect { it + ":docsJar" }) { }

tasks.create(name: "testConnect", dependsOn: connectPkgs.collect { it + ":test" }) {}
tasks.create(name: "testAll", dependsOn: ['test_core_2_10', 'test_core_2_11'] + pkgs.collect { it + ":test" }) { }

tasks.create(name: "installAll", dependsOn: ['install_2_10', 'install_2_11'] + pkgs.collect { it + ":install" }) { }

tasks.create(name: "releaseTarGzAll", dependsOn: ['releaseTarGz_2_10', 'releaseTarGz_2_11']) { }

tasks.create(name: "uploadArchivesAll", dependsOn: ['uploadCoreArchives_2_10', 'uploadCoreArchives_2_11'] + pkgs.collect { it + ":uploadArchives" }) { }

project(':core') {
  println "Building project 'core' with Scala version ${versions.scala}"

  apply plugin: 'scala'
  apply plugin: "org.scoverage"
  archivesBaseName = "kafka_${versions.baseScala}"

  dependencies {
    compile project(':clients')
    compile libs.joptSimple
    compile libs.metrics
    compile libs.scala
    compile libs.slf4jlog4j
    compile libs.zkclient
    compile libs.zookeeper
    // These modules were broken out of core scala in 2.10. We can remove special handling when 2.10 support is dropped.
    if (versions.baseScala != '2.10') {
      compile libs.scalaParserCombinators
    }

    testCompile project(':clients').sourceSets.test.output
    testCompile libs.bcpkix
    testCompile libs.easymock
    testCompile(libs.apacheda) {
      exclude group: 'xml-apis', module: 'xml-apis'
    }
    testCompile libs.apachedsCoreApi
    testCompile libs.apachedsInterceptorKerberos
    testCompile libs.apachedsProtocolShared
    testCompile libs.apachedsProtocolKerberos
    testCompile libs.apachedsProtocolLdap
    testCompile libs.apachedsLdifPartition
    testCompile libs.apachedsMavibotPartition
    testCompile libs.apachedsJdbmPartition
    testCompile libs.junit
    testCompile libs.scalaTest
    testCompile libs.jfreechart

    scoverage libs.scoveragePlugin
    scoverage libs.scoverageRuntime
  }

  jacocoTestReport.enabled = false
  scoverage {
    reportDir = file("${rootProject.buildDir}/scoverage")
    highlighting = false
  }
  checkScoverage {
    minimumRate = 0.0
  }
  checkScoverage.shouldRunAfter('test')

  configurations {
    // manually excludes some unnecessary dependencies
    compile.exclude module: 'javax'
    compile.exclude module: 'jline'
    compile.exclude module: 'jms'
    compile.exclude module: 'jmxri'
    compile.exclude module: 'jmxtools'
    compile.exclude module: 'mail'
    compile.exclude module: 'netty'
    // To prevent a UniqueResourceException due the same resource existing in both
    // org.apache.directory.api/api-all and org.apache.directory.api/api-ldap-schema-data
    testCompile.exclude module: 'api-ldap-schema-data'
  }

  tasks.create(name: "copyDependantLibs", type: Copy) {
    from (configurations.testRuntime) {
      include('slf4j-log4j12*')
    }
    from (configurations.runtime) {
      exclude('kafka-clients*')
    }
    into "$buildDir/dependant-libs-${versions.scala}"
    duplicatesStrategy 'exclude'
  }

  task genProtocolErrorDocs(type: JavaExec) {
    classpath = sourceSets.main.runtimeClasspath
    main = 'org.apache.kafka.common.protocol.Errors'
    if( !generatedDocsDir.exists() ) { generatedDocsDir.mkdirs() }
    standardOutput = new File(generatedDocsDir, "protocol_errors.html").newOutputStream()
  }

  task genProtocolApiKeyDocs(type: JavaExec) {
    classpath = sourceSets.main.runtimeClasspath
    main = 'org.apache.kafka.common.protocol.ApiKeys'
    if( !generatedDocsDir.exists() ) { generatedDocsDir.mkdirs() }
    standardOutput = new File(generatedDocsDir, "protocol_api_keys.html").newOutputStream()
  }

  task genProtocolMessageDocs(type: JavaExec) {
    classpath = sourceSets.main.runtimeClasspath
    main = 'org.apache.kafka.common.protocol.Protocol'
    if( !generatedDocsDir.exists() ) { generatedDocsDir.mkdirs() }
    standardOutput = new File(generatedDocsDir, "protocol_messages.html").newOutputStream()
  }

  task genProducerConfigDocs(type: JavaExec) {
    classpath = sourceSets.main.runtimeClasspath
    main = 'org.apache.kafka.clients.producer.ProducerConfig'
    if( !generatedDocsDir.exists() ) { generatedDocsDir.mkdirs() }
    standardOutput = new File(generatedDocsDir, "producer_config.html").newOutputStream()
  }

  task genConsumerConfigDocs(type: JavaExec) {
    classpath = sourceSets.main.runtimeClasspath
    main = 'org.apache.kafka.clients.consumer.ConsumerConfig'
    if( !generatedDocsDir.exists() ) { generatedDocsDir.mkdirs() }
    standardOutput = new File(generatedDocsDir, "consumer_config.html").newOutputStream()
  }

  task genKafkaConfigDocs(type: JavaExec) {
    classpath = sourceSets.main.runtimeClasspath
    main = 'kafka.server.KafkaConfig'
    if( !generatedDocsDir.exists() ) { generatedDocsDir.mkdirs() }
    standardOutput = new File(generatedDocsDir, "kafka_config.html").newOutputStream()
  }

  task genTopicConfigDocs(type: JavaExec) {
    classpath = sourceSets.main.runtimeClasspath
    main = 'kafka.log.LogConfig'
    if( !generatedDocsDir.exists() ) { generatedDocsDir.mkdirs() }
    standardOutput = new File(generatedDocsDir, "topic_config.html").newOutputStream()
  }

  task siteDocsTar(dependsOn: ['genProtocolErrorDocs', 'genProtocolApiKeyDocs', 'genProtocolMessageDocs',
                               'genProducerConfigDocs', 'genConsumerConfigDocs', 'genKafkaConfigDocs',
<<<<<<< HEAD
                               'genTopicConfigDocs', ':connect:runtime:genConnectConfigDocs',
=======
                               'genTopicConfigDocs', ':connect:runtime:genConnectConfigDocs', ':connect:runtime:genConnectTransformationDocs',
>>>>>>> d7850a40
                               ':streams:genStreamsConfigDocs'], type: Tar) {
    classifier = 'site-docs'
    compression = Compression.GZIP
    from project.file("$rootDir/docs")
    into 'site-docs'
    duplicatesStrategy 'exclude'
  }

  tasks.create(name: "releaseTarGz", dependsOn: configurations.archives.artifacts, type: Tar) {
    into "kafka_${versions.baseScala}-${version}"
    compression = Compression.GZIP
    from(project.file("$rootDir/bin")) { into "bin/" }
    from(project.file("$rootDir/config")) { into "config/" }
    from "$rootDir/LICENSE"
    from "$rootDir/NOTICE"
    from(configurations.runtime) { into("libs/") }
    from(configurations.archives.artifacts.files) { into("libs/") }
    from(project.siteDocsTar) { into("site-docs/") }
    from(project(':tools').jar) { into("libs/") }
    from(project(':tools').configurations.runtime) { into("libs/") }
    from(project(':connect:api').jar) { into("libs/") }
    from(project(':connect:api').configurations.runtime) { into("libs/") }
    from(project(':connect:runtime').jar) { into("libs/") }
    from(project(':connect:runtime').configurations.runtime) { into("libs/") }
    from(project(':connect:transforms').jar) { into("libs/") }
    from(project(':connect:transforms').configurations.runtime) { into("libs/") }
    from(project(':connect:json').jar) { into("libs/") }
    from(project(':connect:json').configurations.runtime) { into("libs/") }
    from(project(':connect:file').jar) { into("libs/") }
    from(project(':connect:file').configurations.runtime) { into("libs/") }
    from(project(':streams').jar) { into("libs/") }
    from(project(':streams').configurations.runtime) { into("libs/") }
    from(project(':streams:examples').jar) { into("libs/") }
    from(project(':streams:examples').configurations.runtime) { into("libs/") }
    duplicatesStrategy 'exclude'
  }

  jar {
    dependsOn('copyDependantLibs')
  }

  jar.manifest {
    attributes(
      'Version': "${version}"
    )
  }

  tasks.create(name: "copyDependantTestLibs", type: Copy) {
    from (configurations.testRuntime) {
      include('*.jar')
    }
    into "$buildDir/dependant-testlibs"
    duplicatesStrategy 'exclude'
  }

  systemTestLibs.dependsOn('jar', 'testJar', 'copyDependantTestLibs')

  checkstyle {
    configProperties = [importControlFile: "$rootDir/checkstyle/import-control-core.xml"]
  }
}

project(':examples') {
  archivesBaseName = "kafka-examples"

  dependencies {
    compile project(':core')
  }

  javadoc {
    enabled = false
  }

  checkstyle {
    configProperties = [importControlFile: "$rootDir/checkstyle/import-control-core.xml"]
  }
}
project(':contrib:kafka-ganglia') {
  archivesBaseName = "kafka-ganglia"

  dependencies {
    compile project(':core')
    compile "net.sf.jopt-simple:jopt-simple:3.2"
    compile "com.yammer.metrics:metrics-core:2.2.0"
    compile "com.yammer.metrics:metrics-ganglia:2.2.0"
  }
  task copyToLib( type: Copy ) {
    into "$buildDir/libs/lib"
    from configurations.runtime
  }
  jar { dependsOn copyToLib }
}

project(':clients') {
  archivesBaseName = "kafka-clients"

  dependencies {
    compile libs.lz4
    compile libs.snappy
    compile libs.slf4jApi

    testCompile libs.bcpkix
    testCompile libs.junit
    testCompile libs.easymock
    testCompile libs.powermock
    testCompile libs.powermockEasymock

    testRuntime libs.slf4jlog4j
  }

  task determineCommitId {
    ext.commitId = "unknown"
    def takeFromHash = 16
    if (file("$rootDir/.git/HEAD").exists()) {
      def headRef = file("$rootDir/.git/HEAD").text
      if (headRef.contains('ref: ')) {
        headRef = headRef.replaceAll('ref: ', '').trim()
        if (file("$rootDir/.git/$headRef").exists()) {
        commitId = file("$rootDir/.git/$headRef").text.trim().take(takeFromHash)
        }
      } else {
        commitId = headRef.trim().take(takeFromHash)
      }
    }
    commitId
  }

  task createVersionFile(dependsOn: determineCommitId) {
    ext.receiptFile = file("$buildDir/kafka/$buildVersionFileName")
    outputs.file receiptFile
    outputs.upToDateWhen { false }
    doLast {
      def data = [
        commitId: determineCommitId.commitId,
        version: version,
      ]

      receiptFile.parentFile.mkdirs()
      def content = data.entrySet().collect { "$it.key=$it.value" }.sort().join("\n")
      receiptFile.setText(content, "ISO-8859-1")
    }
  }

  jar {
    dependsOn createVersionFile
    from("$buildDir") {
        include "kafka/$buildVersionFileName"
    }
  }

  clean.doFirst {
    delete "$buildDir/kafka/"
  }

  javadoc {
    include "**/org/apache/kafka/clients/consumer/*"
    include "**/org/apache/kafka/clients/producer/*"
    include "**/org/apache/kafka/common/*"
    include "**/org/apache/kafka/common/errors/*"
    include "**/org/apache/kafka/common/serialization/*"
    include "**/org/apache/kafka/common/config/*"
  }
}

project(':tools') {
  archivesBaseName = "kafka-tools"

  dependencies {
    compile project(':clients')
    compile project(':log4j-appender')
    compile libs.argparse4j
    compile libs.jacksonDatabind
    compile libs.slf4jlog4j

    testCompile project(':clients')
    testCompile libs.junit
  }

  javadoc {
    enabled = false
  }

  tasks.create(name: "copyDependantLibs", type: Copy) {
    from (configurations.testRuntime) {
      include('slf4j-log4j12*')
    }
    from (configurations.runtime) {
      exclude('kafka-clients*')
    }
    into "$buildDir/dependant-libs-${versions.scala}"
    duplicatesStrategy 'exclude'
  }

  jar {
    dependsOn 'copyDependantLibs'
  }
}

project(':streams') {
  archivesBaseName = "kafka-streams"

  dependencies {
    compile project(':clients')
    compile project(':connect:json')  // this dependency should be removed after we unify data API
    compile libs.slf4jApi
    compile libs.rocksDBJni

    testCompile project(':clients').sourceSets.test.output
    testCompile project(':core')
    testCompile project(':core').sourceSets.test.output
    testCompile libs.junit

    testRuntime libs.slf4jlog4j
  }

  javadoc {
    include "**/org/apache/kafka/streams/**"
    exclude "**/internals/**"
  }

  tasks.create(name: "copyDependantLibs", type: Copy) {
    from (configurations.testRuntime) {
      include('slf4j-log4j12*')
    }
    from (configurations.runtime) {
      exclude('kafka-clients*')
    }
    into "$buildDir/dependant-libs-${versions.scala}"
    duplicatesStrategy 'exclude'
  }

  jar {
    dependsOn 'copyDependantLibs'
  }

  systemTestLibs {
    dependsOn testJar
  }

  task genStreamsConfigDocs(type: JavaExec) {
    classpath = sourceSets.main.runtimeClasspath
    main = 'org.apache.kafka.streams.StreamsConfig'
    if( !generatedDocsDir.exists() ) { generatedDocsDir.mkdirs() }
    standardOutput = new File(generatedDocsDir, "streams_config.html").newOutputStream()
  }
}

project(':streams:examples') {
  archivesBaseName = "kafka-streams-examples"

  dependencies {
    compile project(':streams')
    compile project(':connect:json')  // this dependency should be removed after we unify data API
    compile libs.slf4jlog4j           // this dependency should be removed after KIP-4
  }

  javadoc {
    enabled = false
  }

  tasks.create(name: "copyDependantLibs", type: Copy) {
    from (configurations.runtime) {
      exclude('kafka-streams*')
    }
    into "$buildDir/dependant-libs-${versions.scala}"
    duplicatesStrategy 'exclude'
  }

  jar {
    dependsOn 'copyDependantLibs'
  }
}

project(':log4j-appender') {
  archivesBaseName = "kafka-log4j-appender"

  dependencies {
    compile project(':clients')
    compile libs.slf4jlog4j

    testCompile project(':clients').sourceSets.test.output
    testCompile libs.junit
  }

  javadoc {
    enabled = false
  }

}

project(':connect:api') {
  archivesBaseName = "connect-api"

  dependencies {
    compile project(':clients')
    compile libs.slf4jApi

    testCompile libs.junit

    testRuntime libs.slf4jlog4j
  }

  javadoc {
    include "**/org/apache/kafka/connect/**" // needed for the `javadocAll` task
    options.links "http://docs.oracle.com/javase/7/docs/api/"
  }

  tasks.create(name: "copyDependantLibs", type: Copy) {
    from (configurations.testRuntime) {
      include('slf4j-log4j12*')
    }
    from (configurations.runtime) {
      exclude('kafka-clients*')
      exclude('connect-*')
    }
    into "$buildDir/dependant-libs"
    duplicatesStrategy 'exclude'
  }

  jar {
    dependsOn copyDependantLibs
  }
}

project(':connect:transforms') {
  archivesBaseName = "connect-transforms"

  dependencies {
    compile project(':connect:api')
    compile libs.slf4jApi

    testCompile libs.easymock
    testCompile libs.junit
    testCompile libs.powermock
    testCompile libs.powermockEasymock

    testRuntime libs.slf4jlog4j
  }

  javadoc {
    enabled = false
  }

  tasks.create(name: "copyDependantLibs", type: Copy) {
    from (configurations.testRuntime) {
      include('slf4j-log4j12*')
    }
    from (configurations.runtime) {
      exclude('kafka-clients*')
      exclude('connect-*')
    }
    into "$buildDir/dependant-libs"
    duplicatesStrategy 'exclude'
  }

  jar {
    dependsOn copyDependantLibs
  }
}

project(':connect:json') {
  archivesBaseName = "connect-json"

  dependencies {
    compile project(':connect:api')
    compile libs.jacksonDatabind
    compile libs.slf4jApi

    testCompile libs.easymock
    testCompile libs.junit
    testCompile libs.powermock
    testCompile libs.powermockEasymock

    testRuntime libs.slf4jlog4j
  }

  javadoc {
    enabled = false
  }

  tasks.create(name: "copyDependantLibs", type: Copy) {
    from (configurations.testRuntime) {
      include('slf4j-log4j12*')
    }
    from (configurations.runtime) {
      exclude('kafka-clients*')
      exclude('connect-*')
    }
    into "$buildDir/dependant-libs"
    duplicatesStrategy 'exclude'
  }

  jar {
    dependsOn copyDependantLibs
  }
}

project(':connect:runtime') {
  archivesBaseName = "connect-runtime"

  dependencies {
    compile project(':connect:api')
    compile project(":connect:transforms")
    compile project(':clients')
    compile project(':tools')
    compile libs.slf4jApi

    compile libs.jacksonJaxrsJsonProvider
    compile libs.jerseyContainerServlet
    compile libs.jettyServer
    compile libs.jettyServlet
    compile libs.jettyServlets
    compile(libs.reflections) {
      // Exclude because of LGPL license
      exclude group: 'com.google.code.findbugs', module: 'annotations'
    }

    testCompile project(':clients').sourceSets.test.output
    testCompile libs.easymock
    testCompile libs.junit
    testCompile libs.powermock
    testCompile libs.powermockEasymock

    testCompile project(":connect:json")
    testRuntime libs.slf4jlog4j
  }

  javadoc {
    enabled = false
  }

  tasks.create(name: "copyDependantLibs", type: Copy) {
    from (configurations.testRuntime) {
      include('slf4j-log4j12*')
    }
    from (configurations.runtime) {
      exclude('kafka-clients*')
      exclude('connect-*')
    }
    into "$buildDir/dependant-libs"
    duplicatesStrategy 'exclude'
  }

  jar {
    dependsOn copyDependantLibs
  }

  task genConnectConfigDocs(type: JavaExec) {
    classpath = sourceSets.main.runtimeClasspath
    main = 'org.apache.kafka.connect.runtime.distributed.DistributedConfig'
    if( !generatedDocsDir.exists() ) { generatedDocsDir.mkdirs() }
    standardOutput = new File(generatedDocsDir, "connect_config.html").newOutputStream()
  }

  task genConnectTransformationDocs(type: JavaExec) {
    classpath = sourceSets.main.runtimeClasspath
    main = 'org.apache.kafka.connect.tools.TransformationDoc'
    if( !generatedDocsDir.exists() ) { generatedDocsDir.mkdirs() }
    standardOutput = new File(generatedDocsDir, "connect_transforms.html").newOutputStream()
  }
}

project(':connect:file') {
  archivesBaseName = "connect-file"

  dependencies {
    compile project(':connect:api')
    compile libs.slf4jApi

    testCompile libs.easymock
    testCompile libs.junit
    testCompile libs.powermock
    testCompile libs.powermockEasymock

    testRuntime libs.slf4jlog4j
  }

  javadoc {
    enabled = false
  }

  tasks.create(name: "copyDependantLibs", type: Copy) {
    from (configurations.testRuntime) {
      include('slf4j-log4j12*')
    }
    from (configurations.runtime) {
      exclude('kafka-clients*')
      exclude('connect-*')
    }
    into "$buildDir/dependant-libs"
    duplicatesStrategy 'exclude'
  }

  jar {
    dependsOn copyDependantLibs
  }
}

task aggregatedJavadoc(type: Javadoc) {
  def projectsWithJavadoc = subprojects.findAll { it.javadoc.enabled }
  source = projectsWithJavadoc.collect { it.sourceSets.main.allJava }
  classpath = files(projectsWithJavadoc.collect { it.sourceSets.main.compileClasspath })
  includes = projectsWithJavadoc.collectMany { it.javadoc.getIncludes() }
  excludes = projectsWithJavadoc.collectMany { it.javadoc.getExcludes() }
  options.links "http://docs.oracle.com/javase/7/docs/api/"
}<|MERGE_RESOLUTION|>--- conflicted
+++ resolved
@@ -17,25 +17,16 @@
 
 buildscript {
   repositories {
-      maven {
-        url = "$repoUrl"
-        jcenter()
-      }
-      mavenLocal()
+    mavenCentral()
+    jcenter()
   }
   apply from: file('gradle/buildscript.gradle'), to: buildscript
 
   dependencies {
     // For Apache Rat plugin to ignore non-Git files
-<<<<<<< HEAD
     classpath "org.ajoberstar:grgit:1.5.0"
     classpath 'com.github.ben-manes:gradle-versions-plugin:0.12.0'
-    classpath 'org.scoverage:gradle-scoverage:2.0.1'
-=======
-    classpath "org.ajoberstar:grgit:1.7.0"
-    classpath 'com.github.ben-manes:gradle-versions-plugin:0.13.0'
     classpath 'org.scoverage:gradle-scoverage:2.1.0'
->>>>>>> d7850a40
   }
 }
 
@@ -76,10 +67,11 @@
       options.addStringOption('Xdoclint:none', '-quiet')
     }
   }
+
 }
 
 ext {
-  gradleVersion = "3.2.1"
+  gradleVersion = "3.0"
   buildVersionFileName = "kafka-version.properties"
 
   maxPermSizeArgs = []
@@ -121,14 +113,11 @@
         'gradlew',
         'gradlew.bat',
         '**/README.md',
-<<<<<<< HEAD
         '**/config/**',
         '**/system_test/**',
-        '**/contrib/**'
-=======
+        '**/contrib/**',
         '**/id_rsa',
         '**/id_rsa.pub'
->>>>>>> d7850a40
     ])
   }
 }
@@ -270,13 +259,17 @@
       "-deprecation",
       "-unchecked",
       "-encoding", "utf8",
+      "-target:jvm-${sourceCompatibility}".toString(),
       "-Xlog-reflective-calls",
       "-feature",
       "-language:postfixOps",
       "-language:implicitConversions",
       "-language:existentials"
     ]
-    ScalaCompileOptions.metaClass.useAnt = false 
+      ScalaCompileOptions.metaClass.daemonServer = true
+      ScalaCompileOptions.metaClass.fork = true
+      ScalaCompileOptions.metaClass.useAnt = false
+      ScalaCompileOptions.metaClass.useCompileDaemon = false
     configure(scalaCompileOptions.forkOptions) {
       memoryMaximumSize = '1g'
       jvmArgs = ['-Xss2m'] + maxPermSizeArgs
@@ -333,7 +326,7 @@
 
 task reportCoverage(dependsOn: ['jacocoRootReport', 'core:reportScoverage'])
 
-for ( sv in ['2_10', '2_11', '2_12'] ) {
+for ( sv in ['2_10', '2_11'] ) {
   String svInDot = sv.replaceAll( "_", ".")
 
   tasks.create(name: "jar_core_${sv}", type: GradleBuild) {
@@ -379,7 +372,7 @@
   }
 }
 
-def connectPkgs = ['connect:api', 'connect:runtime', 'connect:transforms', 'connect:json', 'connect:file']
+def connectPkgs = ['connect:api', 'connect:runtime', 'connect:json', 'connect:file']
 def pkgs = ['clients', 'examples', 'log4j-appender', 'tools', 'streams', 'streams:examples'] + connectPkgs
 
 tasks.create(name: "jarConnect", dependsOn: connectPkgs.collect { it + ":jar" }) {}
@@ -526,11 +519,7 @@
 
   task siteDocsTar(dependsOn: ['genProtocolErrorDocs', 'genProtocolApiKeyDocs', 'genProtocolMessageDocs',
                                'genProducerConfigDocs', 'genConsumerConfigDocs', 'genKafkaConfigDocs',
-<<<<<<< HEAD
-                               'genTopicConfigDocs', ':connect:runtime:genConnectConfigDocs',
-=======
                                'genTopicConfigDocs', ':connect:runtime:genConnectConfigDocs', ':connect:runtime:genConnectTransformationDocs',
->>>>>>> d7850a40
                                ':streams:genStreamsConfigDocs'], type: Tar) {
     classifier = 'site-docs'
     compression = Compression.GZIP
@@ -955,6 +944,7 @@
     testCompile libs.powermockEasymock
 
     testCompile project(":connect:json")
+
     testRuntime libs.slf4jlog4j
   }
 
