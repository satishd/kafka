--- conflicted
+++ resolved
@@ -27,6 +27,7 @@
 from config import KafkaConfig
 from kafkatest.directory_layout.kafka_path import KafkaPathResolverMixin
 from kafkatest.services.kafka import config_property
+
 from kafkatest.services.monitor.jmx import JmxMixin
 from kafkatest.services.security.minikdc import MiniKdc
 from kafkatest.services.security.security_config import SecurityConfig
@@ -67,13 +68,8 @@
 
     def __init__(self, context, num_nodes, zk, security_protocol=SecurityConfig.PLAINTEXT, interbroker_security_protocol=SecurityConfig.PLAINTEXT,
                  client_sasl_mechanism=SecurityConfig.SASL_MECHANISM_GSSAPI, interbroker_sasl_mechanism=SecurityConfig.SASL_MECHANISM_GSSAPI,
-<<<<<<< HEAD
-                 authorizer_class_name=None, topics=None, version=TRUNK, quota_config=None, jmx_object_names=None,
-                 jmx_attributes=[], zk_connect_timeout=5000, zk_session_timeout=6000):
-=======
                  authorizer_class_name=None, topics=None, version=TRUNK, jmx_object_names=None,
                  jmx_attributes=None, zk_connect_timeout=5000, zk_session_timeout=6000, server_prop_overides=[]):
->>>>>>> 850ceb74
         """
         :type context
         :type zk: ZookeeperService
@@ -92,10 +88,7 @@
         self.minikdc = None
         self.authorizer_class_name = authorizer_class_name
         self.zk_set_acl = False
-<<<<<<< HEAD
-=======
         self.server_prop_overides = server_prop_overides
->>>>>>> 850ceb74
 
         #
         # In a heavily loaded and not very fast machine, it is
@@ -263,20 +256,12 @@
         """
         if node is None:
             node = self.nodes[0]
-<<<<<<< HEAD
-        self.logger.info("Creating topic %s with settings %s", topic_cfg["topic"], topic_cfg)
-        kafka_topic_script = self.path.script("kafka-topics.sh", node)
-
-        cmd = kafka_topic_script + " "
-        cmd += "--zookeeper %(zk_connect)s --create --topic %(topic)s --partitions %(partitions)d --replication-factor %(replication)d" % {
-=======
         self.logger.info("Creating topic %s with settings %s",
                          topic_cfg["topic"], topic_cfg)
         kafka_topic_script = self.path.script("kafka-topics.sh", node)
 
         cmd = kafka_topic_script + " "
         cmd += "--zookeeper %(zk_connect)s --create --topic %(topic)s " % {
->>>>>>> 850ceb74
                 'zk_connect': self.zk.connect_setting(),
                 'topic': topic_cfg.get("topic"),
            }
