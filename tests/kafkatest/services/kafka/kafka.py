--- conflicted
+++ resolved
@@ -27,7 +27,6 @@
 from config import KafkaConfig
 from kafkatest.directory_layout.kafka_path import KafkaPathResolverMixin
 from kafkatest.services.kafka import config_property
-
 from kafkatest.services.monitor.jmx import JmxMixin
 from kafkatest.services.security.minikdc import MiniKdc
 from kafkatest.services.security.security_config import SecurityConfig
@@ -68,11 +67,7 @@
 
     def __init__(self, context, num_nodes, zk, security_protocol=SecurityConfig.PLAINTEXT, interbroker_security_protocol=SecurityConfig.PLAINTEXT,
                  client_sasl_mechanism=SecurityConfig.SASL_MECHANISM_GSSAPI, interbroker_sasl_mechanism=SecurityConfig.SASL_MECHANISM_GSSAPI,
-<<<<<<< HEAD
-                 authorizer_class_name=None, topics=None, version=TRUNK, jmx_object_names=None,
-=======
                  authorizer_class_name=None, topics=None, version=DEV_BRANCH, jmx_object_names=None,
->>>>>>> d7850a40
                  jmx_attributes=None, zk_connect_timeout=5000, zk_session_timeout=6000, server_prop_overides=[]):
         """
         :type context
@@ -93,10 +88,7 @@
         self.authorizer_class_name = authorizer_class_name
         self.zk_set_acl = False
         self.server_prop_overides = server_prop_overides
-<<<<<<< HEAD
-=======
         self.log_level = "DEBUG"
->>>>>>> d7850a40
 
         #
         # In a heavily loaded and not very fast machine, it is
@@ -321,8 +313,6 @@
             output += line
         return output
 
-<<<<<<< HEAD
-=======
     def list_topics(self, topic, node=None):
         if node is None:
             node = self.nodes[0]
@@ -332,7 +322,6 @@
             if not line.startswith("SLF4J"):
                 yield line.rstrip()
 
->>>>>>> d7850a40
     def alter_message_format(self, topic, msg_format_version, node=None):
         if node is None:
             node = self.nodes[0]
