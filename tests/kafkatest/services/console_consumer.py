# Licensed to the Apache Software Foundation (ASF) under one or more
# contributor license agreements.  See the NOTICE file distributed with
# this work for additional information regarding copyright ownership.
# The ASF licenses this file to You under the Apache License, Version 2.0
# (the "License"); you may not use this file except in compliance with
# the License.  You may obtain a copy of the License at
#
#    http://www.apache.org/licenses/LICENSE-2.0
#
# Unless required by applicable law or agreed to in writing, software
# distributed under the License is distributed on an "AS IS" BASIS,
# WITHOUT WARRANTIES OR CONDITIONS OF ANY KIND, either express or implied.
# See the License for the specific language governing permissions and
# limitations under the License.

import itertools
import os

from ducktape.services.background_thread import BackgroundThreadService
from ducktape.cluster.remoteaccount import RemoteCommandError

from kafkatest.directory_layout.kafka_path import KafkaPathResolverMixin
from kafkatest.services.monitor.jmx import JmxMixin
<<<<<<< HEAD
from kafkatest.version import DEV_BRANCH, LATEST_0_8_2, LATEST_0_9, LATEST_0_10_0, V_0_10_0_0
=======
from kafkatest.version import DEV_BRANCH, LATEST_0_8_2, LATEST_0_9, LATEST_0_10_0, V_0_10_0_0, V_0_11_0_0
>>>>>>> 8ee7b906

"""
0.8.2.1 ConsoleConsumer options

The console consumer is a tool that reads data from Kafka and outputs it to standard output.
Option                                  Description
------                                  -----------
--blacklist <blacklist>                 Blacklist of topics to exclude from
                                          consumption.
--consumer.config <config file>         Consumer config properties file.
--csv-reporter-enabled                  If set, the CSV metrics reporter will
                                          be enabled
--delete-consumer-offsets               If specified, the consumer path in
                                          zookeeper is deleted when starting up
--formatter <class>                     The name of a class to use for
                                          formatting kafka messages for
                                          display. (default: kafka.tools.
                                          DefaultMessageFormatter)
--from-beginning                        If the consumer does not already have
                                          an established offset to consume
                                          from, start with the earliest
                                          message present in the log rather
                                          than the latest message.
--max-messages <Integer: num_messages>  The maximum number of messages to
                                          consume before exiting. If not set,
                                          consumption is continual.
--metrics-dir <metrics dictory>         If csv-reporter-enable is set, and
                                          this parameter isset, the csv
                                          metrics will be outputed here
--property <prop>
--skip-message-on-error                 If there is an error when processing a
                                          message, skip it instead of halt.
--topic <topic>                         The topic id to consume on.
--whitelist <whitelist>                 Whitelist of topics to include for
                                          consumption.
--zookeeper <urls>                      REQUIRED: The connection string for
                                          the zookeeper connection in the form
                                          host:port. Multiple URLS can be
                                          given to allow fail-over.
"""


class ConsoleConsumer(KafkaPathResolverMixin, JmxMixin, BackgroundThreadService):
    # Root directory for persistent output
    PERSISTENT_ROOT = "/mnt/console_consumer"
    STDOUT_CAPTURE = os.path.join(PERSISTENT_ROOT, "console_consumer.stdout")
    STDERR_CAPTURE = os.path.join(PERSISTENT_ROOT, "console_consumer.stderr")
    LOG_DIR = os.path.join(PERSISTENT_ROOT, "logs")
    LOG_FILE = os.path.join(LOG_DIR, "console_consumer.log")
    LOG4J_CONFIG = os.path.join(PERSISTENT_ROOT, "tools-log4j.properties")
    CONFIG_FILE = os.path.join(PERSISTENT_ROOT, "console_consumer.properties")
<<<<<<< HEAD
    JMX_TOOL_LOG = "/mnt/jmx_tool.log"
    JMX_TOOL_ERROR_LOG = "/mnt/jmx_tool.err.log"
=======
    JMX_TOOL_LOG = os.path.join(PERSISTENT_ROOT, "jmx_tool.log")
    JMX_TOOL_ERROR_LOG = os.path.join(PERSISTENT_ROOT, "jmx_tool.err.log")
>>>>>>> 8ee7b906

    logs = {
        "consumer_stdout": {
            "path": STDOUT_CAPTURE,
            "collect_default": False},
        "consumer_stderr": {
            "path": STDERR_CAPTURE,
            "collect_default": False},
        "consumer_log": {
            "path": LOG_FILE,
            "collect_default": True},
        "jmx_log": {
            "path" : JMX_TOOL_LOG,
            "collect_default": False},
        "jmx_err_log": {
            "path": JMX_TOOL_ERROR_LOG,
            "collect_default": False}
    }

    def __init__(self, context, num_nodes, kafka, topic, group_id="test-consumer-group", new_consumer=True,
                 message_validator=None, from_beginning=True, consumer_timeout_ms=None, version=DEV_BRANCH,
                 client_id="console-consumer", print_key=False, jmx_object_names=None, jmx_attributes=None,
                 enable_systest_events=False, stop_timeout_sec=15, print_timestamp=False,
                 isolation_level="read_uncommitted"):
        """
        Args:
            context:                    standard context
            num_nodes:                  number of nodes to use (this should be 1)
            kafka:                      kafka service
            topic:                      consume from this topic
            new_consumer:               use new Kafka consumer if True
            message_validator:          function which returns message or None
            from_beginning:             consume from beginning if True, else from the end
            consumer_timeout_ms:        corresponds to consumer.timeout.ms. consumer process ends if time between
                                        successively consumed messages exceeds this timeout. Setting this and
                                        waiting for the consumer to stop is a pretty good way to consume all messages
                                        in a topic.
            print_key                   if True, print each message's key as well
            enable_systest_events       if True, console consumer will print additional lifecycle-related information
                                        only available in 0.10.0 and later.
            stop_timeout_sec            After stopping a node, wait up to stop_timeout_sec for the node to stop,
                                        and the corresponding background thread to finish successfully.
            print_timestamp             if True, print each message's timestamp as well
            isolation_level             How to handle transactional messages.
        """
        JmxMixin.__init__(self, num_nodes, jmx_object_names, jmx_attributes or [],
                          root=ConsoleConsumer.PERSISTENT_ROOT)
        BackgroundThreadService.__init__(self, context, num_nodes)
        self.kafka = kafka
        self.new_consumer = new_consumer
        self.group_id = group_id
        self.args = {
            'topic': topic,
        }

        self.consumer_timeout_ms = consumer_timeout_ms
        for node in self.nodes:
            node.version = version

        self.from_beginning = from_beginning
        self.message_validator = message_validator
        self.messages_consumed = {idx: [] for idx in range(1, num_nodes + 1)}
        self.clean_shutdown_nodes = set()
        self.client_id = client_id
        self.print_key = print_key
        self.log_level = "TRACE"
        self.stop_timeout_sec = stop_timeout_sec

        self.isolation_level = isolation_level
        self.enable_systest_events = enable_systest_events
        if self.enable_systest_events:
            # Only available in 0.10.0 and up
            assert version >= V_0_10_0_0

        self.print_timestamp = print_timestamp

    def prop_file(self, node):
        """Return a string which can be used to create a configuration file appropriate for the given node."""
        # Process client configuration
        prop_file = self.render('console_consumer.properties')
        if hasattr(node, "version") and node.version <= LATEST_0_8_2:
            # in 0.8.2.X and earlier, console consumer does not have --timeout-ms option
            # instead, we have to pass it through the config file
            prop_file += "\nconsumer.timeout.ms=%s\n" % str(self.consumer_timeout_ms)

        # Add security properties to the config. If security protocol is not specified,
        # use the default in the template properties.
        self.security_config = self.kafka.security_config.client_config(prop_file, node)
        self.security_config.setup_node(node)

        prop_file += str(self.security_config)
        return prop_file

    def start_cmd(self, node):
        """Return the start command appropriate for the given node."""
        args = self.args.copy()
        args['zk_connect'] = self.kafka.zk_connect_setting()
        args['stdout'] = ConsoleConsumer.STDOUT_CAPTURE
        args['stderr'] = ConsoleConsumer.STDERR_CAPTURE
        args['log_dir'] = ConsoleConsumer.LOG_DIR
        args['log4j_config'] = ConsoleConsumer.LOG4J_CONFIG
        args['config_file'] = ConsoleConsumer.CONFIG_FILE
        args['stdout'] = ConsoleConsumer.STDOUT_CAPTURE
        args['jmx_port'] = self.jmx_port
        args['console_consumer'] = self.path.script("kafka-console-consumer.sh", node)
        args['broker_list'] = self.kafka.bootstrap_servers(self.security_config.security_protocol)
        args['kafka_opts'] = self.security_config.kafka_opts

        cmd = "export JMX_PORT=%(jmx_port)s; " \
              "export LOG_DIR=%(log_dir)s; " \
              "export KAFKA_LOG4J_OPTS=\"-Dlog4j.configuration=file:%(log4j_config)s\"; " \
              "export KAFKA_OPTS=%(kafka_opts)s; " \
              "%(console_consumer)s " \
              "--topic %(topic)s --consumer.config %(config_file)s" % args

        if self.new_consumer:
            if node.version <= LATEST_0_10_0:
                cmd += " --new-consumer"
            cmd += " --bootstrap-server %(broker_list)s" % args
            if node.version >= V_0_11_0_0:
                cmd += " --isolation-level %s" % self.isolation_level
        else:
            cmd += " --zookeeper %(zk_connect)s" % args
        if self.from_beginning:
            cmd += " --from-beginning"

        if self.consumer_timeout_ms is not None:
            # version 0.8.X and below do not support --timeout-ms option
            # This will be added in the properties file instead
            if node.version > LATEST_0_8_2:
                cmd += " --timeout-ms %s" % self.consumer_timeout_ms

        if self.print_key:
            cmd += " --property print.key=true"

        if self.print_timestamp:
            cmd += " --property print.timestamp=true"

        # LoggingMessageFormatter was introduced after 0.9
        if node.version > LATEST_0_9:
            cmd += " --formatter kafka.tools.LoggingMessageFormatter"

        if self.enable_systest_events:
            # enable systest events is only available in 0.10.0 and later
            # check the assertion here as well, in case node.version has been modified
            assert node.version >= V_0_10_0_0
            cmd += " --enable-systest-events"

        cmd += " 2>> %(stderr)s | tee -a %(stdout)s &" % args
        return cmd

    def pids(self, node):
        try:
            cmd = "ps ax | grep -i console_consumer | grep java | grep -v grep | awk '{print $1}'"
            pid_arr = [pid for pid in node.account.ssh_capture(cmd, allow_fail=True, callback=int)]
            return pid_arr
        except (RemoteCommandError, ValueError) as e:
            return []

    def alive(self, node):
        return len(self.pids(node)) > 0

    def _worker(self, idx, node):
        node.account.ssh("mkdir -p %s" % ConsoleConsumer.PERSISTENT_ROOT, allow_fail=False)

        # Create and upload config file
        self.logger.info("console_consumer.properties:")

        prop_file = self.prop_file(node)
        self.logger.info(prop_file)
        node.account.create_file(ConsoleConsumer.CONFIG_FILE, prop_file)

        # Create and upload log properties
        log_config = self.render('tools_log4j.properties', log_file=ConsoleConsumer.LOG_FILE)
        node.account.create_file(ConsoleConsumer.LOG4J_CONFIG, log_config)

        # Run and capture output
        cmd = self.start_cmd(node)
        self.logger.debug("Console consumer %d command: %s", idx, cmd)

        consumer_output = node.account.ssh_capture(cmd, allow_fail=False)

<<<<<<< HEAD
        if first_line is not None:
            self.logger.debug("collecting following jmx objects: %s", self.jmx_object_names)
            self.init_jmx_attributes()
=======
        with self.lock:
            self._init_jmx_attributes()
            self.logger.debug("collecting following jmx objects: %s", self.jmx_object_names)
>>>>>>> 8ee7b906
            self.start_jmx_tool(idx, node)

        for line in consumer_output:
            msg = line.strip()
            if msg == "shutdown_complete":
                # Note that we can only rely on shutdown_complete message if running 0.10.0 or greater
                if node in self.clean_shutdown_nodes:
                    raise Exception("Unexpected shutdown event from consumer, already shutdown. Consumer index: %d" % idx)
                self.clean_shutdown_nodes.add(node)
            else:
                if self.message_validator is not None:
                    msg = self.message_validator(msg)
                if msg is not None:
                    self.messages_consumed[idx].append(msg)

        with self.lock:
            self.read_jmx_output(idx, node)

    def start_node(self, node):
        BackgroundThreadService.start_node(self, node)

    def stop_node(self, node):
        node.account.kill_process("console_consumer", allow_fail=True)

        stopped = self.wait_node(node, timeout_sec=self.stop_timeout_sec)
        assert stopped, "Node %s: did not stop within the specified timeout of %s seconds" % \
                        (str(node.account), str(self.stop_timeout_sec))

    def clean_node(self, node):
        if self.alive(node):
            self.logger.warn("%s %s was still alive at cleanup time. Killing forcefully..." %
                             (self.__class__.__name__, node.account))
        JmxMixin.clean_node(self, node)
        node.account.kill_process("java", clean_shutdown=False, allow_fail=True)
        node.account.ssh("rm -rf %s" % ConsoleConsumer.PERSISTENT_ROOT, allow_fail=False)
        self.security_config.clean_node(node)

    def has_partitions_assigned(self, node):
<<<<<<< HEAD
       if self.new_consumer is False:
          return False
       idx = self.idx(node)
       self.init_jmx_attributes()
       self.start_jmx_tool(idx, node)
       self.read_jmx_output(idx, node)
       if not self.assigned_partitions_jmx_attr in self.maximum_jmx_value:
           return False
       self.logger.debug("Number of partitions assigned %f" % self.maximum_jmx_value[self.assigned_partitions_jmx_attr])
       return self.maximum_jmx_value[self.assigned_partitions_jmx_attr] > 0.0

    def init_jmx_attributes(self):
        if self.new_consumer is True:
            if self.jmx_object_names is None:
                self.jmx_object_names = []
                self.jmx_object_names += ["kafka.consumer:type=consumer-coordinator-metrics,client-id=%s" % self.client_id]
                self.jmx_attributes += ["assigned-partitions"]
=======
        if self.new_consumer is False:
            return False
        idx = self.idx(node)
        with self.lock:
            self._init_jmx_attributes()
            self.start_jmx_tool(idx, node)
            self.read_jmx_output(idx, node)
        if not self.assigned_partitions_jmx_attr in self.maximum_jmx_value:
            return False
        self.logger.debug("Number of partitions assigned %f" % self.maximum_jmx_value[self.assigned_partitions_jmx_attr])
        return self.maximum_jmx_value[self.assigned_partitions_jmx_attr] > 0.0

    def _init_jmx_attributes(self):
        # Must hold lock
        if self.new_consumer:
            # We use a flag to track whether we're using this automatically generated ID because the service could be
            # restarted multiple times and the client ID may be changed.
            if getattr(self, '_automatic_metrics', False) or not self.jmx_object_names:
                self._automatic_metrics = True
                self.jmx_object_names = ["kafka.consumer:type=consumer-coordinator-metrics,client-id=%s" % self.client_id]
                self.jmx_attributes = ["assigned-partitions"]
>>>>>>> 8ee7b906
                self.assigned_partitions_jmx_attr = "kafka.consumer:type=consumer-coordinator-metrics,client-id=%s:assigned-partitions" % self.client_id
<|MERGE_RESOLUTION|>--- conflicted
+++ resolved
@@ -21,11 +21,7 @@
 
 from kafkatest.directory_layout.kafka_path import KafkaPathResolverMixin
 from kafkatest.services.monitor.jmx import JmxMixin
-<<<<<<< HEAD
-from kafkatest.version import DEV_BRANCH, LATEST_0_8_2, LATEST_0_9, LATEST_0_10_0, V_0_10_0_0
-=======
 from kafkatest.version import DEV_BRANCH, LATEST_0_8_2, LATEST_0_9, LATEST_0_10_0, V_0_10_0_0, V_0_11_0_0
->>>>>>> 8ee7b906
 
 """
 0.8.2.1 ConsoleConsumer options
@@ -77,13 +73,8 @@
     LOG_FILE = os.path.join(LOG_DIR, "console_consumer.log")
     LOG4J_CONFIG = os.path.join(PERSISTENT_ROOT, "tools-log4j.properties")
     CONFIG_FILE = os.path.join(PERSISTENT_ROOT, "console_consumer.properties")
-<<<<<<< HEAD
-    JMX_TOOL_LOG = "/mnt/jmx_tool.log"
-    JMX_TOOL_ERROR_LOG = "/mnt/jmx_tool.err.log"
-=======
     JMX_TOOL_LOG = os.path.join(PERSISTENT_ROOT, "jmx_tool.log")
     JMX_TOOL_ERROR_LOG = os.path.join(PERSISTENT_ROOT, "jmx_tool.err.log")
->>>>>>> 8ee7b906
 
     logs = {
         "consumer_stdout": {
@@ -266,15 +257,9 @@
 
         consumer_output = node.account.ssh_capture(cmd, allow_fail=False)
 
-<<<<<<< HEAD
-        if first_line is not None:
-            self.logger.debug("collecting following jmx objects: %s", self.jmx_object_names)
-            self.init_jmx_attributes()
-=======
         with self.lock:
             self._init_jmx_attributes()
             self.logger.debug("collecting following jmx objects: %s", self.jmx_object_names)
->>>>>>> 8ee7b906
             self.start_jmx_tool(idx, node)
 
         for line in consumer_output:
@@ -313,25 +298,6 @@
         self.security_config.clean_node(node)
 
     def has_partitions_assigned(self, node):
-<<<<<<< HEAD
-       if self.new_consumer is False:
-          return False
-       idx = self.idx(node)
-       self.init_jmx_attributes()
-       self.start_jmx_tool(idx, node)
-       self.read_jmx_output(idx, node)
-       if not self.assigned_partitions_jmx_attr in self.maximum_jmx_value:
-           return False
-       self.logger.debug("Number of partitions assigned %f" % self.maximum_jmx_value[self.assigned_partitions_jmx_attr])
-       return self.maximum_jmx_value[self.assigned_partitions_jmx_attr] > 0.0
-
-    def init_jmx_attributes(self):
-        if self.new_consumer is True:
-            if self.jmx_object_names is None:
-                self.jmx_object_names = []
-                self.jmx_object_names += ["kafka.consumer:type=consumer-coordinator-metrics,client-id=%s" % self.client_id]
-                self.jmx_attributes += ["assigned-partitions"]
-=======
         if self.new_consumer is False:
             return False
         idx = self.idx(node)
@@ -353,5 +319,4 @@
                 self._automatic_metrics = True
                 self.jmx_object_names = ["kafka.consumer:type=consumer-coordinator-metrics,client-id=%s" % self.client_id]
                 self.jmx_attributes = ["assigned-partitions"]
->>>>>>> 8ee7b906
                 self.assigned_partitions_jmx_attr = "kafka.consumer:type=consumer-coordinator-metrics,client-id=%s:assigned-partitions" % self.client_id
