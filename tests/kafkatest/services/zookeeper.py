# Licensed to the Apache Software Foundation (ASF) under one or more
# contributor license agreements.  See the NOTICE file distributed with
# this work for additional information regarding copyright ownership.
# The ASF licenses this file to You under the Apache License, Version 2.0
# (the "License"); you may not use this file except in compliance with
# the License.  You may obtain a copy of the License at
#
#    http://www.apache.org/licenses/LICENSE-2.0
#
# Unless required by applicable law or agreed to in writing, software
# distributed under the License is distributed on an "AS IS" BASIS,
# WITHOUT WARRANTIES OR CONDITIONS OF ANY KIND, either express or implied.
# See the License for the specific language governing permissions and
# limitations under the License.


import os
import re
import time

from ducktape.services.service import Service
from ducktape.utils.util import wait_until
from ducktape.cluster.remoteaccount import RemoteCommandError

from kafkatest.directory_layout.kafka_path import KafkaPathResolverMixin
from kafkatest.services.security.security_config import SecurityConfig
from kafkatest.version import DEV_BRANCH


class ZookeeperService(KafkaPathResolverMixin, Service):
    ROOT = "/mnt/zookeeper"
    DATA = os.path.join(ROOT, "data")

    logs = {
        "zk_log": {
            "path": "%s/zk.log" % ROOT,
            "collect_default": True},
        "zk_data": {
            "path": DATA,
            "collect_default": False}
    }

    def __init__(self, context, num_nodes, zk_sasl = False):
        """
        :type context
        """
        self.kafka_opts = ""
        self.zk_sasl = zk_sasl
        super(ZookeeperService, self).__init__(context, num_nodes)

    @property
    def security_config(self):
        return SecurityConfig(self.context, zk_sasl=self.zk_sasl)

    @property
    def security_system_properties(self):
        return "-Dzookeeper.authProvider.1=org.apache.zookeeper.server.auth.SASLAuthenticationProvider " \
               "-DjaasLoginRenew=3600000 " \
               "-Djava.security.auth.login.config=%s " \
               "-Djava.security.krb5.conf=%s " % (self.security_config.JAAS_CONF_PATH, self.security_config.KRB5CONF_PATH)

    @property
    def zk_principals(self):
        return " zkclient "  + ' '.join(['zookeeper/' + zk_node.account.hostname for zk_node in self.nodes])

    def start_node(self, node):
        idx = self.idx(node)
        self.logger.info("Starting ZK node %d on %s", idx, node.account.hostname)

        node.account.ssh("mkdir -p %s" % ZookeeperService.DATA)
        node.account.ssh("echo %d > %s/myid" % (idx, ZookeeperService.DATA))

        self.security_config.setup_node(node)
        config_file = self.render('zookeeper.properties')
        self.logger.info("zookeeper.properties:")
        self.logger.info(config_file)
        node.account.create_file("%s/zookeeper.properties" % ZookeeperService.ROOT, config_file)

        start_cmd = "export KAFKA_OPTS=\"%s\";" % (self.kafka_opts + ' ' + self.security_system_properties) \
            if self.security_config.zk_sasl else self.kafka_opts
        start_cmd += "%s " % self.path.script("zookeeper-server-start.sh", node)
        start_cmd += "%s/zookeeper.properties &>> %s &" % (ZookeeperService.ROOT, self.logs["zk_log"]["path"])
        node.account.ssh(start_cmd)

        wait_until(lambda: self.listening(node), timeout_sec=30, err_msg="Zookeeper node failed to start")

    def listening(self, node):
        try:
            cmd = "nc -z %s %s" % (node.account.hostname, 2181)
            node.account.ssh_output(cmd, allow_fail=False)
            self.logger.debug("Zookeeper started accepting connections at: '%s:%s')", node.account.hostname, 2181)
            return True
        except (RemoteCommandError, ValueError) as e:
            return False

    def pids(self, node):
        return node.account.java_pids(self.java_class_name())

    def alive(self, node):
        return len(self.pids(node)) > 0

    def stop_node(self, node):
        idx = self.idx(node)
        self.logger.info("Stopping %s node %d on %s" % (type(self).__name__, idx, node.account.hostname))
        node.account.kill_java_processes(self.java_class_name(), allow_fail=False)
        node.account.kill_java_processes(self.java_query_class_name(), allow_fail=False)
        wait_until(lambda: not self.alive(node), timeout_sec=5, err_msg="Timed out waiting for zookeeper to stop.")

    def clean_node(self, node):
        self.logger.info("Cleaning ZK node %d on %s", self.idx(node), node.account.hostname)
        if self.alive(node):
            self.logger.warn("%s %s was still alive at cleanup time. Killing forcefully..." %
                             (self.__class__.__name__, node.account))
        node.account.kill_java_processes(self.java_class_name(),
                                         clean_shutdown=False, allow_fail=True)
        node.account.kill_java_processes(self.java_query_class_name(),
                                         clean_shutdown=False, allow_fail=False)
        node.account.ssh("rm -rf -- %s" % ZookeeperService.ROOT, allow_fail=False)


    def connect_setting(self, chroot=None):
        if chroot and not chroot.startswith("/"):
            raise Exception("ZK chroot must start with '/', invalid chroot: %s" % chroot)

        chroot = '' if chroot is None else chroot
        return ','.join([node.account.hostname + ':2181' + chroot for node in self.nodes])

    #
    # This call is used to simulate a rolling upgrade to enable/disable
    # the use of ZooKeeper ACLs.
    #
    def zookeeper_migration(self, node, zk_acl):
        la_migra_cmd = "%s --zookeeper.acl=%s --zookeeper.connect=%s" % \
                       (self.path.script("zookeeper-security-migration.sh", node), zk_acl, self.connect_setting())
        node.account.ssh(la_migra_cmd)

    def query(self, path, chroot=None):
        """
        Queries zookeeper for data associated with 'path' and returns all fields in the schema
        """
<<<<<<< HEAD
        kafka_run_class = self.path.script("kafka-run-class.sh", DEV_BRANCH)
        cmd = "%s kafka.tools.ZooKeeperMainWrapper -server %s get %s" % \
              (kafka_run_class, self.connect_setting(), path)
=======
        if chroot and not chroot.startswith("/"):
            raise Exception("ZK chroot must start with '/', invalid chroot: %s" % chroot)

        chroot_path = ('' if chroot is None else chroot) + path

        kafka_run_class = self.path.script("kafka-run-class.sh", DEV_BRANCH)
        cmd = "%s %s -server %s get %s" % \
              (kafka_run_class, self.java_query_class_name(), self.connect_setting(), chroot_path)
>>>>>>> 8ee7b906
        self.logger.debug(cmd)

        node = self.nodes[0]
        result = None
        for line in node.account.ssh_capture(cmd):
            # loop through all lines in the output, but only hold on to the first match
            if result is None:
                match = re.match("^({.+})$", line)
                if match is not None:
                    result = match.groups()[0]
        return result

    def java_class_name(self):
        """ The class name of the Zookeeper quorum peers. """
        return "org.apache.zookeeper.server.quorum.QuorumPeerMain"

    def java_query_class_name(self):
        """ The class name of the Zookeeper tool within Kafka. """
        return "kafka.tools.ZooKeeperMainWrapper"<|MERGE_RESOLUTION|>--- conflicted
+++ resolved
@@ -138,11 +138,6 @@
         """
         Queries zookeeper for data associated with 'path' and returns all fields in the schema
         """
-<<<<<<< HEAD
-        kafka_run_class = self.path.script("kafka-run-class.sh", DEV_BRANCH)
-        cmd = "%s kafka.tools.ZooKeeperMainWrapper -server %s get %s" % \
-              (kafka_run_class, self.connect_setting(), path)
-=======
         if chroot and not chroot.startswith("/"):
             raise Exception("ZK chroot must start with '/', invalid chroot: %s" % chroot)
 
@@ -151,7 +146,6 @@
         kafka_run_class = self.path.script("kafka-run-class.sh", DEV_BRANCH)
         cmd = "%s %s -server %s get %s" % \
               (kafka_run_class, self.java_query_class_name(), self.connect_setting(), chroot_path)
->>>>>>> 8ee7b906
         self.logger.debug(cmd)
 
         node = self.nodes[0]
