# Licensed to the Apache Software Foundation (ASF) under one or more
# contributor license agreements.  See the NOTICE file distributed with
# this work for additional information regarding copyright ownership.
# The ASF licenses this file to You under the Apache License, Version 2.0
# (the "License"); you may not use this file except in compliance with
# the License.  You may obtain a copy of the License at
#
#    http://www.apache.org/licenses/LICENSE-2.0
#
# Unless required by applicable law or agreed to in writing, software
# distributed under the License is distributed on an "AS IS" BASIS,
# WITHOUT WARRANTIES OR CONDITIONS OF ANY KIND, either express or implied.
# See the License for the specific language governing permissions and
# limitations under the License.


import os

from kafkatest.services.performance import PerformanceService
from kafkatest.services.security.security_config import SecurityConfig
<<<<<<< HEAD
from kafkatest.version import TRUNK, V_0_9_0_0
=======
from kafkatest.version import TRUNK, V_0_9_0_0, LATEST_0_10_0
>>>>>>> 850ceb74


class ConsumerPerformanceService(PerformanceService):
    """
        See ConsumerPerformance.scala as the source of truth on these settings, but for reference:

        "zookeeper" "The connection string for the zookeeper connection in the form host:port. Multiple URLS can
                     be given to allow fail-over. This option is only used with the old consumer."

        "broker-list", "A broker list to use for connecting if using the new consumer."

        "topic", "REQUIRED: The topic to consume from."

        "group", "The group id to consume on."

        "fetch-size", "The amount of data to fetch in a single request."

        "from-latest", "If the consumer does not already have an establishedoffset to consume from,
                        start with the latest message present in the log rather than the earliest message."

        "socket-buffer-size", "The size of the tcp RECV size."

        "threads", "Number of processing threads."

        "num-fetch-threads", "Number of fetcher threads. Defaults to 1"

        "new-consumer", "Use the new consumer implementation."
        "consumer.config", "Consumer config properties file."
    """

    # Root directory for persistent output
    PERSISTENT_ROOT = "/mnt/consumer_performance"
    LOG_DIR = os.path.join(PERSISTENT_ROOT, "logs")
    STDOUT_CAPTURE = os.path.join(PERSISTENT_ROOT, "consumer_performance.stdout")
    STDERR_CAPTURE = os.path.join(PERSISTENT_ROOT, "consumer_performance.stderr")
    LOG_FILE = os.path.join(LOG_DIR, "consumer_performance.log")
    LOG4J_CONFIG = os.path.join(PERSISTENT_ROOT, "tools-log4j.properties")
    CONFIG_FILE = os.path.join(PERSISTENT_ROOT, "consumer.properties")

    logs = {
        "consumer_performance_output": {
            "path": STDOUT_CAPTURE,
            "collect_default": True},
        "consumer_performance_stderr": {
            "path": STDERR_CAPTURE,
            "collect_default": True},
        "consumer_performance_log": {
            "path": LOG_FILE,
            "collect_default": True}
    }

    def __init__(self, context, num_nodes, kafka, topic, messages, version=TRUNK, new_consumer=False, settings={}):
        super(ConsumerPerformanceService, self).__init__(context, num_nodes)
        self.kafka = kafka
        self.security_config = kafka.security_config.client_config()
        self.topic = topic
        self.messages = messages
        self.new_consumer = new_consumer
        self.settings = settings

        assert version >= V_0_9_0_0 or (not new_consumer), \
            "new_consumer is only supported if version >= 0.9.0.0, version %s" % str(version)

        security_protocol = self.security_config.security_protocol
        assert version >= V_0_9_0_0 or security_protocol == SecurityConfig.PLAINTEXT, \
            "Security protocol %s is only supported if version >= 0.9.0.0, version %s" % (self.security_config, str(version))

        # These less-frequently used settings can be updated manually after instantiation
        self.fetch_size = None
        self.socket_buffer_size = None
        self.threads = None
        self.num_fetch_threads = None
        self.group = None
        self.from_latest = None

        for node in self.nodes:
            node.version = version

    def args(self, version):
        """Dictionary of arguments used to start the Consumer Performance script."""
        args = {
            'topic': self.topic,
            'messages': self.messages,
        }

        if self.new_consumer:
            if version <= LATEST_0_10_0:
                args['new-consumer'] = ""
            args['broker-list'] = self.kafka.bootstrap_servers(self.security_config.security_protocol)
        else:
            args['zookeeper'] = self.kafka.zk.connect_setting()

        if self.fetch_size is not None:
            args['fetch-size'] = self.fetch_size

        if self.socket_buffer_size is not None:
            args['socket-buffer-size'] = self.socket_buffer_size

        if self.threads is not None:
            args['threads'] = self.threads

        if self.num_fetch_threads is not None:
            args['num-fetch-threads'] = self.num_fetch_threads

        if self.group is not None:
            args['group'] = self.group

        if self.from_latest:
            args['from-latest'] = ""

        return args

    def start_cmd(self, node):
        cmd = "export LOG_DIR=%s;" % ConsumerPerformanceService.LOG_DIR
        cmd += " export KAFKA_OPTS=%s;" % self.security_config.kafka_opts
        cmd += " export KAFKA_LOG4J_OPTS=\"-Dlog4j.configuration=file:%s\";" % ConsumerPerformanceService.LOG4J_CONFIG
        cmd += " %s" % self.path.script("kafka-consumer-perf-test.sh", node)
<<<<<<< HEAD
        for key, value in self.args.items():
=======
        for key, value in self.args(node.version).items():
>>>>>>> 850ceb74
            cmd += " --%s %s" % (key, value)

        if node.version >= V_0_9_0_0:
            # This is only used for security settings
            cmd += " --consumer.config %s" % ConsumerPerformanceService.CONFIG_FILE

        for key, value in self.settings.items():
            cmd += " %s=%s" % (str(key), str(value))

        cmd += " 2>> %(stderr)s | tee -a %(stdout)s" % {'stdout': ConsumerPerformanceService.STDOUT_CAPTURE,
                                                        'stderr': ConsumerPerformanceService.STDERR_CAPTURE}
        return cmd

    def parse_results(self, line, version):
        parts = line.split(',')
        if version >= V_0_9_0_0:
            result = {
                'total_mb': float(parts[2]),
                'mbps': float(parts[3]),
                'records_per_sec': float(parts[5]),
            }
        else:
            result = {
                'total_mb': float(parts[3]),
                'mbps': float(parts[4]),
                'records_per_sec': float(parts[6]),
            }
        return result

    def _worker(self, idx, node):
        node.account.ssh("mkdir -p %s" % ConsumerPerformanceService.PERSISTENT_ROOT, allow_fail=False)

        log_config = self.render('tools_log4j.properties', log_file=ConsumerPerformanceService.LOG_FILE)
        node.account.create_file(ConsumerPerformanceService.LOG4J_CONFIG, log_config)
        node.account.create_file(ConsumerPerformanceService.CONFIG_FILE, str(self.security_config))
        self.security_config.setup_node(node)

        cmd = self.start_cmd(node)
        self.logger.debug("Consumer performance %d command: %s", idx, cmd)
        last = None
        for line in node.account.ssh_capture(cmd):
            last = line

        # Parse and save the last line's information
        self.results[idx-1] = self.parse_results(last, node.version)<|MERGE_RESOLUTION|>--- conflicted
+++ resolved
@@ -18,11 +18,7 @@
 
 from kafkatest.services.performance import PerformanceService
 from kafkatest.services.security.security_config import SecurityConfig
-<<<<<<< HEAD
-from kafkatest.version import TRUNK, V_0_9_0_0
-=======
 from kafkatest.version import TRUNK, V_0_9_0_0, LATEST_0_10_0
->>>>>>> 850ceb74
 
 
 class ConsumerPerformanceService(PerformanceService):
@@ -140,11 +136,7 @@
         cmd += " export KAFKA_OPTS=%s;" % self.security_config.kafka_opts
         cmd += " export KAFKA_LOG4J_OPTS=\"-Dlog4j.configuration=file:%s\";" % ConsumerPerformanceService.LOG4J_CONFIG
         cmd += " %s" % self.path.script("kafka-consumer-perf-test.sh", node)
-<<<<<<< HEAD
-        for key, value in self.args.items():
-=======
         for key, value in self.args(node.version).items():
->>>>>>> 850ceb74
             cmd += " --%s %s" % (key, value)
 
         if node.version >= V_0_9_0_0:
