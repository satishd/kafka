# Licensed to the Apache Software Foundation (ASF) under one or more
# contributor license agreements.  See the NOTICE file distributed with
# this work for additional information regarding copyright ownership.
# The ASF licenses this file to You under the Apache License, Version 2.0
# (the "License"); you may not use this file except in compliance with
# the License.  You may obtain a copy of the License at
#
#    http://www.apache.org/licenses/LICENSE-2.0
#
# Unless required by applicable law or agreed to in writing, software
# distributed under the License is distributed on an "AS IS" BASIS,
# WITHOUT WARRANTIES OR CONDITIONS OF ANY KIND, either express or implied.
# See the License for the specific language governing permissions and
# limitations under the License.

from ducktape.tests.test import Test
from ducktape.mark.resource import cluster

from kafkatest.services.kafka import KafkaService, config_property
from kafkatest.services.zookeeper import ZookeeperService
from kafkatest.utils import is_version
from kafkatest.version import LATEST_0_8_2, DEV_BRANCH


class KafkaVersionTest(Test):
    """Sanity checks on kafka versioning."""
    def __init__(self, test_context):
        super(KafkaVersionTest, self).__init__(test_context)

        self.topic = "topic"
        self.zk = ZookeeperService(test_context, num_nodes=1)

    def setUp(self):
        self.zk.start()

    @cluster(num_nodes=2)
    def test_0_8_2(self):
        """Test kafka service node-versioning api - verify that we can bring up a single-node 0.8.2.X cluster."""
        self.kafka = KafkaService(self.test_context, num_nodes=1, zk=self.zk,
                                  topics={self.topic: {"partitions": 1, "replication-factor": 1}})
        node = self.kafka.nodes[0]
        node.version = LATEST_0_8_2
        self.kafka.start()

        assert is_version(node, [LATEST_0_8_2], logger=self.logger)

    @cluster(num_nodes=3)
    def test_multi_version(self):
        """Test kafka service node-versioning api - ensure we can bring up a 2-node cluster, one on version 0.8.2.X,
        the other on the current development branch."""
        self.kafka = KafkaService(self.test_context, num_nodes=2, zk=self.zk,
                                  topics={self.topic: {"partitions": 1, "replication-factor": 2}})
        self.kafka.nodes[1].version = LATEST_0_8_2
        self.kafka.nodes[1].config[config_property.INTER_BROKER_PROTOCOL_VERSION] = "0.8.2.X"
        self.kafka.start()

<<<<<<< HEAD
        assert is_version(self.kafka.nodes[0], [DEV_BRANCH.vstring])
        assert is_version(self.kafka.nodes[1], [LATEST_0_8_2])
=======
        assert is_version(self.kafka.nodes[0], [DEV_BRANCH.vstring], logger=self.logger)
        assert is_version(self.kafka.nodes[1], [LATEST_0_8_2], logger=self.logger)
>>>>>>> 8ee7b906
<|MERGE_RESOLUTION|>--- conflicted
+++ resolved
@@ -54,10 +54,5 @@
         self.kafka.nodes[1].config[config_property.INTER_BROKER_PROTOCOL_VERSION] = "0.8.2.X"
         self.kafka.start()
 
-<<<<<<< HEAD
-        assert is_version(self.kafka.nodes[0], [DEV_BRANCH.vstring])
-        assert is_version(self.kafka.nodes[1], [LATEST_0_8_2])
-=======
         assert is_version(self.kafka.nodes[0], [DEV_BRANCH.vstring], logger=self.logger)
-        assert is_version(self.kafka.nodes[1], [LATEST_0_8_2], logger=self.logger)
->>>>>>> 8ee7b906
+        assert is_version(self.kafka.nodes[1], [LATEST_0_8_2], logger=self.logger)