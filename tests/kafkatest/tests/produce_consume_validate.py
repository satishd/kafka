# Licensed to the Apache Software Foundation (ASF) under one or more
# contributor license agreements.  See the NOTICE file distributed with
# this work for additional information regarding copyright ownership.
# The ASF licenses this file to You under the Apache License, Version 2.0
# (the "License"); you may not use this file except in compliance with
# the License.  You may obtain a copy of the License at
#
#    http://www.apache.org/licenses/LICENSE-2.0
#
# Unless required by applicable law or agreed to in writing, software
# distributed under the License is distributed on an "AS IS" BASIS,
# WITHOUT WARRANTIES OR CONDITIONS OF ANY KIND, either express or implied.
# See the License for the specific language governing permissions and
# limitations under the License.

from ducktape.tests.test import Test
from ducktape.utils.util import wait_until


class ProduceConsumeValidateTest(Test):
    """This class provides a shared template for tests which follow the common pattern of:

        - produce to a topic in the background
        - consume from that topic in the background
        - run some logic, e.g. fail topic leader etc.
        - perform validation
    """

    def __init__(self, test_context):
        super(ProduceConsumeValidateTest, self).__init__(test_context=test_context)
        # How long to wait for the producer to declare itself healthy? This can
        # be overidden by inheriting classes.
        self.producer_start_timeout_sec = 20

        # How long to wait for the consumer to start consuming messages?
        self.consumer_start_timeout_sec = 60

        # How long wait for the consumer process to fork? This
        # is important in the case when the consumer is starting from the end,
        # and we don't want it to miss any messages. The race condition this
        # timeout avoids is that the consumer has not forked even after the
        # producer begins producing messages, in which case we will miss the
        # initial set of messages and get spurious test failures.
        self.consumer_init_timeout_sec = 0

    def setup_producer_and_consumer(self):
        raise NotImplementedError("Subclasses should implement this")

    def start_producer_and_consumer(self):
        # Start background producer and consumer
<<<<<<< HEAD
        self.producer.start()
        wait_until(lambda: self.producer.num_acked > 5, timeout_sec=20,
             err_msg="Producer failed to start in a reasonable amount of time.")
=======
>>>>>>> 850ceb74
        self.consumer.start()
        if (self.consumer_init_timeout_sec > 0):
            self.logger.debug("Waiting %ds for the consumer to fork.",
                              self.consumer_init_timeout_sec)
            wait_until(lambda: self.consumer.alive(self.consumer.nodes[0]) is True,
                       timeout_sec=self.consumer_init_timeout_sec,
                       err_msg="Consumer process took more than %d s to fork" %\
                       self.consumer_init_timeout_sec)

        self.producer.start()
        wait_until(lambda: self.producer.num_acked > 5,
                   timeout_sec=self.producer_start_timeout_sec,
                   err_msg="Producer failed to produce messages for %ds." %\
                   self.producer_start_timeout_sec)
        wait_until(lambda: len(self.consumer.messages_consumed[1]) > 0,
                   timeout_sec=self.consumer_start_timeout_sec,
                   err_msg="Consumer failed to consume messages for %ds." %\
                   self.consumer_start_timeout_sec)

    def check_alive(self):
        msg = ""
        for node in self.consumer.nodes:
            if not self.consumer.alive(node):
                msg = "The consumer has terminated, or timed out, on node %s." % str(node.account)
        for node in self.producer.nodes:
            if not self.producer.alive(node):
                msg += "The producer has terminated, or timed out, on node %s." % str(node.account)
        if len(msg) > 0:
            raise Exception(msg)

    def check_producing(self):
        currently_acked = self.producer.num_acked
        wait_until(lambda: self.producer.num_acked > currently_acked + 5, timeout_sec=30,
                   err_msg="Expected producer to still be producing.")

    def stop_producer_and_consumer(self):
        self.check_alive()
        self.check_producing()
        self.producer.stop()
        self.consumer.wait()

    def run_produce_consume_validate(self, core_test_action=None, *args):
        """Top-level template for simple produce/consume/validate tests."""
        try:
            self.start_producer_and_consumer()

            if core_test_action is not None:
                core_test_action(*args)

            self.stop_producer_and_consumer()
            self.validate()
        except BaseException as e:
            for s in self.test_context.services:
                self.mark_for_collect(s)
            raise e

    @staticmethod
    def annotate_missing_msgs(missing, acked, consumed, msg):
        missing_list = list(missing)
        msg += "%s acked message did not make it to the Consumer. They are: " %\
            len(missing_list)
        if len(missing_list) < 20:
            msg += str(missing_list) + ". "
        else:
            msg += ", ".join(str(m) for m in missing_list[:20])
            msg += "...plus %s more. Total Acked: %s, Total Consumed: %s. " \
                   % (len(missing_list) - 20, len(set(acked)), len(set(consumed)))
        return msg

    @staticmethod
    def annotate_data_lost(data_lost, msg, number_validated):
        print_limit = 10
        if len(data_lost) > 0:
            msg += "The first %s missing messages were validated to ensure they are in Kafka's data files. " \
                   "%s were missing. This suggests data loss. Here are some of the messages not found in the data files: %s\n" \
                   % (number_validated, len(data_lost), str(data_lost[0:print_limit]) if len(data_lost) > print_limit else str(data_lost))
        else:
            msg += "We validated that the first %s of these missing messages correctly made it into Kafka's data files. " \
                   "This suggests they were lost on their way to the consumer." % number_validated
        return msg

    def validate(self):
        """Check that each acked message was consumed."""
        success = True
        msg = ""
        acked = self.producer.acked
        consumed = self.consumer.messages_consumed[1]
        # Correctness of the set difference operation depends on using equivalent message_validators in procuder and consumer
        missing = set(acked) - set(consumed)

        self.logger.info("num consumed:  %d" % len(consumed))

        # Were all acked messages consumed?
        if len(missing) > 0:
            msg = self.annotate_missing_msgs(missing, acked, consumed, msg)
            success = False

            #Did we miss anything due to data loss?
            to_validate = list(missing)[0:1000 if len(missing) > 1000 else len(missing)]
            data_lost = self.kafka.search_data_files(self.topic, to_validate)
            msg = self.annotate_data_lost(data_lost, msg, len(to_validate))


        # Are there duplicates?
        if len(set(consumed)) != len(consumed):
            msg += "(There are also %s duplicate messages in the log - but that is an acceptable outcome)\n" % abs(len(set(consumed)) - len(consumed))

        # Collect all logs if validation fails
        if not success:
            for s in self.test_context.services:
                self.mark_for_collect(s)

        assert success, msg<|MERGE_RESOLUTION|>--- conflicted
+++ resolved
@@ -48,12 +48,6 @@
 
     def start_producer_and_consumer(self):
         # Start background producer and consumer
-<<<<<<< HEAD
-        self.producer.start()
-        wait_until(lambda: self.producer.num_acked > 5, timeout_sec=20,
-             err_msg="Producer failed to start in a reasonable amount of time.")
-=======
->>>>>>> 850ceb74
         self.consumer.start()
         if (self.consumer_init_timeout_sec > 0):
             self.logger.debug("Waiting %ds for the consumer to fork.",
