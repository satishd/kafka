--- conflicted
+++ resolved
@@ -23,11 +23,7 @@
 from kafkatest.services.zookeeper import ZookeeperService
 from kafkatest.tests.produce_consume_validate import ProduceConsumeValidateTest
 from kafkatest.utils import is_int
-<<<<<<< HEAD
-from kafkatest.version import LATEST_0_8_2, LATEST_0_9, LATEST_0_10_0, LATEST_0_10_1, DEV_BRANCH, KafkaVersion
-=======
 from kafkatest.version import LATEST_0_8_2, LATEST_0_9, LATEST_0_10, LATEST_0_10_0, LATEST_0_10_1, LATEST_0_10_2, LATEST_0_11_0, DEV_BRANCH, KafkaVersion
->>>>>>> 8ee7b906
 
 class TestUpgrade(ProduceConsumeValidateTest):
 
@@ -64,8 +60,6 @@
             self.kafka.start_node(node)
 
     @cluster(num_nodes=6)
-<<<<<<< HEAD
-=======
     @parametrize(from_kafka_version=str(LATEST_0_11_0), to_message_format_version=None, compression_types=["gzip"], new_consumer=False)
     @parametrize(from_kafka_version=str(LATEST_0_11_0), to_message_format_version=None, compression_types=["lz4"])
     @parametrize(from_kafka_version=str(LATEST_0_10_2), to_message_format_version=str(LATEST_0_9), compression_types=["none"])
@@ -74,7 +68,6 @@
     @parametrize(from_kafka_version=str(LATEST_0_10_2), to_message_format_version=None, compression_types=["none"])
     @parametrize(from_kafka_version=str(LATEST_0_10_2), to_message_format_version=None, compression_types=["snappy"])
     @parametrize(from_kafka_version=str(LATEST_0_10_2), to_message_format_version=None, compression_types=["lz4"], new_consumer=False)
->>>>>>> 8ee7b906
     @parametrize(from_kafka_version=str(LATEST_0_10_1), to_message_format_version=None, compression_types=["lz4"])
     @parametrize(from_kafka_version=str(LATEST_0_10_1), to_message_format_version=None, compression_types=["snappy"], new_consumer=False)
     @parametrize(from_kafka_version=str(LATEST_0_10_0), to_message_format_version=None, compression_types=["snappy"], new_consumer=False)
@@ -93,11 +86,7 @@
     @parametrize(from_kafka_version=str(LATEST_0_8_2), to_message_format_version=None, compression_types=["snappy"], new_consumer=False)
     def test_upgrade(self, from_kafka_version, to_message_format_version, compression_types,
                      new_consumer=True, security_protocol="PLAINTEXT"):
-<<<<<<< HEAD
-        """Test upgrade of Kafka broker cluster from 0.8.2, 0.9.0, 0.10.0, 0.10.1 to the current version
-=======
         """Test upgrade of Kafka broker cluster from 0.8.2, 0.9.0, 0.10.0, 0.10.1, 0.10.2 to the current version
->>>>>>> 8ee7b906
 
         from_kafka_version is a Kafka version to upgrade from
 
@@ -130,11 +119,7 @@
                                            version=KafkaVersion(from_kafka_version))
 
         if from_kafka_version <= LATEST_0_10_0:
-<<<<<<< HEAD
-            assert self.zk.query("/cluster/id") is None
-=======
             assert self.kafka.cluster_id() is None
->>>>>>> 8ee7b906
 
         # TODO - reduce the timeout
         self.consumer = ConsoleConsumer(self.test_context, self.num_consumers, self.kafka,
