--- conflicted
+++ resolved
@@ -352,8 +352,6 @@
         }
     }
 
-<<<<<<< HEAD
-=======
     /*
      * Retrieves ConnectorType for the corresponding connector class
      * @param connClass class of the connector
@@ -362,7 +360,6 @@
         return ConnectorType.from(getConnector(connClass).getClass());
     }
 
->>>>>>> 8ee7b906
     /**
      * Checks a given {@link ConfigInfos} for validation error messages and adds an exception
      * to the given {@link Callback} if any were found.
