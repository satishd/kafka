/**
 * Licensed to the Apache Software Foundation (ASF) under one or more
 * contributor license agreements.  See the NOTICE file distributed with
 * this work for additional information regarding copyright ownership.
 * The ASF licenses this file to You under the Apache License, Version 2.0
 * (the "License"); you may not use this file except in compliance with
 * the License.  You may obtain a copy of the License at
 *
 *    http://www.apache.org/licenses/LICENSE-2.0
 *
 * Unless required by applicable law or agreed to in writing, software
 * distributed under the License is distributed on an "AS IS" BASIS,
 * WITHOUT WARRANTIES OR CONDITIONS OF ANY KIND, either express or implied.
 * See the License for the specific language governing permissions and
 * limitations under the License.
 **/

package org.apache.kafka.connect.runtime.distributed;

import org.apache.kafka.common.errors.WakeupException;
import org.apache.kafka.common.utils.Time;
import org.apache.kafka.common.utils.Utils;
import org.apache.kafka.connect.connector.ConnectorContext;
import org.apache.kafka.connect.errors.AlreadyExistsException;
import org.apache.kafka.connect.errors.ConnectException;
import org.apache.kafka.connect.errors.NotFoundException;
import org.apache.kafka.connect.runtime.AbstractHerder;
import org.apache.kafka.connect.runtime.ConnectorConfig;
import org.apache.kafka.connect.runtime.HerderConnectorContext;
import org.apache.kafka.connect.runtime.SinkConnectorConfig;
import org.apache.kafka.connect.runtime.SourceConnectorConfig;
import org.apache.kafka.connect.runtime.TargetState;
import org.apache.kafka.connect.runtime.Worker;
import org.apache.kafka.connect.runtime.rest.RestServer;
import org.apache.kafka.connect.runtime.rest.entities.ConnectorInfo;
import org.apache.kafka.connect.runtime.rest.entities.TaskInfo;
import org.apache.kafka.connect.storage.ConfigBackingStore;
import org.apache.kafka.connect.storage.StatusBackingStore;
import org.apache.kafka.connect.util.Callback;
import org.apache.kafka.connect.util.ConnectorTaskId;
import org.slf4j.Logger;
import org.slf4j.LoggerFactory;

import java.util.ArrayList;
import java.util.Collection;
import java.util.Collections;
import java.util.HashSet;
import java.util.List;
import java.util.Map;
import java.util.PriorityQueue;
import java.util.Queue;
import java.util.Set;
import java.util.concurrent.Callable;
import java.util.concurrent.CountDownLatch;
import java.util.concurrent.ExecutorService;
import java.util.concurrent.Executors;
import java.util.concurrent.TimeUnit;
import java.util.concurrent.TimeoutException;
import java.util.concurrent.atomic.AtomicBoolean;

/**
 * <p>
 *     Distributed "herder" that coordinates with other workers to spread work across multiple processes.
 * </p>
 * <p>
 *     Under the hood, this is implemented as a group managed by Kafka's group membership facilities (i.e. the generalized
 *     group/consumer coordinator). Each instance of DistributedHerder joins the group and indicates what it's current
 *     configuration state is (where it is in the configuration log). The group coordinator selects one member to take
 *     this information and assign each instance a subset of the active connectors & tasks to execute. This assignment
 *     is currently performed in a simple round-robin fashion, but this is not guaranteed -- the herder may also choose
 *     to, e.g., use a sticky assignment to avoid the usual start/stop costs associated with connectors and tasks. Once
 *     an assignment is received, the DistributedHerder simply runs its assigned connectors and tasks in a Worker.
 * </p>
 * <p>
 *     In addition to distributing work, the DistributedHerder uses the leader determined during the work assignment
 *     to select a leader for this generation of the group who is responsible for other tasks that can only be performed
 *     by a single node at a time. Most importantly, this includes writing updated configurations for connectors and tasks,
 *     (and therefore, also for creating, destroy, and scaling up/down connectors).
 * </p>
 * <p>
 *     The DistributedHerder uses a single thread for most of its processing. This includes processing
 *     config changes, handling task rebalances and serving requests from the HTTP layer. The latter are pushed
 *     into a queue until the thread has time to handle them. A consequence of this is that requests can get blocked
 *     behind a worker rebalance. When the herder knows that a rebalance is expected, it typically returns an error
 *     immediately to the request, but this is not always possible (in particular when another worker has requested
 *     the rebalance). Similar to handling HTTP requests, config changes which are observed asynchronously by polling
 *     the config log are batched for handling in the work thread.
 * </p>
 */
public class DistributedHerder extends AbstractHerder implements Runnable {
    private static final Logger log = LoggerFactory.getLogger(DistributedHerder.class);

    private static final long RECONFIGURE_CONNECTOR_TASKS_BACKOFF_MS = 250;

    private final Time time;

    private final int workerSyncTimeoutMs;
    private final int workerUnsyncBackoffMs;

    private final ExecutorService forwardRequestExecutor;
    private final WorkerGroupMember member;
    private final AtomicBoolean stopping;
    private final CountDownLatch stopLatch = new CountDownLatch(1);

    // Track enough information about the current membership state to be able to determine which requests via the API
    // and the from other nodes are safe to process
    private boolean rebalanceResolved;
    private ConnectProtocol.Assignment assignment;
    private boolean canReadConfigs;
    private ClusterConfigState configState;

    // To handle most external requests, like creating or destroying a connector, we can use a generic request where
    // the caller specifies all the code that should be executed.
    private final Queue<HerderRequest> requests = new PriorityQueue<>();
    // Config updates can be collected and applied together when possible. Also, we need to take care to rebalance when
    // needed (e.g. task reconfiguration, which requires everyone to coordinate offset commits).
    private Set<String> connectorConfigUpdates = new HashSet<>();
    // Similarly collect target state changes (when observed by the config storage listener) for handling in the
    // herder's main thread.
    private Set<String> connectorTargetStateChanges = new HashSet<>();
    private boolean needsReconfigRebalance;
    private volatile int generation;

    public DistributedHerder(DistributedConfig config,
                             Time time,
                             Worker worker,
                             StatusBackingStore statusBackingStore,
                             ConfigBackingStore configBackingStore,
                             String restUrl) {
        this(config, worker, worker.workerId(), statusBackingStore, configBackingStore, null, restUrl, time);
        configBackingStore.setUpdateListener(new ConfigUpdateListener());
    }

    // visible for testing
    DistributedHerder(DistributedConfig config,
                      Worker worker,
                      String workerId,
                      StatusBackingStore statusBackingStore,
                      ConfigBackingStore configStorage,
                      WorkerGroupMember member,
                      String restUrl,
                      Time time) {
        super(worker, workerId, statusBackingStore, configStorage);

        this.time = time;
        this.workerSyncTimeoutMs = config.getInt(DistributedConfig.WORKER_SYNC_TIMEOUT_MS_CONFIG);
        this.workerUnsyncBackoffMs = config.getInt(DistributedConfig.WORKER_UNSYNC_BACKOFF_MS_CONFIG);
        this.member = member != null ? member : new WorkerGroupMember(config, restUrl, this.configBackingStore, new RebalanceListener(), time);
        this.forwardRequestExecutor = Executors.newSingleThreadExecutor();

        stopping = new AtomicBoolean(false);
        configState = ClusterConfigState.EMPTY;
        rebalanceResolved = true; // If we still need to follow up after a rebalance occurred, starting up tasks
        needsReconfigRebalance = false;
        canReadConfigs = true; // We didn't try yet, but Configs are readable until proven otherwise
    }

    @Override
    public void start() {
        Thread thread = new Thread(this, "DistributedHerder");
        thread.start();
    }

    @Override
    public void run() {
        try {
            log.info("Herder starting");

            startServices();

            log.info("Herder started");

            while (!stopping.get()) {
                tick();
            }

            halt();

            log.info("Herder stopped");
        } catch (Throwable t) {
            log.error("Uncaught exception in herder work thread, exiting: ", t);
            stopLatch.countDown();
            System.exit(1);
        } finally {
            stopLatch.countDown();
        }
    }

    // public for testing
    public void tick() {
        // The main loop does two primary things: 1) drive the group membership protocol, responding to rebalance events
        // as they occur, and 2) handle external requests targeted at the leader. All the "real" work of the herder is
        // performed in this thread, which keeps synchronization straightforward at the cost of some operations possibly
        // blocking up this thread (especially those in callbacks due to rebalance events).

        try {
            // if we failed to read to end of log before, we need to make sure the issue was resolved before joining group
            // Joining and immediately leaving for failure to read configs is exceedingly impolite
            if (!canReadConfigs && !readConfigToEnd(workerSyncTimeoutMs))
                return; // Safe to return and tick immediately because readConfigToEnd will do the backoff for us

            member.ensureActive();
            // Ensure we're in a good state in our group. If not restart and everything should be setup to rejoin
            if (!handleRebalanceCompleted()) return;
        } catch (WakeupException e) {
            // May be due to a request from another thread, or might be stopping. If the latter, we need to check the
            // flag immediately. If the former, we need to re-run the ensureActive call since we can't handle requests
            // unless we're in the group.
            return;
        }

        // Process any external requests
        final long now = time.milliseconds();
        long nextRequestTimeoutMs = Long.MAX_VALUE;
        while (true) {
            final HerderRequest next;
            synchronized (this) {
                next = requests.peek();
                if (next == null) {
                    break;
                } else if (now >= next.at) {
                    requests.poll();
                } else {
                    nextRequestTimeoutMs = next.at - now;
                    break;
                }
            }

            try {
                next.action().call();
                next.callback().onCompletion(null, null);
            } catch (Throwable t) {
                next.callback().onCompletion(t, null);
            }
        }

        // Process any configuration updates
        Set<String> connectorConfigUpdatesCopy = null;
        Set<String> connectorTargetStateChangesCopy = null;
        synchronized (this) {
            if (needsReconfigRebalance || !connectorConfigUpdates.isEmpty() || !connectorTargetStateChanges.isEmpty()) {
                // Connector reconfigs only need local updates since there is no coordination between workers required.
                // However, if connectors were added or removed, work needs to be rebalanced since we have more work
                // items to distribute among workers.
                configState = configBackingStore.snapshot();

                if (needsReconfigRebalance) {
                    // Task reconfigs require a rebalance. Request the rebalance, clean out state, and then restart
                    // this loop, which will then ensure the rebalance occurs without any other requests being
                    // processed until it completes.
                    member.requestRejoin();
                    // Any connector config updates or target state changes will be addressed during the rebalance too
                    connectorConfigUpdates.clear();
                    connectorTargetStateChanges.clear();
                    needsReconfigRebalance = false;
                    return;
                } else {
                    if (!connectorConfigUpdates.isEmpty()) {
                        // We can't start/stop while locked since starting connectors can cause task updates that will
                        // require writing configs, which in turn make callbacks into this class from another thread that
                        // require acquiring a lock. This leads to deadlock. Instead, just copy the info we need and process
                        // the updates after unlocking.
                        connectorConfigUpdatesCopy = connectorConfigUpdates;
                        connectorConfigUpdates = new HashSet<>();
                    }

                    if (!connectorTargetStateChanges.isEmpty()) {
                        // Similarly for target state changes which can cause connectors to be restarted
                        connectorTargetStateChangesCopy = connectorTargetStateChanges;
                        connectorTargetStateChanges = new HashSet<>();
                    }
                }
            }
        }

        if (connectorConfigUpdatesCopy != null)
            processConnectorConfigUpdates(connectorConfigUpdatesCopy);

        if (connectorTargetStateChangesCopy != null)
            processTargetStateChanges(connectorTargetStateChangesCopy);

        // Let the group take any actions it needs to
        try {
            member.poll(nextRequestTimeoutMs);
            // Ensure we're in a good state in our group. If not restart and everything should be setup to rejoin
            if (!handleRebalanceCompleted()) return;
        } catch (WakeupException e) { // FIXME should not be WakeupException
            // Ignore. Just indicates we need to check the exit flag, for requested actions, etc.
        }
    }

    private void processConnectorConfigUpdates(Set<String> connectorConfigUpdates) {
        // If we only have connector config updates, we can just bounce the updated connectors that are
        // currently assigned to this worker.
        Set<String> localConnectors = assignment == null ? Collections.<String>emptySet() : new HashSet<>(assignment.connectors());
        for (String connectorName : connectorConfigUpdates) {
            if (!localConnectors.contains(connectorName))
                continue;
            boolean remains = configState.contains(connectorName);
            log.info("Handling connector-only config update by {} connector {}",
                    remains ? "restarting" : "stopping", connectorName);
            worker.stopConnector(connectorName);
            // The update may be a deletion, so verify we actually need to restart the connector
            if (remains)
                startConnector(connectorName);
        }
    }

    private void processTargetStateChanges(Set<String> connectorTargetStateChanges) {
        for (String connector : connectorTargetStateChanges) {
            TargetState targetState = configState.targetState(connector);
            if (!configState.connectors().contains(connector)) {
                log.debug("Received target state change for unknown connector: {}", connector);
                continue;
            }

            // we must propagate the state change to the worker so that the connector's
            // tasks can transition to the new target state
            worker.setTargetState(connector, targetState);

            // additionally, if the worker is running the connector itself, then we need to
            // request reconfiguration to ensure that config changes while paused take effect
<<<<<<< HEAD
            if (worker.ownsConnector(connector) && targetState == TargetState.STARTED)
=======
            if (targetState == TargetState.STARTED)
>>>>>>> 850ceb74
                reconfigureConnectorTasksWithRetry(connector);
        }
    }

    // public for testing
    public void halt() {
        synchronized (this) {
            // Clean up any connectors and tasks that are still running.
            log.info("Stopping connectors and tasks that are still assigned to the worker");
            worker.stopConnectors();
            worker.stopAndAwaitTasks();

            member.stop();

            // Explicitly fail any outstanding requests so they actually get a response and get an understandable reason
            // for their failure
            while (!requests.isEmpty()) {
                HerderRequest request = requests.poll();
                request.callback().onCompletion(new ConnectException("Worker is shutting down"), null);
            }

            stopServices();
        }
    }

    @Override
    public void stop() {
        log.info("Herder stopping");

        stopping.set(true);
        member.wakeup();
        while (stopLatch.getCount() > 0) {
            try {
                stopLatch.await();
            } catch (InterruptedException e) {
                // ignore, should not happen
            }
        }

        forwardRequestExecutor.shutdown();
        try {
            if (!forwardRequestExecutor.awaitTermination(10000, TimeUnit.MILLISECONDS))
                forwardRequestExecutor.shutdownNow();
        } catch (InterruptedException e) {
            // ignore
        }

        log.info("Herder stopped");
    }

    @Override
    public synchronized void connectors(final Callback<Collection<String>> callback) {
        log.trace("Submitting connector listing request");

        addRequest(
                new Callable<Void>() {
                    @Override
                    public Void call() throws Exception {
                        if (checkRebalanceNeeded(callback))
                            return null;

                        callback.onCompletion(null, configState.connectors());
                        return null;
                    }
                },
                forwardErrorCallback(callback)
        );
    }

    @Override
    public synchronized void connectorInfo(final String connName, final Callback<ConnectorInfo> callback) {
        log.trace("Submitting connector info request {}", connName);

        addRequest(
                new Callable<Void>() {
                    @Override
                    public Void call() throws Exception {
                        if (checkRebalanceNeeded(callback))
                            return null;

                        if (!configState.contains(connName)) {
                            callback.onCompletion(new NotFoundException("Connector " + connName + " not found"), null);
                        } else {
                            callback.onCompletion(null, new ConnectorInfo(connName, configState.connectorConfig(connName), configState.tasks(connName)));
                        }
                        return null;
                    }
                },
                forwardErrorCallback(callback)
        );
    }

    @Override
    public void connectorConfig(String connName, final Callback<Map<String, String>> callback) {
        // Subset of connectorInfo, so piggy back on that implementation
        log.trace("Submitting connector config read request {}", connName);
        connectorInfo(connName, new Callback<ConnectorInfo>() {
            @Override
            public void onCompletion(Throwable error, ConnectorInfo result) {
                if (error != null)
                    callback.onCompletion(error, null);
                else
                    callback.onCompletion(null, result.config());
            }
        });
    }

    @Override
    public void putConnectorConfig(final String connName, final Map<String, String> config, final boolean allowReplace,
                                   final Callback<Created<ConnectorInfo>> callback) {
        log.trace("Submitting connector config write request {}", connName);

        addRequest(
                new Callable<Void>() {
                    @Override
                    public Void call() throws Exception {
                        log.trace("Handling connector config request {}", connName);
                        if (!isLeader()) {
                            callback.onCompletion(new NotLeaderException("Only the leader can set connector configs.", leaderUrl()), null);
                            return null;
                        }

                        boolean exists = configState.contains(connName);
                        if (!allowReplace && exists) {
                            callback.onCompletion(new AlreadyExistsException("Connector " + connName + " already exists"), null);
                            return null;
                        }

                        if (config == null) {
                            if (!exists) {
                                callback.onCompletion(new NotFoundException("Connector " + connName + " not found"), null);
                            } else {
                                log.trace("Removing connector config {} {} {}", connName, allowReplace, configState.connectors());
                                configBackingStore.removeConnectorConfig(connName);
                                callback.onCompletion(null, new Created<ConnectorInfo>(false, null));
                            }
                            return null;
                        }

                        log.trace("Submitting connector config {} {} {}", connName, allowReplace, configState.connectors());
                        configBackingStore.putConnectorConfig(connName, config);

                        // Note that we use the updated connector config despite the fact that we don't have an updated
                        // snapshot yet. The existing task info should still be accurate.
                        ConnectorInfo info = new ConnectorInfo(connName, config, configState.tasks(connName));
                        callback.onCompletion(null, new Created<>(!exists, info));
                        return null;
                    }
                },
                forwardErrorCallback(callback)
        );
    }

    @Override
    public synchronized void requestTaskReconfiguration(final String connName) {
        log.trace("Submitting connector task reconfiguration request {}", connName);

        addRequest(
                new Callable<Void>() {
                    @Override
                    public Void call() throws Exception {
                        reconfigureConnectorTasksWithRetry(connName);
                        return null;
                    }
                },
                new Callback<Void>() {
                    @Override
                    public void onCompletion(Throwable error, Void result) {
                        if (error != null) {
                            log.error("Unexpected error during task reconfiguration: ", error);
                            log.error("Task reconfiguration for {} failed unexpectedly, this connector will not be properly reconfigured unless manually triggered.", connName);
                        }
                    }
                }
        );
    }

    @Override
    public synchronized void taskConfigs(final String connName, final Callback<List<TaskInfo>> callback) {
        log.trace("Submitting get task configuration request {}", connName);

        addRequest(
                new Callable<Void>() {
                    @Override
                    public Void call() throws Exception {
                        if (checkRebalanceNeeded(callback))
                            return null;

                        if (!configState.contains(connName)) {
                            callback.onCompletion(new NotFoundException("Connector " + connName + " not found"), null);
                        } else {
                            List<TaskInfo> result = new ArrayList<>();
                            for (int i = 0; i < configState.taskCount(connName); i++) {
                                ConnectorTaskId id = new ConnectorTaskId(connName, i);
                                result.add(new TaskInfo(id, configState.taskConfig(id)));
                            }
                            callback.onCompletion(null, result);
                        }
                        return null;
                    }
                },
                forwardErrorCallback(callback)
        );
    }

    @Override
    public synchronized void putTaskConfigs(final String connName, final List<Map<String, String>> configs, final Callback<Void> callback) {
        log.trace("Submitting put task configuration request {}", connName);

        addRequest(
                new Callable<Void>() {
                    @Override
                    public Void call() throws Exception {
                        if (!isLeader())
                            callback.onCompletion(new NotLeaderException("Only the leader may write task configurations.", leaderUrl()), null);
                        else if (!configState.contains(connName))
                            callback.onCompletion(new NotFoundException("Connector " + connName + " not found"), null);
                        else {
                            configBackingStore.putTaskConfigs(connName, configs);
                            callback.onCompletion(null, null);
                        }
                        return null;
                    }
                },
                forwardErrorCallback(callback)
        );
    }

    @Override
    public synchronized void restartConnector(final String connName, final Callback<Void> callback) {
        addRequest(new Callable<Void>() {
            @Override
            public Void call() throws Exception {
                if (checkRebalanceNeeded(callback))
                    return null;

                if (!configState.connectors().contains(connName)) {
                    callback.onCompletion(new NotFoundException("Unknown connector: " + connName), null);
                    return null;
                }

                if (assignment.connectors().contains(connName)) {
                    try {
                        worker.stopConnector(connName);
                        if (startConnector(connName))
                            callback.onCompletion(null, null);
                        else
                            callback.onCompletion(new ConnectException("Failed to start connector: " + connName), null);
                    } catch (Throwable t) {
                        callback.onCompletion(t, null);
                    }
                } else if (isLeader()) {
                    callback.onCompletion(new NotAssignedException("Cannot restart connector since it is not assigned to this member", member.ownerUrl(connName)), null);
                } else {
                    callback.onCompletion(new NotLeaderException("Cannot restart connector since it is not assigned to this member", leaderUrl()), null);
                }
                return null;
            }
        }, forwardErrorCallback(callback));
    }

    @Override
    public synchronized void restartTask(final ConnectorTaskId id, final Callback<Void> callback) {
        addRequest(new Callable<Void>() {
            @Override
            public Void call() throws Exception {
                if (checkRebalanceNeeded(callback))
                    return null;

                if (!configState.connectors().contains(id.connector())) {
                    callback.onCompletion(new NotFoundException("Unknown connector: " + id.connector()), null);
                    return null;
                }

                if (configState.taskConfig(id) == null) {
                    callback.onCompletion(new NotFoundException("Unknown task: " + id), null);
                    return null;
                }

                if (assignment.tasks().contains(id)) {
                    try {
                        worker.stopAndAwaitTask(id);
                        if (startTask(id))
                            callback.onCompletion(null, null);
                        else
                            callback.onCompletion(new ConnectException("Failed to start task: " + id), null);
                    } catch (Throwable t) {
                        callback.onCompletion(t, null);
                    }
                } else if (isLeader()) {
                    callback.onCompletion(new NotAssignedException("Cannot restart task since it is not assigned to this member", member.ownerUrl(id)), null);
                } else {
                    callback.onCompletion(new NotLeaderException("Cannot restart task since it is not assigned to this member", leaderUrl()), null);
                }
                return null;
            }
        }, forwardErrorCallback(callback));
    }

    @Override
    public int generation() {
        return generation;
    }


    // Should only be called from work thread, so synchronization should not be needed
    private boolean isLeader() {
        return assignment != null && member.memberId().equals(assignment.leader());
    }

    /**
     * Get the URL for the leader's REST interface, or null if we do not have the leader's URL yet.
     */
    private String leaderUrl() {
        if (assignment == null)
            return null;
        return assignment.leaderUrl();
    }

    /**
     * Handle post-assignment operations, either trying to resolve issues that kept assignment from completing, getting
     * this node into sync and its work started. Since
     *
     * @return false if we couldn't finish
     */
    private boolean handleRebalanceCompleted() {
        if (this.rebalanceResolved)
            return true;

        // We need to handle a variety of cases after a rebalance:
        // 1. Assignment failed
        //  1a. We are the leader for the round. We will be leader again if we rejoin now, so we need to catch up before
        //      even attempting to. If we can't we should drop out of the group because we will block everyone from making
        //      progress. We can backoff and try rejoining later.
        //  1b. We are not the leader. We might need to catch up. If we're already caught up we can rejoin immediately,
        //      otherwise, we just want to wait reasonable amount of time to catch up and rejoin if we are ready.
        // 2. Assignment succeeded.
        //  2a. We are caught up on configs. Awesome! We can proceed to run our assigned work.
        //  2b. We need to try to catch up - try reading configs for reasonable amount of time.

        boolean needsReadToEnd = false;
        boolean needsRejoin = false;
        if (assignment.failed()) {
            needsRejoin = true;
            if (isLeader()) {
                log.warn("Join group completed, but assignment failed and we are the leader. Reading to end of config and retrying.");
                needsReadToEnd = true;
            } else if (configState.offset() < assignment.offset()) {
                log.warn("Join group completed, but assignment failed and we lagging. Reading to end of config and retrying.");
                needsReadToEnd = true;
            } else {
                log.warn("Join group completed, but assignment failed. We were up to date, so just retrying.");
            }
        } else {
            if (configState.offset() < assignment.offset()) {
                log.warn("Catching up to assignment's config offset.");
                needsReadToEnd = true;
            }
        }

        if (needsReadToEnd) {
            // Force exiting this method to avoid creating any connectors/tasks and require immediate rejoining if
            // we timed out. This should only happen if we failed to read configuration for long enough,
            // in which case giving back control to the main loop will prevent hanging around indefinitely after getting kicked out of the group.
            // We also indicate to the main loop that we failed to readConfigs so it will check that the issue was resolved before trying to join the group
            if (!readConfigToEnd(workerSyncTimeoutMs)) {
                canReadConfigs = false;
                needsRejoin = true;
            }
        }

        if (needsRejoin) {
            member.requestRejoin();
            return false;
        }

        // Should still validate that they match since we may have gone *past* the required offset, in which case we
        // should *not* start any tasks and rejoin
        if (configState.offset() != assignment.offset()) {
            log.info("Current config state offset {} does not match group assignment {}. Forcing rebalance.", configState.offset(), assignment.offset());
            member.requestRejoin();
            return false;
        }

        startWork();

        // We only mark this as resolved once we've actually started work, which allows us to correctly track whether
        // what work is currently active and running. If we bail early, the main tick loop + having requested rejoin
        // guarantees we'll attempt to rejoin before executing this method again.
        rebalanceResolved = true;
        return true;
    }

    /**
     * Try to read to the end of the config log within the given timeout
     * @param timeoutMs maximum time to wait to sync to the end of the log
     * @return true if successful, false if timed out
     */
    private boolean readConfigToEnd(long timeoutMs) {
        log.info("Current config state offset {} is behind group assignment {}, reading to end of config log", configState.offset(), assignment.offset());
        try {
            configBackingStore.refresh(timeoutMs, TimeUnit.MILLISECONDS);
            configState = configBackingStore.snapshot();
            log.info("Finished reading to end of log and updated config snapshot, new config log offset: {}", configState.offset());
            return true;
        } catch (TimeoutException e) {
            // in case reading the log takes too long, leave the group to ensure a quick rebalance (although by default we should be out of the group already)
            // and back off to avoid a tight loop of rejoin-attempt-to-catch-up-leave
            log.warn("Didn't reach end of config log quickly enough", e);
            member.maybeLeaveGroup();
            backoff(workerUnsyncBackoffMs);
            return false;
        }
    }

    private void backoff(long ms) {
        Utils.sleep(ms);
    }

    private void startWork() {
        // Start assigned connectors and tasks
        log.info("Starting connectors and tasks using config offset {}", assignment.offset());
        for (String connectorName : assignment.connectors()) {
            startConnector(connectorName);
        }
        for (ConnectorTaskId taskId : assignment.tasks()) {
            startTask(taskId);
        }
        log.info("Finished starting connectors and tasks");
    }

    private boolean startTask(ConnectorTaskId taskId) {
        log.info("Starting task {}", taskId);
        return worker.startTask(
                taskId,
                configState.connectorConfig(taskId.connector()),
                configState.taskConfig(taskId),
                this,
                configState.targetState(taskId.connector())
        );
    }

    // Helper for starting a connector with the given name, which will extract & parse the config, generate connector
    // context and add to the worker. This needs to be called from within the main worker thread for this herder.
    private boolean startConnector(String connectorName) {
        log.info("Starting connector {}", connectorName);
        final Map<String, String> configProps = configState.connectorConfig(connectorName);
        final ConnectorContext ctx = new HerderConnectorContext(DistributedHerder.this, connectorName);
        final TargetState initialState = configState.targetState(connectorName);
        boolean started = worker.startConnector(connectorName, configProps, ctx, this, initialState);

        // Immediately request configuration since this could be a brand new connector. However, also only update those
        // task configs if they are actually different from the existing ones to avoid unnecessary updates when this is
        // just restoring an existing connector.
        if (started && initialState == TargetState.STARTED)
            reconfigureConnectorTasksWithRetry(connectorName);

        return started;
    }

    private void reconfigureConnectorTasksWithRetry(final String connName) {
        reconfigureConnector(connName, new Callback<Void>() {
            @Override
            public void onCompletion(Throwable error, Void result) {
                // If we encountered an error, we don't have much choice but to just retry. If we don't, we could get
                // stuck with a connector that thinks it has generated tasks, but wasn't actually successful and therefore
                // never makes progress. The retry has to run through a HerderRequest since this callback could be happening
                // from the HTTP request forwarding thread.
                if (error != null) {
                    log.error("Failed to reconfigure connector's tasks, retrying after backoff:", error);
                    addRequest(RECONFIGURE_CONNECTOR_TASKS_BACKOFF_MS,
                            new Callable<Void>() {
                                @Override
                                public Void call() throws Exception {
                                    reconfigureConnectorTasksWithRetry(connName);
                                    return null;
                                }
                            }, new Callback<Void>() {
                                @Override
                                public void onCompletion(Throwable error, Void result) {
                                    log.error("Unexpected error during connector task reconfiguration: ", error);
                                    log.error("Task reconfiguration for {} failed unexpectedly, this connector will not be properly reconfigured unless manually triggered.", connName);
                                }
                            }
                    );
                }
            }
        });
    }

    // Updates configurations for a connector by requesting them from the connector, filling in parameters provided
    // by the system, then checks whether any configs have actually changed before submitting the new configs to storage
    private void reconfigureConnector(final String connName, final Callback<Void> cb) {
        try {
            if (!worker.isRunning(connName)) {
                log.info("Skipping reconfiguration of connector {} since it is not running", connName);
                return;
            }

            Map<String, String> configs = configState.connectorConfig(connName);

            ConnectorConfig connConfig;
            List<String> sinkTopics = null;
            if (worker.isSinkConnector(connName)) {
                connConfig = new SinkConnectorConfig(configs);
                sinkTopics = connConfig.getList(SinkConnectorConfig.TOPICS_CONFIG);
            } else {
                connConfig = new SourceConnectorConfig(configs);
            }

            final List<Map<String, String>> taskProps
                    = worker.connectorTaskConfigs(connName, connConfig.getInt(ConnectorConfig.TASKS_MAX_CONFIG), sinkTopics);
            boolean changed = false;
            int currentNumTasks = configState.taskCount(connName);
            if (taskProps.size() != currentNumTasks) {
                log.debug("Change in connector task count from {} to {}, writing updated task configurations", currentNumTasks, taskProps.size());
                changed = true;
            } else {
                int index = 0;
                for (Map<String, String> taskConfig : taskProps) {
                    if (!taskConfig.equals(configState.taskConfig(new ConnectorTaskId(connName, index)))) {
                        log.debug("Change in task configurations, writing updated task configurations");
                        changed = true;
                        break;
                    }
                    index++;
                }
            }
            if (changed) {
                if (isLeader()) {
                    configBackingStore.putTaskConfigs(connName, taskProps);
                    cb.onCompletion(null, null);
                } else {
                    // We cannot forward the request on the same thread because this reconfiguration can happen as a result of connector
                    // addition or removal. If we blocked waiting for the response from leader, we may be kicked out of the worker group.
                    forwardRequestExecutor.submit(new Runnable() {
                        @Override
                        public void run() {
                            try {
                                String reconfigUrl = RestServer.urlJoin(leaderUrl(), "/connectors/" + connName + "/tasks");
                                RestServer.httpRequest(reconfigUrl, "POST", taskProps, null);
                                cb.onCompletion(null, null);
                            } catch (ConnectException e) {
                                log.error("Request to leader to reconfigure connector tasks failed", e);
                                cb.onCompletion(e, null);
                            }
                        }
                    });
                }
            }
        } catch (Throwable t) {
            cb.onCompletion(t, null);
        }
    }

    private boolean checkRebalanceNeeded(Callback<?> callback) {
        // Raise an error if we are expecting a rebalance to begin. This prevents us from forwarding requests
        // based on stale leadership or assignment information
        if (needsReconfigRebalance) {
            callback.onCompletion(new RebalanceNeededException("Request cannot be completed because a rebalance is expected"), null);
            return true;
        }
        return false;
    }

    private void addRequest(Callable<Void> action, Callback<Void> callback) {
        addRequest(0, action, callback);
    }

    private void addRequest(long delayMs, Callable<Void> action, Callback<Void> callback) {
        HerderRequest req = new HerderRequest(time.milliseconds() + delayMs, action, callback);
        requests.add(req);
        if (requests.peek() == req)
            member.wakeup();
    }

    public class ConfigUpdateListener implements ConfigBackingStore.UpdateListener {
        @Override
        public void onConnectorConfigRemove(String connector) {
            log.info("Connector {} config removed", connector);

            synchronized (DistributedHerder.this) {
                // rebalance after connector removal to ensure that existing tasks are balanced among workers
                if (configState.contains(connector))
                    needsReconfigRebalance = true;
                connectorConfigUpdates.add(connector);
            }
            member.wakeup();
        }

        @Override
        public void onConnectorConfigUpdate(String connector) {
            log.info("Connector {} config updated", connector);

            // Stage the update and wake up the work thread. Connector config *changes* only need the one connector
            // to be bounced. However, this callback may also indicate a connector *addition*, which does require
            // a rebalance, so we need to be careful about what operation we request.
            synchronized (DistributedHerder.this) {
                if (!configState.contains(connector))
                    needsReconfigRebalance = true;
                connectorConfigUpdates.add(connector);
            }
            member.wakeup();
        }

        @Override
        public void onTaskConfigUpdate(Collection<ConnectorTaskId> tasks) {
            log.info("Tasks {} configs updated", tasks);

            // Stage the update and wake up the work thread. No need to record the set of tasks here because task reconfigs
            // always need a rebalance to ensure offsets get committed.
            // TODO: As an optimization, some task config updates could avoid a rebalance. In particular, single-task
            // connectors clearly don't need any coordination.
            synchronized (DistributedHerder.this) {
                needsReconfigRebalance = true;
            }
            member.wakeup();
        }

        @Override
        public void onConnectorTargetStateChange(String connector) {
            log.info("Connector {} target state change", connector);

            synchronized (DistributedHerder.this) {
                connectorTargetStateChanges.add(connector);
            }
            member.wakeup();
        }
    }

    private class HerderRequest implements Comparable<HerderRequest> {
        private final long at;
        private final Callable<Void> action;
        private final Callback<Void> callback;

        public HerderRequest(long at, Callable<Void> action, Callback<Void> callback) {
            this.at = at;
            this.action = action;
            this.callback = callback;
        }

        public Callable<Void> action() {
            return action;
        }

        public Callback<Void> callback() {
            return callback;
        }

        @Override
        public int compareTo(HerderRequest o) {
            return Long.compare(at, o.at);
        }
    }

    private static final Callback<Void> forwardErrorCallback(final Callback<?> callback) {
        return new Callback<Void>() {
            @Override
            public void onCompletion(Throwable error, Void result) {
                if (error != null)
                    callback.onCompletion(error, null);
            }
        };
    }

    private void updateDeletedConnectorStatus() {
        ClusterConfigState snapshot = configBackingStore.snapshot();
        Set<String> connectors = snapshot.connectors();
        for (String connector : statusBackingStore.connectors()) {
            if (!connectors.contains(connector)) {
                log.debug("Cleaning status information for connector {}", connector);
                onDeletion(connector);
            }
        }
    }

    // Rebalances are triggered internally from the group member, so these are always executed in the work thread.
    public class RebalanceListener implements WorkerRebalanceListener {
        @Override
        public void onAssigned(ConnectProtocol.Assignment assignment, int generation) {
            // This callback just logs the info and saves it. The actual response is handled in the main loop, which
            // ensures the group member's logic for rebalancing can complete, potentially long-running steps to
            // catch up (or backoff if we fail) not executed in a callback, and so we'll be able to invoke other
            // group membership actions (e.g., we may need to explicitly leave the group if we cannot handle the
            // assigned tasks).
            log.info("Joined group and got assignment: {}", assignment);
            synchronized (DistributedHerder.this) {
                DistributedHerder.this.assignment = assignment;
                DistributedHerder.this.generation = generation;
                rebalanceResolved = false;
            }

            // Delete the statuses of all connectors removed prior to the start of this rebalance. This has to
            // be done after the rebalance completes to avoid race conditions as the previous generation attempts
            // to change the state to UNASSIGNED after tasks have been stopped.
            if (isLeader())
                updateDeletedConnectorStatus();

            // We *must* interrupt any poll() call since this could occur when the poll starts, and we might then
            // sleep in the poll() for a long time. Forcing a wakeup ensures we'll get to process this event in the
            // main thread.
            member.wakeup();
        }

        @Override
        public void onRevoked(String leader, Collection<String> connectors, Collection<ConnectorTaskId> tasks) {
            log.info("Rebalance started");

            // Note that since we don't reset the assignment, we we don't revoke leadership here. During a rebalance,
            // it is still important to have a leader that can write configs, offsets, etc.

            if (rebalanceResolved) {
                // TODO: Parallelize this. We should be able to request all connectors and tasks to stop, then wait on all of
                // them to finish
                // TODO: Technically we don't have to stop connectors at all until we know they've really been removed from
                // this worker. Instead, we can let them continue to run but buffer any update requests (which should be
                // rare anyway). This would avoid a steady stream of start/stop, which probably also includes lots of
                // unnecessary repeated connections to the source/sink system.
                worker.stopConnectors(connectors);

                // TODO: We need to at least commit task offsets, but if we could commit offsets & pause them instead of
                // stopping them then state could continue to be reused when the task remains on this worker. For example,
                // this would avoid having to close a connection and then reopen it when the task is assigned back to this
                // worker again.
                worker.stopAndAwaitTasks(tasks);

                // Ensure that all status updates have been pushed to the storage system before rebalancing.
                // Otherwise, we may inadvertently overwrite the state with a stale value after the rebalance
                // completes.
                statusBackingStore.flush();
                log.info("Finished stopping tasks in preparation for rebalance");
            } else {
                log.info("Wasn't unable to resume work after last rebalance, can skip stopping connectors and tasks");
            }
        }
    }

}<|MERGE_RESOLUTION|>--- conflicted
+++ resolved
@@ -320,11 +320,7 @@
 
             // additionally, if the worker is running the connector itself, then we need to
             // request reconfiguration to ensure that config changes while paused take effect
-<<<<<<< HEAD
-            if (worker.ownsConnector(connector) && targetState == TargetState.STARTED)
-=======
             if (targetState == TargetState.STARTED)
->>>>>>> 850ceb74
                 reconfigureConnectorTasksWithRetry(connector);
         }
     }
