--- conflicted
+++ resolved
@@ -324,18 +324,10 @@
 
         final int[] expectedKeys = new int[]{0, 1, 2, 3};
 
-<<<<<<< HEAD
-        for (int expectedKey : expectedKeys) {
-            driver.process(topic1, expectedKey, "X" + expectedKey);
-        }
-        driver.flushState();
-        proc.checkAndClearProcessResult("0:(X0+YY0<-XX0+YY0)", "1:(X1+YY1<-XX1+YY1)", "2:(X2+YY2<-XX2+YY2)", "3:(X3+YY3<-XX3+YY3)");
-=======
         final KTable<Integer, String> table1;
         final KTable<Integer, String> table2;
         final KTable<Integer, String> joined;
         final MockProcessorSupplier<Integer, String> proc;
->>>>>>> 8ee7b906
 
         table1 = builder.table(topic1, consumed);
         table2 = builder.table(topic2, consumed);
