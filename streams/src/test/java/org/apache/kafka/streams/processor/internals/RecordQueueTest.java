/**
 * Licensed to the Apache Software Foundation (ASF) under one or more
 * contributor license agreements.  See the NOTICE file distributed with
 * this work for additional information regarding copyright ownership.
 * The ASF licenses this file to You under the Apache License, Version 2.0
 * (the "License"); you may not use this file except in compliance with
 * the License.  You may obtain a copy of the License at
 * <p>
 * http://www.apache.org/licenses/LICENSE-2.0
 * <p>
 * Unless required by applicable law or agreed to in writing, software
 * distributed under the License is distributed on an "AS IS" BASIS,
 * WITHOUT WARRANTIES OR CONDITIONS OF ANY KIND, either express or implied.
 * See the License for the specific language governing permissions and
 * limitations under the License.
 */

package org.apache.kafka.streams.processor.internals;

import static org.junit.Assert.assertEquals;
import static org.junit.Assert.assertTrue;

import org.apache.kafka.clients.consumer.ConsumerRecord;
import org.apache.kafka.common.TopicPartition;
import org.apache.kafka.common.record.TimestampType;
import org.apache.kafka.common.serialization.Deserializer;
import org.apache.kafka.common.serialization.IntegerDeserializer;
import org.apache.kafka.common.serialization.IntegerSerializer;
import org.apache.kafka.common.serialization.Serdes;
import org.apache.kafka.common.serialization.Serializer;
import org.apache.kafka.streams.errors.StreamsException;
<<<<<<< HEAD
=======
import org.apache.kafka.streams.processor.FailOnInvalidTimestamp;
import org.apache.kafka.streams.processor.LogAndSkipOnInvalidTimestamp;
>>>>>>> d7850a40
import org.apache.kafka.streams.processor.TimestampExtractor;
import org.apache.kafka.test.MockSourceNode;
import org.apache.kafka.test.MockTimestampExtractor;
import org.junit.Test;

import java.util.Arrays;
import java.util.Collections;
import java.util.List;

public class RecordQueueTest {
    private final Serializer<Integer> intSerializer = new IntegerSerializer();
    private final Deserializer<Integer> intDeserializer = new IntegerDeserializer();
    private final TimestampExtractor timestampExtractor = new MockTimestampExtractor();
    private final String[] topics = {"topic"};
    private final RecordQueue queue = new RecordQueue(new TopicPartition(topics[0], 1),
                                                      new MockSourceNode<>(topics, intDeserializer, intDeserializer),
                                                      timestampExtractor);

    private final byte[] recordValue = intSerializer.serialize(null, 10);
    private final byte[] recordKey = intSerializer.serialize(null, 1);

    @Test
    public void testTimeTracking() {

        assertTrue(queue.isEmpty());

        // add three 3 out-of-order records with timestamp 2, 1, 3
        List<ConsumerRecord<byte[], byte[]>> list1 = Arrays.asList(
            new ConsumerRecord<>("topic", 1, 2, 0L, TimestampType.CREATE_TIME, 0L, 0, 0, recordKey, recordValue),
            new ConsumerRecord<>("topic", 1, 1, 0L, TimestampType.CREATE_TIME, 0L, 0, 0, recordKey, recordValue),
            new ConsumerRecord<>("topic", 1, 3, 0L, TimestampType.CREATE_TIME, 0L, 0, 0, recordKey, recordValue));

        queue.addRawRecords(list1);

        assertEquals(3, queue.size());
        assertEquals(1L, queue.timestamp());

        // poll the first record, now with 1, 3
        assertEquals(2L, queue.poll().timestamp);
        assertEquals(2, queue.size());
        assertEquals(1L, queue.timestamp());

        // poll the second record, now with 3
        assertEquals(1L, queue.poll().timestamp);
        assertEquals(1, queue.size());
        assertEquals(3L, queue.timestamp());

        // add three 3 out-of-order records with timestamp 4, 1, 2
        // now with 3, 4, 1, 2
        List<ConsumerRecord<byte[], byte[]>> list2 = Arrays.asList(
            new ConsumerRecord<>("topic", 1, 4, 0L, TimestampType.CREATE_TIME, 0L, 0, 0, recordKey, recordValue),
            new ConsumerRecord<>("topic", 1, 1, 0L, TimestampType.CREATE_TIME, 0L, 0, 0, recordKey, recordValue),
            new ConsumerRecord<>("topic", 1, 2, 0L, TimestampType.CREATE_TIME, 0L, 0, 0, recordKey, recordValue));

        queue.addRawRecords(list2);

        assertEquals(4, queue.size());
        assertEquals(3L, queue.timestamp());

        // poll the third record, now with 4, 1, 2
        assertEquals(3L, queue.poll().timestamp);
        assertEquals(3, queue.size());
        assertEquals(3L, queue.timestamp());

        // poll the rest records
        assertEquals(4L, queue.poll().timestamp);
        assertEquals(3L, queue.timestamp());

        assertEquals(1L, queue.poll().timestamp);
        assertEquals(3L, queue.timestamp());

        assertEquals(2L, queue.poll().timestamp);
        assertEquals(0, queue.size());
        assertEquals(3L, queue.timestamp());

        // add three more records with 4, 5, 6
        List<ConsumerRecord<byte[], byte[]>> list3 = Arrays.asList(
            new ConsumerRecord<>("topic", 1, 4, 0L, TimestampType.CREATE_TIME, 0L, 0, 0, recordKey, recordValue),
            new ConsumerRecord<>("topic", 1, 5, 0L, TimestampType.CREATE_TIME, 0L, 0, 0, recordKey, recordValue),
            new ConsumerRecord<>("topic", 1, 6, 0L, TimestampType.CREATE_TIME, 0L, 0, 0, recordKey, recordValue));

        queue.addRawRecords(list3);

        assertEquals(3, queue.size());
        assertEquals(4L, queue.timestamp());

        // poll one record again, the timestamp should advance now
        assertEquals(4L, queue.poll().timestamp);
        assertEquals(2, queue.size());
        assertEquals(5L, queue.timestamp());
    }

    @Test(expected = StreamsException.class)
    public void shouldThrowStreamsExceptionWhenKeyDeserializationFails() throws Exception {
        final byte[] key = Serdes.Long().serializer().serialize("foo", 1L);
        final List<ConsumerRecord<byte[], byte[]>> records = Collections.singletonList(
                new ConsumerRecord<>("topic", 1, 1, 0L, TimestampType.CREATE_TIME, 0L, 0, 0, key, recordValue));

<<<<<<< HEAD
        queue.addRawRecords(records, timestampExtractor);
=======
        queue.addRawRecords(records);
>>>>>>> d7850a40
    }

    @Test(expected = StreamsException.class)
    public void shouldThrowStreamsExceptionWhenValueDeserializationFails() throws Exception {
        final byte[] value = Serdes.Long().serializer().serialize("foo", 1L);
        final List<ConsumerRecord<byte[], byte[]>> records = Collections.singletonList(
                new ConsumerRecord<>("topic", 1, 1, 0L, TimestampType.CREATE_TIME, 0L, 0, 0, recordKey, value));

<<<<<<< HEAD
        queue.addRawRecords(records, timestampExtractor);
=======
        queue.addRawRecords(records);
    }

    @Test(expected = StreamsException.class)
    public void shouldThrowOnNegativeTimestamp() {
        final List<ConsumerRecord<byte[], byte[]>> records = Collections.singletonList(
                new ConsumerRecord<>("topic", 1, 1, -1L, TimestampType.CREATE_TIME, 0L, 0, 0, recordKey, recordValue));

        final RecordQueue queue = new RecordQueue(new TopicPartition(topics[0], 1),
                                                          new MockSourceNode<>(topics, intDeserializer, intDeserializer),
                                                          new FailOnInvalidTimestamp());
        queue.addRawRecords(records);
    }

    @Test
    public void shouldDropOnNegativeTimestamp() {
        final List<ConsumerRecord<byte[], byte[]>> records = Collections.singletonList(
                new ConsumerRecord<>("topic", 1, 1, -1L, TimestampType.CREATE_TIME, 0L, 0, 0, recordKey, recordValue));

        final RecordQueue queue = new RecordQueue(new TopicPartition(topics[0], 1),
                                                  new MockSourceNode<>(topics, intDeserializer, intDeserializer),
                                                  new LogAndSkipOnInvalidTimestamp());
        queue.addRawRecords(records);

        assertEquals(0, queue.size());
>>>>>>> d7850a40
    }
}<|MERGE_RESOLUTION|>--- conflicted
+++ resolved
@@ -29,11 +29,8 @@
 import org.apache.kafka.common.serialization.Serdes;
 import org.apache.kafka.common.serialization.Serializer;
 import org.apache.kafka.streams.errors.StreamsException;
-<<<<<<< HEAD
-=======
 import org.apache.kafka.streams.processor.FailOnInvalidTimestamp;
 import org.apache.kafka.streams.processor.LogAndSkipOnInvalidTimestamp;
->>>>>>> d7850a40
 import org.apache.kafka.streams.processor.TimestampExtractor;
 import org.apache.kafka.test.MockSourceNode;
 import org.apache.kafka.test.MockTimestampExtractor;
@@ -132,11 +129,7 @@
         final List<ConsumerRecord<byte[], byte[]>> records = Collections.singletonList(
                 new ConsumerRecord<>("topic", 1, 1, 0L, TimestampType.CREATE_TIME, 0L, 0, 0, key, recordValue));
 
-<<<<<<< HEAD
-        queue.addRawRecords(records, timestampExtractor);
-=======
         queue.addRawRecords(records);
->>>>>>> d7850a40
     }
 
     @Test(expected = StreamsException.class)
@@ -145,9 +138,6 @@
         final List<ConsumerRecord<byte[], byte[]>> records = Collections.singletonList(
                 new ConsumerRecord<>("topic", 1, 1, 0L, TimestampType.CREATE_TIME, 0L, 0, 0, recordKey, value));
 
-<<<<<<< HEAD
-        queue.addRawRecords(records, timestampExtractor);
-=======
         queue.addRawRecords(records);
     }
 
@@ -173,6 +163,5 @@
         queue.addRawRecords(records);
 
         assertEquals(0, queue.size());
->>>>>>> d7850a40
     }
 }