/**
 * Licensed to the Apache Software Foundation (ASF) under one or more
 * contributor license agreements.  See the NOTICE file distributed with
 * this work for additional information regarding copyright ownership.
 * The ASF licenses this file to You under the Apache License, Version 2.0
 * (the "License"); you may not use this file except in compliance with
 * the License.  You may obtain a copy of the License at
 * <p>
 * http://www.apache.org/licenses/LICENSE-2.0
 * <p>
 * Unless required by applicable law or agreed to in writing, software
 * distributed under the License is distributed on an "AS IS" BASIS,
 * WITHOUT WARRANTIES OR CONDITIONS OF ANY KIND, either express or implied.
 * See the License for the specific language governing permissions and
 * limitations under the License.
 */

package org.apache.kafka.streams.state.internals;

import org.apache.kafka.common.metrics.Metrics;
import org.apache.kafka.common.serialization.Serdes;
import org.apache.kafka.common.utils.Bytes;
import org.apache.kafka.streams.processor.internals.MockStreamsMetrics;
import org.apache.kafka.streams.state.KeyValueIterator;
import org.apache.kafka.streams.state.KeyValueStore;
import org.apache.kafka.streams.state.StateSerdes;
<<<<<<< HEAD
=======
import org.apache.kafka.test.InMemoryKeyValueStore;
>>>>>>> d7850a40
import org.junit.Before;
import org.junit.Test;

import static org.junit.Assert.assertArrayEquals;
import static org.junit.Assert.assertFalse;

public class MergedSortedCacheKeyValueStoreIteratorTest {

    private final String namespace = "one";
    private final StateSerdes<byte[], byte[]> serdes =  new StateSerdes<>(namespace, Serdes.ByteArray(), Serdes.ByteArray());
    private KeyValueStore<Bytes, byte[]> store;
    private ThreadCache cache;

    @Before
    public void setUp() throws Exception {
        store = new InMemoryKeyValueStore<>(namespace);
<<<<<<< HEAD
        cache = new ThreadCache(10000L);
=======
        cache = new ThreadCache("testCache", 10000L, new MockStreamsMetrics(new Metrics()));
>>>>>>> d7850a40
    }

    @Test
    public void shouldIterateOverRange() throws Exception {
        final byte[][] bytes = {{0}, {1}, {2}, {3}, {4}, {5}, {6}, {7}, {8}, {9}, {10}, {11}};
        for (int i = 0; i < bytes.length; i += 2) {
            store.put(Bytes.wrap(bytes[i]), bytes[i]);
            cache.put(namespace, bytes[i + 1], new LRUCacheEntry(bytes[i + 1]));
        }

        final Bytes from = Bytes.wrap(new byte[]{2});
        final Bytes to = Bytes.wrap(new byte[]{9});
<<<<<<< HEAD
        final PeekingKeyValueIterator<Bytes, byte[]> storeIterator = new DelegatingPeekingKeyValueIterator<>(store.range(from, to));
=======
        final KeyValueIterator<Bytes, byte[]> storeIterator = new DelegatingPeekingKeyValueIterator<>("store",  store.range(from, to));
>>>>>>> d7850a40
        final ThreadCache.MemoryLRUCacheBytesIterator cacheIterator = cache.range(namespace, from.get(), to.get());

        final MergedSortedCacheKeyValueStoreIterator<byte[], byte[]> iterator = new MergedSortedCacheKeyValueStoreIterator<>(cacheIterator, storeIterator, serdes);
        byte[][] values = new byte[8][];
        int index = 0;
        int bytesIndex = 2;
        while (iterator.hasNext()) {
            final byte[] value = iterator.next().value;
            values[index++] = value;
            assertArrayEquals(bytes[bytesIndex++], value);
        }
    }


    @Test
    public void shouldSkipLargerDeletedCacheValue() throws Exception {
        final byte[][] bytes = {{0}, {1}};
        store.put(Bytes.wrap(bytes[0]), bytes[0]);
        cache.put(namespace, bytes[1], new LRUCacheEntry(null));
        final MergedSortedCacheKeyValueStoreIterator<byte[], byte[]> iterator = createIterator();
        assertArrayEquals(bytes[0], iterator.next().key);
        assertFalse(iterator.hasNext());
    }

    @Test
    public void shouldSkipSmallerDeletedCachedValue() throws Exception {
        final byte[][] bytes = {{0}, {1}};
        cache.put(namespace, bytes[0], new LRUCacheEntry(null));
        store.put(Bytes.wrap(bytes[1]), bytes[1]);
        final MergedSortedCacheKeyValueStoreIterator<byte[], byte[]> iterator = createIterator();
        assertArrayEquals(bytes[1], iterator.next().key);
        assertFalse(iterator.hasNext());
    }

    @Test
    public void shouldIgnoreIfDeletedInCacheButExistsInStore() throws Exception {
        final byte[][] bytes = {{0}};
        cache.put(namespace, bytes[0], new LRUCacheEntry(null));
        store.put(Bytes.wrap(bytes[0]), bytes[0]);
        final MergedSortedCacheKeyValueStoreIterator<byte[], byte[]> iterator = createIterator();
        assertFalse(iterator.hasNext());
    }

    @Test
    public void shouldNotHaveNextIfAllCachedItemsDeleted() throws Exception {
        final byte[][] bytes = {{0}, {1}, {2}};
<<<<<<< HEAD
        for (int i = 0; i < bytes.length; i++) {
            store.put(Bytes.wrap(bytes[i]), bytes[i]);
            cache.put(namespace, bytes[i], new LRUCacheEntry(null));
=======
        for (byte[] aByte : bytes) {
            store.put(Bytes.wrap(aByte), aByte);
            cache.put(namespace, aByte, new LRUCacheEntry(null));
>>>>>>> d7850a40
        }
        assertFalse(createIterator().hasNext());
    }

    @Test
    public void shouldNotHaveNextIfOnlyCacheItemsAndAllDeleted() throws Exception {
        final byte[][] bytes = {{0}, {1}, {2}};
<<<<<<< HEAD
        for (int i = 0; i < bytes.length; i++) {
            cache.put(namespace, bytes[i], new LRUCacheEntry(null));
=======
        for (byte[] aByte : bytes) {
            cache.put(namespace, aByte, new LRUCacheEntry(null));
>>>>>>> d7850a40
        }
        assertFalse(createIterator().hasNext());
    }

    @Test
    public void shouldSkipAllDeletedFromCache() throws Exception {
        final byte[][] bytes = {{0}, {1}, {2}, {3}, {4}, {5}, {6}, {7}, {8}, {9}, {10}, {11}};
<<<<<<< HEAD
        for (int i = 0; i < bytes.length; i++) {
            store.put(Bytes.wrap(bytes[i]), bytes[i]);
            cache.put(namespace, bytes[i], new LRUCacheEntry(bytes[i]));
=======
        for (byte[] aByte : bytes) {
            store.put(Bytes.wrap(aByte), aByte);
            cache.put(namespace, aByte, new LRUCacheEntry(aByte));
>>>>>>> d7850a40
        }
        cache.put(namespace, bytes[1], new LRUCacheEntry(null));
        cache.put(namespace, bytes[2], new LRUCacheEntry(null));
        cache.put(namespace, bytes[3], new LRUCacheEntry(null));
        cache.put(namespace, bytes[8], new LRUCacheEntry(null));
        cache.put(namespace, bytes[11], new LRUCacheEntry(null));

        final MergedSortedCacheKeyValueStoreIterator<byte[], byte[]> iterator = createIterator();
        assertArrayEquals(bytes[0], iterator.next().key);
        assertArrayEquals(bytes[4], iterator.next().key);
        assertArrayEquals(bytes[5], iterator.next().key);
        assertArrayEquals(bytes[6], iterator.next().key);
        assertArrayEquals(bytes[7], iterator.next().key);
        assertArrayEquals(bytes[9], iterator.next().key);
        assertArrayEquals(bytes[10], iterator.next().key);
        assertFalse(iterator.hasNext());

    }

<<<<<<< HEAD
    private MergedSortedCacheKeyValueStoreIterator<byte[], byte[]> createIterator() {
        final ThreadCache.MemoryLRUCacheBytesIterator cacheIterator = cache.all(namespace);
        final PeekingKeyValueIterator<Bytes, byte[]> storeIterator = new DelegatingPeekingKeyValueIterator<>(store.all());
=======
    @Test
    public void shouldPeekNextKey() throws Exception {
        final KeyValueStore<Bytes, byte[]> kv = new InMemoryKeyValueStore<>("one");
        final ThreadCache cache = new ThreadCache("testCache", 1000000L, new MockStreamsMetrics(new Metrics()));
        byte[][] bytes = {{0}, {1}, {2}, {3}, {4}, {5}, {6}, {7}, {8}, {9}, {10}};
        final String namespace = "one";
        for (int i = 0; i < bytes.length - 1; i += 2) {
            kv.put(Bytes.wrap(bytes[i]), bytes[i]);
            cache.put(namespace, bytes[i + 1], new LRUCacheEntry(bytes[i + 1]));
        }

        final Bytes from = Bytes.wrap(new byte[]{2});
        final Bytes to = Bytes.wrap(new byte[]{9});
        final KeyValueIterator<Bytes, byte[]> storeIterator = kv.range(from, to);
        final ThreadCache.MemoryLRUCacheBytesIterator cacheIterator = cache.range(namespace, from.get(), to.get());

        final MergedSortedCacheKeyValueStoreIterator<byte[], byte[]> iterator =
                new MergedSortedCacheKeyValueStoreIterator<>(cacheIterator,
                                                             storeIterator,
                                                             serdes);
        final byte[][] values = new byte[8][];
        int index = 0;
        int bytesIndex = 2;
        while (iterator.hasNext()) {
            final byte[] keys = iterator.peekNextKey();
            values[index++] = keys;
            assertArrayEquals(bytes[bytesIndex++], keys);
            iterator.next();
        }
    }

    private MergedSortedCacheKeyValueStoreIterator<byte[], byte[]> createIterator() {
        final ThreadCache.MemoryLRUCacheBytesIterator cacheIterator = cache.all(namespace);
        final KeyValueIterator<Bytes, byte[]> storeIterator = new DelegatingPeekingKeyValueIterator<>("store", store.all());
>>>>>>> d7850a40
        return new MergedSortedCacheKeyValueStoreIterator<>(cacheIterator, storeIterator, serdes);
    }


}<|MERGE_RESOLUTION|>--- conflicted
+++ resolved
@@ -24,10 +24,7 @@
 import org.apache.kafka.streams.state.KeyValueIterator;
 import org.apache.kafka.streams.state.KeyValueStore;
 import org.apache.kafka.streams.state.StateSerdes;
-<<<<<<< HEAD
-=======
 import org.apache.kafka.test.InMemoryKeyValueStore;
->>>>>>> d7850a40
 import org.junit.Before;
 import org.junit.Test;
 
@@ -44,11 +41,7 @@
     @Before
     public void setUp() throws Exception {
         store = new InMemoryKeyValueStore<>(namespace);
-<<<<<<< HEAD
-        cache = new ThreadCache(10000L);
-=======
         cache = new ThreadCache("testCache", 10000L, new MockStreamsMetrics(new Metrics()));
->>>>>>> d7850a40
     }
 
     @Test
@@ -61,11 +54,7 @@
 
         final Bytes from = Bytes.wrap(new byte[]{2});
         final Bytes to = Bytes.wrap(new byte[]{9});
-<<<<<<< HEAD
-        final PeekingKeyValueIterator<Bytes, byte[]> storeIterator = new DelegatingPeekingKeyValueIterator<>(store.range(from, to));
-=======
         final KeyValueIterator<Bytes, byte[]> storeIterator = new DelegatingPeekingKeyValueIterator<>("store",  store.range(from, to));
->>>>>>> d7850a40
         final ThreadCache.MemoryLRUCacheBytesIterator cacheIterator = cache.range(namespace, from.get(), to.get());
 
         final MergedSortedCacheKeyValueStoreIterator<byte[], byte[]> iterator = new MergedSortedCacheKeyValueStoreIterator<>(cacheIterator, storeIterator, serdes);
@@ -112,15 +101,9 @@
     @Test
     public void shouldNotHaveNextIfAllCachedItemsDeleted() throws Exception {
         final byte[][] bytes = {{0}, {1}, {2}};
-<<<<<<< HEAD
-        for (int i = 0; i < bytes.length; i++) {
-            store.put(Bytes.wrap(bytes[i]), bytes[i]);
-            cache.put(namespace, bytes[i], new LRUCacheEntry(null));
-=======
         for (byte[] aByte : bytes) {
             store.put(Bytes.wrap(aByte), aByte);
             cache.put(namespace, aByte, new LRUCacheEntry(null));
->>>>>>> d7850a40
         }
         assertFalse(createIterator().hasNext());
     }
@@ -128,13 +111,8 @@
     @Test
     public void shouldNotHaveNextIfOnlyCacheItemsAndAllDeleted() throws Exception {
         final byte[][] bytes = {{0}, {1}, {2}};
-<<<<<<< HEAD
-        for (int i = 0; i < bytes.length; i++) {
-            cache.put(namespace, bytes[i], new LRUCacheEntry(null));
-=======
         for (byte[] aByte : bytes) {
             cache.put(namespace, aByte, new LRUCacheEntry(null));
->>>>>>> d7850a40
         }
         assertFalse(createIterator().hasNext());
     }
@@ -142,15 +120,9 @@
     @Test
     public void shouldSkipAllDeletedFromCache() throws Exception {
         final byte[][] bytes = {{0}, {1}, {2}, {3}, {4}, {5}, {6}, {7}, {8}, {9}, {10}, {11}};
-<<<<<<< HEAD
-        for (int i = 0; i < bytes.length; i++) {
-            store.put(Bytes.wrap(bytes[i]), bytes[i]);
-            cache.put(namespace, bytes[i], new LRUCacheEntry(bytes[i]));
-=======
         for (byte[] aByte : bytes) {
             store.put(Bytes.wrap(aByte), aByte);
             cache.put(namespace, aByte, new LRUCacheEntry(aByte));
->>>>>>> d7850a40
         }
         cache.put(namespace, bytes[1], new LRUCacheEntry(null));
         cache.put(namespace, bytes[2], new LRUCacheEntry(null));
@@ -170,11 +142,6 @@
 
     }
 
-<<<<<<< HEAD
-    private MergedSortedCacheKeyValueStoreIterator<byte[], byte[]> createIterator() {
-        final ThreadCache.MemoryLRUCacheBytesIterator cacheIterator = cache.all(namespace);
-        final PeekingKeyValueIterator<Bytes, byte[]> storeIterator = new DelegatingPeekingKeyValueIterator<>(store.all());
-=======
     @Test
     public void shouldPeekNextKey() throws Exception {
         final KeyValueStore<Bytes, byte[]> kv = new InMemoryKeyValueStore<>("one");
@@ -209,7 +176,6 @@
     private MergedSortedCacheKeyValueStoreIterator<byte[], byte[]> createIterator() {
         final ThreadCache.MemoryLRUCacheBytesIterator cacheIterator = cache.all(namespace);
         final KeyValueIterator<Bytes, byte[]> storeIterator = new DelegatingPeekingKeyValueIterator<>("store", store.all());
->>>>>>> d7850a40
         return new MergedSortedCacheKeyValueStoreIterator<>(cacheIterator, storeIterator, serdes);
     }
 
