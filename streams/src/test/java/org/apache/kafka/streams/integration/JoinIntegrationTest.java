/*
 * Licensed to the Apache Software Foundation (ASF) under one or more
 * contributor license agreements. See the NOTICE file distributed with
 * this work for additional information regarding copyright ownership.
 * The ASF licenses this file to You under the Apache License, Version 2.0
 * (the "License"); you may not use this file except in compliance with
 * the License. You may obtain a copy of the License at
 *
 *    http://www.apache.org/licenses/LICENSE-2.0
 *
 * Unless required by applicable law or agreed to in writing, software
 * distributed under the License is distributed on an "AS IS" BASIS,
 * WITHOUT WARRANTIES OR CONDITIONS OF ANY KIND, either express or implied.
 * See the License for the specific language governing permissions and
 * limitations under the License.
 */
package org.apache.kafka.streams.integration;

import org.apache.kafka.clients.consumer.ConsumerConfig;
import org.apache.kafka.clients.producer.ProducerConfig;
import org.apache.kafka.common.serialization.LongDeserializer;
import org.apache.kafka.common.serialization.LongSerializer;
import org.apache.kafka.common.serialization.Serdes;
import org.apache.kafka.common.serialization.StringDeserializer;
import org.apache.kafka.common.serialization.StringSerializer;
import org.apache.kafka.streams.KafkaStreams;
import org.apache.kafka.streams.KeyValue;
import org.apache.kafka.streams.StreamsBuilder;
import org.apache.kafka.streams.StreamsConfig;
import org.apache.kafka.streams.integration.utils.EmbeddedKafkaCluster;
import org.apache.kafka.streams.integration.utils.IntegrationTestUtils;
import org.apache.kafka.streams.kstream.JoinWindows;
import org.apache.kafka.streams.kstream.KStream;
import org.apache.kafka.streams.kstream.KTable;
import org.apache.kafka.streams.kstream.ValueJoiner;
import org.apache.kafka.test.IntegrationTest;
import org.apache.kafka.test.TestUtils;
import org.junit.After;
import org.junit.Before;
import org.junit.BeforeClass;
import org.junit.ClassRule;
import org.junit.Test;
import org.junit.experimental.categories.Category;

import java.util.Arrays;
import java.util.Collections;
import java.util.Iterator;
import java.util.List;
import java.util.Properties;

import static org.hamcrest.MatcherAssert.assertThat;
import static org.hamcrest.core.Is.is;

/**
 * Tests all available joins of Kafka Streams DSL.
 */
@Category({IntegrationTest.class})
public class JoinIntegrationTest {
    @ClassRule
    public static final EmbeddedKafkaCluster CLUSTER = new EmbeddedKafkaCluster(1);

    private static final String APP_ID = "join-integration-test";
    private static final String INPUT_TOPIC_1 = "inputTopicLeft";
    private static final String INPUT_TOPIC_2 = "inputTopicRight";
    private static final String OUTPUT_TOPIC = "outputTopic";

    private final static Properties PRODUCER_CONFIG = new Properties();
    private final static Properties RESULT_CONSUMER_CONFIG = new Properties();
    private final static Properties STREAMS_CONFIG = new Properties();

    private StreamsBuilder builder;
    private KStream<Long, String> leftStream;
    private KStream<Long, String> rightStream;
    private KTable<Long, String> leftTable;
    private KTable<Long, String> rightTable;

    private final List<Input<String>> input = Arrays.asList(
        new Input<>(INPUT_TOPIC_1, (String) null),
        new Input<>(INPUT_TOPIC_2, (String) null),
        new Input<>(INPUT_TOPIC_1, "A"),
        new Input<>(INPUT_TOPIC_2, "a"),
        new Input<>(INPUT_TOPIC_1, "B"),
        new Input<>(INPUT_TOPIC_2, "b"),
        new Input<>(INPUT_TOPIC_1, (String) null),
        new Input<>(INPUT_TOPIC_2, (String) null),
        new Input<>(INPUT_TOPIC_1, "C"),
        new Input<>(INPUT_TOPIC_2, "c"),
        new Input<>(INPUT_TOPIC_2, (String) null),
        new Input<>(INPUT_TOPIC_1, (String) null),
        new Input<>(INPUT_TOPIC_2, (String) null),
        new Input<>(INPUT_TOPIC_2, "d"),
        new Input<>(INPUT_TOPIC_1, "D")
    );

    private final ValueJoiner<String, String, String> valueJoiner = new ValueJoiner<String, String, String>() {
        @Override
        public String apply(final String value1, final String value2) {
            return value1 + "-" + value2;
        }
    };

    @BeforeClass
    public static void setupConfigsAndUtils() {
        PRODUCER_CONFIG.put(ProducerConfig.BOOTSTRAP_SERVERS_CONFIG, CLUSTER.bootstrapServers());
        PRODUCER_CONFIG.put(ProducerConfig.ACKS_CONFIG, "all");
        PRODUCER_CONFIG.put(ProducerConfig.RETRIES_CONFIG, 0);
        PRODUCER_CONFIG.put(ProducerConfig.KEY_SERIALIZER_CLASS_CONFIG, LongSerializer.class);
        PRODUCER_CONFIG.put(ProducerConfig.VALUE_SERIALIZER_CLASS_CONFIG, StringSerializer.class);

        RESULT_CONSUMER_CONFIG.put(ConsumerConfig.BOOTSTRAP_SERVERS_CONFIG, CLUSTER.bootstrapServers());
        RESULT_CONSUMER_CONFIG.put(ConsumerConfig.GROUP_ID_CONFIG, APP_ID + "-result-consumer");
        RESULT_CONSUMER_CONFIG.put(ConsumerConfig.AUTO_OFFSET_RESET_CONFIG, "earliest");
        RESULT_CONSUMER_CONFIG.put(ConsumerConfig.KEY_DESERIALIZER_CLASS_CONFIG, LongDeserializer.class);
        RESULT_CONSUMER_CONFIG.put(ConsumerConfig.VALUE_DESERIALIZER_CLASS_CONFIG, StringDeserializer.class);

        STREAMS_CONFIG.put(StreamsConfig.BOOTSTRAP_SERVERS_CONFIG, CLUSTER.bootstrapServers());
        STREAMS_CONFIG.put(ConsumerConfig.AUTO_OFFSET_RESET_CONFIG, "earliest");
        STREAMS_CONFIG.put(StreamsConfig.STATE_DIR_CONFIG, TestUtils.tempDirectory().getPath());
        STREAMS_CONFIG.put(StreamsConfig.DEFAULT_KEY_SERDE_CLASS_CONFIG, Serdes.Long().getClass());
        STREAMS_CONFIG.put(StreamsConfig.DEFAULT_VALUE_SERDE_CLASS_CONFIG, Serdes.String().getClass());
        STREAMS_CONFIG.put(StreamsConfig.CACHE_MAX_BYTES_BUFFERING_CONFIG, 0);
<<<<<<< HEAD
        STREAMS_CONFIG.put(StreamsConfig.COMMIT_INTERVAL_MS_CONFIG, 100);

        zkUtils = ZkUtils.apply(CLUSTER.zKConnectString(),
            30000,
            30000,
            JaasUtils.isZkSecurityEnabled());
    }

    @AfterClass
    public static void release() {
        if (zkUtils != null) {
            zkUtils.close();
        }
=======
        STREAMS_CONFIG.put(IntegrationTestUtils.INTERNAL_LEAVE_GROUP_ON_CLOSE, true);
        STREAMS_CONFIG.put(StreamsConfig.COMMIT_INTERVAL_MS_CONFIG, 100);
>>>>>>> 8ee7b906
    }

    @Before
    public void prepareTopology() throws InterruptedException {
        CLUSTER.createTopics(INPUT_TOPIC_1, INPUT_TOPIC_2, OUTPUT_TOPIC);

        builder = new StreamsBuilder();
        leftTable = builder.table(INPUT_TOPIC_1);
        rightTable = builder.table(INPUT_TOPIC_2);
        leftStream = leftTable.toStream();
        rightStream = rightTable.toStream();
    }

    @After
    public void cleanup() throws InterruptedException {
        CLUSTER.deleteTopicsAndWait(120000, INPUT_TOPIC_1, INPUT_TOPIC_2, OUTPUT_TOPIC);
    }

    private void checkResult(final String outputTopic, final List<String> expectedResult) throws InterruptedException {
        if (expectedResult != null) {
            final List<String> result = IntegrationTestUtils.waitUntilMinValuesRecordsReceived(RESULT_CONSUMER_CONFIG, outputTopic, expectedResult.size(), 30 * 1000L);
            assertThat(result, is(expectedResult));
        }
    }

    /*
     * Runs the actual test. Checks the result after each input record to ensure fixed processing order.
     * If an input tuple does not trigger any result, "expectedResult" should contain a "null" entry
     */
    private void runTest(final List<List<String>> expectedResult) throws Exception {
        assert expectedResult.size() == input.size();

        IntegrationTestUtils.purgeLocalStreamsState(STREAMS_CONFIG);
        final KafkaStreams streams = new KafkaStreams(builder.build(), STREAMS_CONFIG);
        try {
            streams.start();

            long ts = System.currentTimeMillis();

            final Iterator<List<String>> resultIterator = expectedResult.iterator();
            for (final Input<String> singleInput : input) {
                IntegrationTestUtils.produceKeyValuesSynchronouslyWithTimestamp(singleInput.topic, Collections.singleton(singleInput.record), PRODUCER_CONFIG, ++ts);
                checkResult(OUTPUT_TOPIC, resultIterator.next());
            }
        } finally {
            streams.close();
        }
    }

    @Test
    public void testInnerKStreamKStream() throws Exception {
        STREAMS_CONFIG.put(StreamsConfig.APPLICATION_ID_CONFIG, APP_ID + "-inner-KStream-KStream");

        final List<List<String>> expectedResult = Arrays.asList(
            null,
            null,
            null,
            Collections.singletonList("A-a"),
            Collections.singletonList("B-a"),
            Arrays.asList("A-b", "B-b"),
            null,
            null,
            Arrays.asList("C-a", "C-b"),
            Arrays.asList("A-c", "B-c", "C-c"),
            null,
            null,
            null,
            Arrays.asList("A-d", "B-d", "C-d"),
            Arrays.asList("D-a", "D-b", "D-c", "D-d")
        );

        leftStream.join(rightStream, valueJoiner, JoinWindows.of(10000)).to(OUTPUT_TOPIC);

        runTest(expectedResult);
    }

    @Test
    public void testLeftKStreamKStream() throws Exception {
        STREAMS_CONFIG.put(StreamsConfig.APPLICATION_ID_CONFIG, APP_ID + "-left-KStream-KStream");

        final List<List<String>> expectedResult = Arrays.asList(
            null,
            null,
            Collections.singletonList("A-null"),
            Collections.singletonList("A-a"),
            Collections.singletonList("B-a"),
            Arrays.asList("A-b", "B-b"),
            null,
            null,
            Arrays.asList("C-a", "C-b"),
            Arrays.asList("A-c", "B-c", "C-c"),
            null,
            null,
            null,
            Arrays.asList("A-d", "B-d", "C-d"),
            Arrays.asList("D-a", "D-b", "D-c", "D-d")
        );

        leftStream.leftJoin(rightStream, valueJoiner, JoinWindows.of(10000)).to(OUTPUT_TOPIC);

        runTest(expectedResult);
    }

    @Test
    public void testOuterKStreamKStream() throws Exception {
        STREAMS_CONFIG.put(StreamsConfig.APPLICATION_ID_CONFIG, APP_ID + "-outer-KStream-KStream");

        final List<List<String>> expectedResult = Arrays.asList(
            null,
            null,
            Collections.singletonList("A-null"),
            Collections.singletonList("A-a"),
            Collections.singletonList("B-a"),
            Arrays.asList("A-b", "B-b"),
            null,
            null,
            Arrays.asList("C-a", "C-b"),
            Arrays.asList("A-c", "B-c", "C-c"),
            null,
            null,
            null,
            Arrays.asList("A-d", "B-d", "C-d"),
            Arrays.asList("D-a", "D-b", "D-c", "D-d")
        );

        leftStream.outerJoin(rightStream, valueJoiner, JoinWindows.of(10000)).to(OUTPUT_TOPIC);

        runTest(expectedResult);
    }

    @Test
    public void testInnerKStreamKTable() throws Exception {
        STREAMS_CONFIG.put(StreamsConfig.APPLICATION_ID_CONFIG, APP_ID + "-inner-KStream-KTable");

        final List<List<String>> expectedResult = Arrays.asList(
            null,
            null,
            null,
            null,
            Collections.singletonList("B-a"),
            null,
            null,
            null,
            null,
            null,
            null,
            null,
            null,
            null,
            Collections.singletonList("D-d")
        );

        leftStream.join(rightTable, valueJoiner).to(OUTPUT_TOPIC);

        runTest(expectedResult);
    }

    @Test
    public void testLeftKStreamKTable() throws Exception {
        STREAMS_CONFIG.put(StreamsConfig.APPLICATION_ID_CONFIG, APP_ID + "-left-KStream-KTable");

        final List<List<String>> expectedResult = Arrays.asList(
            null,
            null,
            Collections.singletonList("A-null"),
            null,
            Collections.singletonList("B-a"),
            null,
            null,
            null,
            Collections.singletonList("C-null"),
            null,
            null,
            null,
            null,
            null,
            Collections.singletonList("D-d")
        );

        leftStream.leftJoin(rightTable, valueJoiner).to(OUTPUT_TOPIC);

        runTest(expectedResult);
    }

    @Test
    public void testInnerKTableKTable() throws Exception {
        STREAMS_CONFIG.put(StreamsConfig.APPLICATION_ID_CONFIG, APP_ID + "-inner-KTable-KTable");

        final List<List<String>> expectedResult = Arrays.asList(
            null,
            null,
            null,
            Collections.singletonList("A-a"),
            Collections.singletonList("B-a"),
            Collections.singletonList("B-b"),
            Collections.singletonList((String) null),
            null,
            null,
            Collections.singletonList("C-c"),
            Collections.singletonList((String) null),
            null,
            null,
            null,
            Collections.singletonList("D-d")
        );

        leftTable.join(rightTable, valueJoiner).to(OUTPUT_TOPIC);

        runTest(expectedResult);
    }

    @Test
    public void testLeftKTableKTable() throws Exception {
        STREAMS_CONFIG.put(StreamsConfig.APPLICATION_ID_CONFIG, APP_ID + "-left-KTable-KTable");

        final List<List<String>> expectedResult = Arrays.asList(
            null,
            null,
            Collections.singletonList("A-null"),
            Collections.singletonList("A-a"),
            Collections.singletonList("B-a"),
            Collections.singletonList("B-b"),
            Collections.singletonList((String) null),
            null,
            Collections.singletonList("C-null"),
            Collections.singletonList("C-c"),
            Collections.singletonList("C-null"),
            Collections.singletonList((String) null),
            null,
            null,
            Collections.singletonList("D-d")
        );

        leftTable.leftJoin(rightTable, valueJoiner).to(OUTPUT_TOPIC);

        runTest(expectedResult);
    }

    @Test
    public void testOuterKTableKTable() throws Exception {
        STREAMS_CONFIG.put(StreamsConfig.APPLICATION_ID_CONFIG, APP_ID + "-outer-KTable-KTable");

        final List<List<String>> expectedResult = Arrays.asList(
            null,
            null,
            Collections.singletonList("A-null"),
            Collections.singletonList("A-a"),
            Collections.singletonList("B-a"),
            Collections.singletonList("B-b"),
            Collections.singletonList("null-b"),
            Collections.singletonList((String) null),
            Collections.singletonList("C-null"),
            Collections.singletonList("C-c"),
            Collections.singletonList("C-null"),
            Collections.singletonList((String) null),
            null,
            Collections.singletonList("null-d"),
            Collections.singletonList("D-d")
        );

        leftTable.outerJoin(rightTable, valueJoiner).to(OUTPUT_TOPIC);

        runTest(expectedResult);
    }

    private final class Input<V> {
        String topic;
        KeyValue<Long, V> record;

        private final long anyUniqueKey = 0L;

        Input(final String topic, final V value) {
            this.topic = topic;
            record = KeyValue.pair(anyUniqueKey, value);
        }
    }
}<|MERGE_RESOLUTION|>--- conflicted
+++ resolved
@@ -119,24 +119,8 @@
         STREAMS_CONFIG.put(StreamsConfig.DEFAULT_KEY_SERDE_CLASS_CONFIG, Serdes.Long().getClass());
         STREAMS_CONFIG.put(StreamsConfig.DEFAULT_VALUE_SERDE_CLASS_CONFIG, Serdes.String().getClass());
         STREAMS_CONFIG.put(StreamsConfig.CACHE_MAX_BYTES_BUFFERING_CONFIG, 0);
-<<<<<<< HEAD
-        STREAMS_CONFIG.put(StreamsConfig.COMMIT_INTERVAL_MS_CONFIG, 100);
-
-        zkUtils = ZkUtils.apply(CLUSTER.zKConnectString(),
-            30000,
-            30000,
-            JaasUtils.isZkSecurityEnabled());
-    }
-
-    @AfterClass
-    public static void release() {
-        if (zkUtils != null) {
-            zkUtils.close();
-        }
-=======
         STREAMS_CONFIG.put(IntegrationTestUtils.INTERNAL_LEAVE_GROUP_ON_CLOSE, true);
         STREAMS_CONFIG.put(StreamsConfig.COMMIT_INTERVAL_MS_CONFIG, 100);
->>>>>>> 8ee7b906
     }
 
     @Before
