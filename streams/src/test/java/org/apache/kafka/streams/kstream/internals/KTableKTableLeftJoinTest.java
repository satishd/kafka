/*
 * Licensed to the Apache Software Foundation (ASF) under one or more
 * contributor license agreements. See the NOTICE file distributed with
 * this work for additional information regarding copyright ownership.
 * The ASF licenses this file to You under the Apache License, Version 2.0
 * (the "License"); you may not use this file except in compliance with
 * the License. You may obtain a copy of the License at
 *
 *    http://www.apache.org/licenses/LICENSE-2.0
 *
 * Unless required by applicable law or agreed to in writing, software
 * distributed under the License is distributed on an "AS IS" BASIS,
 * WITHOUT WARRANTIES OR CONDITIONS OF ANY KIND, either express or implied.
 * See the License for the specific language governing permissions and
 * limitations under the License.
 */
package org.apache.kafka.streams.kstream.internals;

import org.apache.kafka.common.serialization.Serde;
import org.apache.kafka.common.serialization.Serdes;
import org.apache.kafka.streams.Consumed;
import org.apache.kafka.streams.KeyValue;
import org.apache.kafka.streams.StreamsBuilder;
import org.apache.kafka.streams.StreamsBuilderTest;
import org.apache.kafka.streams.kstream.KTable;
import org.apache.kafka.streams.kstream.KeyValueMapper;
import org.apache.kafka.streams.kstream.Serialized;
import org.apache.kafka.streams.kstream.ValueMapper;
import org.apache.kafka.test.KStreamTestDriver;
import org.apache.kafka.test.MockProcessorSupplier;
import org.apache.kafka.test.MockReducer;
import org.apache.kafka.test.MockValueJoiner;
import org.apache.kafka.test.TestUtils;
import org.junit.Before;
import org.junit.Rule;
import org.junit.Test;

import java.io.File;
import java.io.IOException;
import java.util.Arrays;
import java.util.Collection;
import java.util.HashSet;
import java.util.Locale;
import java.util.Random;
import java.util.Set;

import static org.junit.Assert.assertEquals;
import static org.junit.Assert.assertFalse;
import static org.junit.Assert.assertNull;
import static org.junit.Assert.assertTrue;

public class KTableKTableLeftJoinTest {

    final private String topic1 = "topic1";
    final private String topic2 = "topic2";
    final private String storeName1 = "store-name-1";
    final private String storeName2 = "store-name-2";

    final private Serde<Integer> intSerde = Serdes.Integer();
    final private Serde<String> stringSerde = Serdes.String();
    private File stateDir = null;
    @Rule
    public final KStreamTestDriver driver = new KStreamTestDriver();
    private final Consumed<Integer, String> consumed = Consumed.with(intSerde, stringSerde);

    @Before
    public void setUp() throws IOException {
        stateDir = TestUtils.tempDirectory("kafka-test");
    }

    @Test
    public void testJoin() {
        final StreamsBuilder builder = new StreamsBuilder();

        final int[] expectedKeys = new int[]{0, 1, 2, 3};

        KTable<Integer, String> table1 = builder.table(topic1, consumed);
        KTable<Integer, String> table2 = builder.table(topic2, consumed);
        KTable<Integer, String> joined = table1.leftJoin(table2, MockValueJoiner.TOSTRING_JOINER);
        MockProcessorSupplier<Integer, String> processor;
        processor = new MockProcessorSupplier<>();
        joined.toStream().process(processor);

        Collection<Set<String>> copartitionGroups = StreamsBuilderTest.getCopartitionedGroups(builder);

        assertEquals(1, copartitionGroups.size());
        assertEquals(new HashSet<>(Arrays.asList(topic1, topic2)), copartitionGroups.iterator().next());

        KTableValueGetterSupplier<Integer, String> getterSupplier = ((KTableImpl<Integer, String, String>) joined).valueGetterSupplier();

        driver.setUp(builder, stateDir);
        driver.setTime(0L);

        KTableValueGetter<Integer, String> getter = getterSupplier.get();
        getter.init(driver.context());

        // push two items to the primary stream. the other table is empty

        for (int i = 0; i < 2; i++) {
            driver.process(topic1, expectedKeys[i], "X" + expectedKeys[i]);
        }
        // pass tuple with null key, it will be discarded in join process
        driver.process(topic1, null, "SomeVal");
        driver.flushState();

        processor.checkAndClearProcessResult("0:X0+null", "1:X1+null");
        checkJoinedValues(getter, kv(0, "X0+null"), kv(1, "X1+null"), kv(2, null), kv(3, null));

        // push two items to the other stream. this should produce two items.

        for (int i = 0; i < 2; i++) {
            driver.process(topic2, expectedKeys[i], "Y" + expectedKeys[i]);
        }
        // pass tuple with null key, it will be discarded in join process
        driver.process(topic2, null, "AnotherVal");
        driver.flushState();
        processor.checkAndClearProcessResult("0:X0+Y0", "1:X1+Y1");
        checkJoinedValues(getter, kv(0, "X0+Y0"), kv(1, "X1+Y1"), kv(2, null), kv(3, null));

        // push all four items to the primary stream. this should produce four items.

        for (int expectedKey : expectedKeys) {
            driver.process(topic1, expectedKey, "X" + expectedKey);
        }
        driver.flushState();
        processor.checkAndClearProcessResult("0:X0+Y0", "1:X1+Y1", "2:X2+null", "3:X3+null");
        checkJoinedValues(getter, kv(0, "X0+Y0"), kv(1, "X1+Y1"), kv(2, "X2+null"), kv(3, "X3+null"));

        // push all items to the other stream. this should produce four items.
        for (int expectedKey : expectedKeys) {
            driver.process(topic2, expectedKey, "YY" + expectedKey);
        }
        driver.flushState();
        processor.checkAndClearProcessResult("0:X0+YY0", "1:X1+YY1", "2:X2+YY2", "3:X3+YY3");
        checkJoinedValues(getter, kv(0, "X0+YY0"), kv(1, "X1+YY1"), kv(2, "X2+YY2"), kv(3, "X3+YY3"));

        // push all four items to the primary stream. this should produce four items.

        for (int expectedKey : expectedKeys) {
            driver.process(topic1, expectedKey, "X" + expectedKey);
        }
        driver.flushState();
        processor.checkAndClearProcessResult("0:X0+YY0", "1:X1+YY1", "2:X2+YY2", "3:X3+YY3");
        checkJoinedValues(getter, kv(0, "X0+YY0"), kv(1, "X1+YY1"), kv(2, "X2+YY2"), kv(3, "X3+YY3"));

        // push two items with null to the other stream as deletes. this should produce two item.

        for (int i = 0; i < 2; i++) {
            driver.process(topic2, expectedKeys[i], null);
        }
        driver.flushState();
        processor.checkAndClearProcessResult("0:X0+null", "1:X1+null");
        checkJoinedValues(getter, kv(0, "X0+null"), kv(1, "X1+null"), kv(2, "X2+YY2"), kv(3, "X3+YY3"));

        // push all four items to the primary stream. this should produce four items.

        for (int expectedKey : expectedKeys) {
            driver.process(topic1, expectedKey, "XX" + expectedKey);
        }
        driver.flushState();
        processor.checkAndClearProcessResult("0:XX0+null", "1:XX1+null", "2:XX2+YY2", "3:XX3+YY3");
        checkJoinedValues(getter, kv(0, "XX0+null"), kv(1, "XX1+null"), kv(2, "XX2+YY2"), kv(3, "XX3+YY3"));
    }

    @Test
    public void testNotSendingOldValue() {
        final StreamsBuilder builder = new StreamsBuilder();

        final int[] expectedKeys = new int[]{0, 1, 2, 3};

        final KTable<Integer, String> table1;
        final KTable<Integer, String> table2;
        final KTable<Integer, String> joined;
        final MockProcessorSupplier<Integer, String> proc;

        table1 = builder.table(topic1, consumed);
        table2 = builder.table(topic2, consumed);
        joined = table1.leftJoin(table2, MockValueJoiner.TOSTRING_JOINER);

        proc = new MockProcessorSupplier<>();
        builder.build().addProcessor("proc", proc, ((KTableImpl<?, ?, ?>) joined).name);

        driver.setUp(builder, stateDir);
        driver.setTime(0L);

        assertTrue(((KTableImpl<?, ?, ?>) table1).sendingOldValueEnabled());
        assertFalse(((KTableImpl<?, ?, ?>) table2).sendingOldValueEnabled());
        assertFalse(((KTableImpl<?, ?, ?>) joined).sendingOldValueEnabled());

        // push two items to the primary stream. the other table is empty

        for (int i = 0; i < 2; i++) {
            driver.process(topic1, expectedKeys[i], "X" + expectedKeys[i]);
        }
        driver.flushState();
        proc.checkAndClearProcessResult("0:(X0+null<-null)", "1:(X1+null<-null)");

        // push two items to the other stream. this should produce two items.

        for (int i = 0; i < 2; i++) {
            driver.process(topic2, expectedKeys[i], "Y" + expectedKeys[i]);
        }
        driver.flushState();
        proc.checkAndClearProcessResult("0:(X0+Y0<-null)", "1:(X1+Y1<-null)");

        // push all four items to the primary stream. this should produce four items.

        for (int expectedKey : expectedKeys) {
            driver.process(topic1, expectedKey, "X" + expectedKey);
        }
        driver.flushState();
        proc.checkAndClearProcessResult("0:(X0+Y0<-null)", "1:(X1+Y1<-null)", "2:(X2+null<-null)", "3:(X3+null<-null)");

        // push all items to the other stream. this should produce four items.
        for (int expectedKey : expectedKeys) {
            driver.process(topic2, expectedKey, "YY" + expectedKey);
        }
        driver.flushState();
        proc.checkAndClearProcessResult("0:(X0+YY0<-null)", "1:(X1+YY1<-null)", "2:(X2+YY2<-null)", "3:(X3+YY3<-null)");

        // push all four items to the primary stream. this should produce four items.

        for (int expectedKey : expectedKeys) {
            driver.process(topic1, expectedKey, "X" + expectedKey);
        }
        driver.flushState();
        proc.checkAndClearProcessResult("0:(X0+YY0<-null)", "1:(X1+YY1<-null)", "2:(X2+YY2<-null)", "3:(X3+YY3<-null)");

        // push two items with null to the other stream as deletes. this should produce two item.

        for (int i = 0; i < 2; i++) {
            driver.process(topic2, expectedKeys[i], null);
        }
        driver.flushState();
        proc.checkAndClearProcessResult("0:(X0+null<-null)", "1:(X1+null<-null)");

        // push all four items to the primary stream. this should produce four items.

        for (int expectedKey : expectedKeys) {
            driver.process(topic1, expectedKey, "XX" + expectedKey);
        }
        driver.flushState();
        proc.checkAndClearProcessResult("0:(XX0+null<-null)", "1:(XX1+null<-null)", "2:(XX2+YY2<-null)", "3:(XX3+YY3<-null)");
    }

    @Test
    public void testSendingOldValue() {
        final StreamsBuilder builder = new StreamsBuilder();

        final int[] expectedKeys = new int[]{0, 1, 2, 3};

        KTable<Integer, String> table1;
        KTable<Integer, String> table2;
        KTable<Integer, String> joined;
        MockProcessorSupplier<Integer, String> proc;

        table1 = builder.table(topic1, consumed);
        table2 = builder.table(topic2, consumed);
        joined = table1.leftJoin(table2, MockValueJoiner.TOSTRING_JOINER);

        ((KTableImpl<?, ?, ?>) joined).enableSendingOldValues();

        proc = new MockProcessorSupplier<>();
        builder.build().addProcessor("proc", proc, ((KTableImpl<?, ?, ?>) joined).name);

        driver.setUp(builder, stateDir);
        driver.setTime(0L);

        assertTrue(((KTableImpl<?, ?, ?>) table1).sendingOldValueEnabled());
        assertTrue(((KTableImpl<?, ?, ?>) table2).sendingOldValueEnabled());
        assertTrue(((KTableImpl<?, ?, ?>) joined).sendingOldValueEnabled());

        // push two items to the primary stream. the other table is empty

        for (int i = 0; i < 2; i++) {
            driver.process(topic1, expectedKeys[i], "X" + expectedKeys[i]);
        }
        driver.flushState();
        proc.checkAndClearProcessResult("0:(X0+null<-null)", "1:(X1+null<-null)");

        // push two items to the other stream. this should produce two items.

        for (int i = 0; i < 2; i++) {
            driver.process(topic2, expectedKeys[i], "Y" + expectedKeys[i]);
        }
        driver.flushState();
        proc.checkAndClearProcessResult("0:(X0+Y0<-X0+null)", "1:(X1+Y1<-X1+null)");

        // push all four items to the primary stream. this should produce four items.

        for (int expectedKey : expectedKeys) {
            driver.process(topic1, expectedKey, "X" + expectedKey);
        }
        driver.flushState();
        proc.checkAndClearProcessResult("0:(X0+Y0<-X0+Y0)", "1:(X1+Y1<-X1+Y1)", "2:(X2+null<-null)", "3:(X3+null<-null)");

        // push all items to the other stream. this should produce four items.
        for (int expectedKey : expectedKeys) {
            driver.process(topic2, expectedKey, "YY" + expectedKey);
        }
        driver.flushState();
        proc.checkAndClearProcessResult("0:(X0+YY0<-X0+Y0)", "1:(X1+YY1<-X1+Y1)", "2:(X2+YY2<-X2+null)", "3:(X3+YY3<-X3+null)");

        // push all four items to the primary stream. this should produce four items.

        for (int expectedKey : expectedKeys) {
            driver.process(topic1, expectedKey, "X" + expectedKey);
        }
        driver.flushState();
        proc.checkAndClearProcessResult("0:(X0+YY0<-X0+YY0)", "1:(X1+YY1<-X1+YY1)", "2:(X2+YY2<-X2+YY2)", "3:(X3+YY3<-X3+YY3)");

        // push two items with null to the other stream as deletes. this should produce two item.

        for (int i = 0; i < 2; i++) {
            driver.process(topic2, expectedKeys[i], null);
        }
        driver.flushState();
        proc.checkAndClearProcessResult("0:(X0+null<-X0+YY0)", "1:(X1+null<-X1+YY1)");

        // push all four items to the primary stream. this should produce four items.

        for (int expectedKey : expectedKeys) {
            driver.process(topic1, expectedKey, "XX" + expectedKey);
        }
        driver.flushState();
        proc.checkAndClearProcessResult("0:(XX0+null<-X0+null)", "1:(XX1+null<-X1+null)", "2:(XX2+YY2<-X2+YY2)", "3:(XX3+YY3<-X3+YY3)");
    }

    /**
     * This test was written to reproduce https://issues.apache.org/jira/browse/KAFKA-4492
     * It is based on a fairly complicated join used by the developer that reported the bug.
     * Before the fix this would trigger an IllegalStateException.
     */
    @Test
    public void shouldNotThrowIllegalStateExceptionWhenMultiCacheEvictions() {
        final String agg = "agg";
        final String tableOne = "tableOne";
        final String tableTwo = "tableTwo";
        final String tableThree = "tableThree";
        final String tableFour = "tableFour";
        final String tableFive = "tableFive";
        final String tableSix = "tableSix";
        final String[] inputs = {agg, tableOne, tableTwo, tableThree, tableFour, tableFive, tableSix};

        final StreamsBuilder builder = new StreamsBuilder();
        final Consumed<Long, String> consumed = Consumed.with(Serdes.Long(), Serdes.String());
        final KTable<Long, String> aggTable = builder.table(agg, consumed)
                .groupBy(new KeyValueMapper<Long, String, KeyValue<Long, String>>() {
                    @Override
                    public KeyValue<Long, String> apply(final Long key, final String value) {
                        return new KeyValue<>(key, value);
                    }
                }, Serialized.with(Serdes.Long(), Serdes.String())).reduce(MockReducer.STRING_ADDER, MockReducer.STRING_ADDER, "agg-store");

        final KTable<Long, String> one = builder.table(tableOne, consumed);
        final KTable<Long, String> two = builder.table(tableTwo, consumed);
        final KTable<Long, String> three = builder.table(tableThree, consumed);
        final KTable<Long, String> four = builder.table(tableFour, consumed);
        final KTable<Long, String> five = builder.table(tableFive, consumed);
        final KTable<Long, String> six = builder.table(tableSix, consumed);

        final ValueMapper<String, String> mapper = new ValueMapper<String, String>() {
            @Override
            public String apply(final String value) {
                return value.toUpperCase(Locale.ROOT);
            }
        };
        final KTable<Long, String> seven = one.mapValues(mapper);

        final KTable<Long, String> eight = six.leftJoin(seven, MockValueJoiner.TOSTRING_JOINER);

        aggTable.leftJoin(one, MockValueJoiner.TOSTRING_JOINER)
                .leftJoin(two, MockValueJoiner.TOSTRING_JOINER)
                .leftJoin(three, MockValueJoiner.TOSTRING_JOINER)
                .leftJoin(four, MockValueJoiner.TOSTRING_JOINER)
                .leftJoin(five, MockValueJoiner.TOSTRING_JOINER)
                .leftJoin(eight, MockValueJoiner.TOSTRING_JOINER)
                .mapValues(mapper);

<<<<<<< HEAD
        driver = new KStreamTestDriver(builder, stateDir, 250);
=======
        driver.setUp(builder, stateDir, 250);
>>>>>>> 8ee7b906

        final String[] values = {"a", "AA", "BBB", "CCCC", "DD", "EEEEEEEE", "F", "GGGGGGGGGGGGGGG", "HHH", "IIIIIIIIII",
                                 "J", "KK", "LLLL", "MMMMMMMMMMMMMMMMMMMMMM", "NNNNN", "O", "P", "QQQQQ", "R", "SSSS",
                                 "T", "UU", "VVVVVVVVVVVVVVVVVVV"};

        final Random random = new Random();
        for (int i = 0; i < 1000; i++) {
            for (String input : inputs) {
                final Long key = (long) random.nextInt(1000);
                final String value = values[random.nextInt(values.length)];
                driver.process(input, key, value);
            }
        }
    }

    private KeyValue<Integer, String> kv(Integer key, String value) {
        return new KeyValue<>(key, value);
    }

    private void checkJoinedValues(KTableValueGetter<Integer, String> getter, KeyValue<Integer, String>... expected) {
        for (KeyValue<Integer, String> kv : expected) {
            String value = getter.get(kv.key);
            if (kv.value == null) {
                assertNull(value);
            } else {
                assertEquals(kv.value, value);
            }
        }
    }
}<|MERGE_RESOLUTION|>--- conflicted
+++ resolved
@@ -377,11 +377,7 @@
                 .leftJoin(eight, MockValueJoiner.TOSTRING_JOINER)
                 .mapValues(mapper);
 
-<<<<<<< HEAD
-        driver = new KStreamTestDriver(builder, stateDir, 250);
-=======
         driver.setUp(builder, stateDir, 250);
->>>>>>> 8ee7b906
 
         final String[] values = {"a", "AA", "BBB", "CCCC", "DD", "EEEEEEEE", "F", "GGGGGGGGGGGGGGG", "HHH", "IIIIIIIIII",
                                  "J", "KK", "LLLL", "MMMMMMMMMMMMMMMMMMMMMM", "NNNNN", "O", "P", "QQQQQ", "R", "SSSS",
