/**
 * Licensed to the Apache Software Foundation (ASF) under one or more
 * contributor license agreements.  See the NOTICE file distributed with
 * this work for additional information regarding copyright ownership.
 * The ASF licenses this file to You under the Apache License, Version 2.0
 * (the "License"); you may not use this file except in compliance with
 * the License.  You may obtain a copy of the License at
 * <p>
 * http://www.apache.org/licenses/LICENSE-2.0
 * <p>
 * Unless required by applicable law or agreed to in writing, software
 * distributed under the License is distributed on an "AS IS" BASIS,
 * WITHOUT WARRANTIES OR CONDITIONS OF ANY KIND, either express or implied.
 * See the License for the specific language governing permissions and
 * limitations under the License.
 */
package org.apache.kafka.streams.integration;

import kafka.admin.AdminClient;
import kafka.server.KafkaConfig$;
import kafka.tools.StreamsResetter;
import kafka.utils.MockTime;
import kafka.utils.ZkUtils;
import org.apache.kafka.clients.consumer.ConsumerConfig;
import org.apache.kafka.common.errors.GroupCoordinatorNotAvailableException;
<<<<<<< HEAD
=======
import org.apache.kafka.common.errors.TimeoutException;
import org.apache.kafka.common.errors.UnknownTopicOrPartitionException;
>>>>>>> d7850a40
import org.apache.kafka.common.security.JaasUtils;
import org.apache.kafka.common.serialization.LongDeserializer;
import org.apache.kafka.common.serialization.LongSerializer;
import org.apache.kafka.common.serialization.Serdes;
import org.apache.kafka.common.serialization.StringSerializer;
import org.apache.kafka.common.utils.Utils;
import org.apache.kafka.streams.KafkaStreams;
import org.apache.kafka.streams.KeyValue;
import org.apache.kafka.streams.StreamsConfig;
import org.apache.kafka.streams.integration.utils.EmbeddedKafkaCluster;
import org.apache.kafka.streams.integration.utils.IntegrationTestUtils;
import org.apache.kafka.streams.kstream.KStream;
import org.apache.kafka.streams.kstream.KStreamBuilder;
import org.apache.kafka.streams.kstream.KeyValueMapper;
import org.apache.kafka.streams.kstream.TimeWindows;
import org.apache.kafka.streams.kstream.Windowed;
import org.apache.kafka.test.TestCondition;
import org.apache.kafka.test.TestUtils;
import org.junit.AfterClass;
import org.junit.Assert;
import org.junit.Before;
import org.junit.ClassRule;
import org.junit.Test;

import java.util.Collections;
import java.util.HashSet;
import java.util.List;
import java.util.Properties;
import java.util.Set;

import static org.hamcrest.CoreMatchers.equalTo;
import static org.hamcrest.MatcherAssert.assertThat;


/**
 * Tests local state store and global application cleanup.
 */
public class ResetIntegrationTest {
    private static final int NUM_BROKERS = 1;

    @ClassRule
    public static final EmbeddedKafkaCluster CLUSTER;
    static {
        final Properties props = new Properties();
        // we double the value passed to `time.sleep` in each iteration in one of the map functions, so we disable
        // expiration of connections by the brokers to avoid errors when `AdminClient` sends requests after potentially
        // very long sleep times
        props.put(KafkaConfig$.MODULE$.ConnectionsMaxIdleMsProp(), -1L);
        CLUSTER = new EmbeddedKafkaCluster(NUM_BROKERS, props);
    }

    private static final String APP_ID = "cleanup-integration-test";
    private static final String INPUT_TOPIC = "inputTopic";
    private static final String OUTPUT_TOPIC = "outputTopic";
    private static final String OUTPUT_TOPIC_2 = "outputTopic2";
    private static final String OUTPUT_TOPIC_2_RERUN = "outputTopic2_rerun";
    private static final String INTERMEDIATE_USER_TOPIC = "userTopic";

    private static final long STREAMS_CONSUMER_TIMEOUT = 2000L;
    private static final long CLEANUP_CONSUMER_TIMEOUT = 2000L;
<<<<<<< HEAD
    private static final int TIMEOUT_MULTIPLYER = 5;

    private final WaitUntilConsumerGroupGotClosed consumerGroupInactive = new WaitUntilConsumerGroupGotClosed();
    private static int testNo = 0;
    private static AdminClient adminClient = null;

    @BeforeClass
    public static void startKafkaCluster() throws Exception {
        CLUSTER.createTopic(INPUT_TOPIC);
        CLUSTER.createTopic(OUTPUT_TOPIC);
        CLUSTER.createTopic(OUTPUT_TOPIC_2);
        CLUSTER.createTopic(OUTPUT_TOPIC_2_RERUN);
    }

    @AfterClass
    public static void globalCleanup() {
        if (adminClient != null) {
            adminClient.close();
            adminClient = null;
=======
    private static final int TIMEOUT_MULTIPLIER = 5;

    private static int testNo = 0;
    private static AdminClient adminClient = null;

    private final MockTime mockTime = CLUSTER.time;
    private final WaitUntilConsumerGroupGotClosed consumerGroupInactive = new WaitUntilConsumerGroupGotClosed();

    @AfterClass
    public static void globalCleanup() {
        if (adminClient != null) {
            adminClient.close();
            adminClient = null;
        }
    }

    @Before
    public void cleanup() throws Exception {
        ++testNo;

        if (adminClient == null) {
            adminClient = AdminClient.createSimplePlaintext(CLUSTER.bootstrapServers());
        }

        // busy wait until cluster (ie, ConsumerGroupCoordinator) is available
        while (true) {
            Thread.sleep(50);

            try {
                TestUtils.waitForCondition(consumerGroupInactive, TIMEOUT_MULTIPLIER * CLEANUP_CONSUMER_TIMEOUT,
                        "Test consumer group active even after waiting " + (TIMEOUT_MULTIPLIER * CLEANUP_CONSUMER_TIMEOUT) + " ms.");
            } catch (final GroupCoordinatorNotAvailableException e) {
                continue;
            } catch (final IllegalArgumentException e) {
                continue;
            } catch (final TimeoutException e) {
                continue;
            }
            break;
>>>>>>> d7850a40
        }

        prepareInputData();
    }

    @Before
    public void cleanup() throws Exception {
        ++testNo;

        if (adminClient == null) {
            adminClient = AdminClient.createSimplePlaintext(CLUSTER.bootstrapServers());
        }

        // busy wait until cluster (ie, ConsumerGroupCoordinator) is available
        while (true) {
            Thread.sleep(50);

            try {
                TestUtils.waitForCondition(consumerGroupInactive, TIMEOUT_MULTIPLYER * CLEANUP_CONSUMER_TIMEOUT,
                        "Test consumer group active even after waiting " + (TIMEOUT_MULTIPLYER * CLEANUP_CONSUMER_TIMEOUT) + " ms.");
            } catch (GroupCoordinatorNotAvailableException e) {
                continue;
            } catch (IllegalArgumentException e) {
                continue;
            }
            break;
        }

        if (testNo == 1) {
            prepareInputData();
        }
    }

    @Test
    public void testReprocessingFromScratchAfterResetWithIntermediateUserTopic() throws Exception {
        CLUSTER.createTopic(INTERMEDIATE_USER_TOPIC);

        final Properties streamsConfiguration = prepareTest();
        final Properties resultTopicConsumerConfig = TestUtils.consumerConfig(
            CLUSTER.bootstrapServers(),
            APP_ID + "-standard-consumer-" + OUTPUT_TOPIC,
            LongDeserializer.class,
            LongDeserializer.class);

        // RUN
        KafkaStreams streams = new KafkaStreams(setupTopologyWithIntermediateUserTopic(OUTPUT_TOPIC_2), streamsConfiguration);
        streams.start();
        final List<KeyValue<Long, Long>> result = IntegrationTestUtils.waitUntilMinKeyValueRecordsReceived(
            resultTopicConsumerConfig,
            OUTPUT_TOPIC,
            10,
            60000);
        // receive only first values to make sure intermediate user topic is not consumed completely
        // => required to test "seekToEnd" for intermediate topics
        final List<KeyValue<Long, Long>> result2 = IntegrationTestUtils.waitUntilMinKeyValueRecordsReceived(
            resultTopicConsumerConfig,
            OUTPUT_TOPIC_2,
            10
        );

        streams.close();
<<<<<<< HEAD
        TestUtils.waitForCondition(consumerGroupInactive, TIMEOUT_MULTIPLYER * STREAMS_CONSUMER_TIMEOUT,
            "Streams Application consumer group did not time out after " + (TIMEOUT_MULTIPLYER * STREAMS_CONSUMER_TIMEOUT) + " ms.");
=======
        TestUtils.waitForCondition(consumerGroupInactive, TIMEOUT_MULTIPLIER * STREAMS_CONSUMER_TIMEOUT,
            "Streams Application consumer group did not time out after " + (TIMEOUT_MULTIPLIER * STREAMS_CONSUMER_TIMEOUT) + " ms.");

        // insert bad record to maks sure intermediate user topic gets seekToEnd()
        mockTime.sleep(1);
        IntegrationTestUtils.produceKeyValuesSynchronouslyWithTimestamp(
                INTERMEDIATE_USER_TOPIC,
                Collections.singleton(new KeyValue<>(-1L, "badRecord-ShouldBeSkipped")), TestUtils.producerConfig(CLUSTER.bootstrapServers(), LongSerializer.class, StringSerializer.class), mockTime.milliseconds());
>>>>>>> d7850a40

        // RESET
        streams = new KafkaStreams(setupTopologyWithIntermediateUserTopic(OUTPUT_TOPIC_2_RERUN), streamsConfiguration);
        streams.cleanUp();
        cleanGlobal(INTERMEDIATE_USER_TOPIC);
<<<<<<< HEAD
        TestUtils.waitForCondition(consumerGroupInactive, TIMEOUT_MULTIPLYER * CLEANUP_CONSUMER_TIMEOUT,
            "Reset Tool consumer group did not time out after " + (TIMEOUT_MULTIPLYER * CLEANUP_CONSUMER_TIMEOUT) + " ms.");
=======
        TestUtils.waitForCondition(consumerGroupInactive, TIMEOUT_MULTIPLIER * CLEANUP_CONSUMER_TIMEOUT,
            "Reset Tool consumer group did not time out after " + (TIMEOUT_MULTIPLIER * CLEANUP_CONSUMER_TIMEOUT) + " ms.");
>>>>>>> d7850a40

        assertInternalTopicsGotDeleted(INTERMEDIATE_USER_TOPIC);

        // RE-RUN
        streams.start();
        final List<KeyValue<Long, Long>> resultRerun = IntegrationTestUtils.waitUntilMinKeyValueRecordsReceived(
            resultTopicConsumerConfig,
            OUTPUT_TOPIC,
            10,
            60000);
<<<<<<< HEAD
        final KeyValue<Object, Object> resultRerun2 = IntegrationTestUtils.waitUntilMinKeyValueRecordsReceived(
=======
        final List<KeyValue<Long, Long>> resultRerun2 = IntegrationTestUtils.waitUntilMinKeyValueRecordsReceived(
>>>>>>> d7850a40
            resultTopicConsumerConfig,
            OUTPUT_TOPIC_2_RERUN,
            10
        );
        streams.close();

        assertThat(resultRerun, equalTo(result));
        assertThat(resultRerun2, equalTo(result2));

<<<<<<< HEAD
        TestUtils.waitForCondition(consumerGroupInactive, TIMEOUT_MULTIPLYER * CLEANUP_CONSUMER_TIMEOUT,
                "Reset Tool consumer group did not time out after " + (TIMEOUT_MULTIPLYER * CLEANUP_CONSUMER_TIMEOUT) + " ms.");
=======
        TestUtils.waitForCondition(consumerGroupInactive, TIMEOUT_MULTIPLIER * CLEANUP_CONSUMER_TIMEOUT,
                "Reset Tool consumer group did not time out after " + (TIMEOUT_MULTIPLIER * CLEANUP_CONSUMER_TIMEOUT) + " ms.");
>>>>>>> d7850a40
        cleanGlobal(INTERMEDIATE_USER_TOPIC);

        CLUSTER.deleteTopic(INTERMEDIATE_USER_TOPIC);
        Set<String> allTopics;
        ZkUtils zkUtils = null;
        try {
            zkUtils = ZkUtils.apply(CLUSTER.zKConnectString(),
                    30000,
                    30000,
                    JaasUtils.isZkSecurityEnabled());

            do {
                Utils.sleep(100);
                allTopics = new HashSet<>();
                allTopics.addAll(scala.collection.JavaConversions.seqAsJavaList(zkUtils.getAllTopics()));
            } while (allTopics.contains(INTERMEDIATE_USER_TOPIC));
        } finally {
            if (zkUtils != null) {
                zkUtils.close();
            }
        }
    }

    @Test
    public void testReprocessingFromScratchAfterResetWithoutIntermediateUserTopic() throws Exception {
        final Properties streamsConfiguration = prepareTest();
        final Properties resultTopicConsumerConfig = TestUtils.consumerConfig(
                CLUSTER.bootstrapServers(),
                APP_ID + "-standard-consumer-" + OUTPUT_TOPIC,
                LongDeserializer.class,
                LongDeserializer.class);

        // RUN
        KafkaStreams streams = new KafkaStreams(setupTopologyWithoutIntermediateUserTopic(), streamsConfiguration);
        streams.start();
        final List<KeyValue<Long, Long>> result = IntegrationTestUtils.waitUntilMinKeyValueRecordsReceived(
                resultTopicConsumerConfig,
                OUTPUT_TOPIC,
                10,
                60000);

        streams.close();
<<<<<<< HEAD
        TestUtils.waitForCondition(consumerGroupInactive, TIMEOUT_MULTIPLYER * STREAMS_CONSUMER_TIMEOUT,
                "Streams Application consumer group did not time out after " + (TIMEOUT_MULTIPLYER * STREAMS_CONSUMER_TIMEOUT) + " ms.");
=======
        TestUtils.waitForCondition(consumerGroupInactive, TIMEOUT_MULTIPLIER * STREAMS_CONSUMER_TIMEOUT,
                "Streams Application consumer group did not time out after " + (TIMEOUT_MULTIPLIER * STREAMS_CONSUMER_TIMEOUT) + " ms.");
>>>>>>> d7850a40

        // RESET
        streams = new KafkaStreams(setupTopologyWithoutIntermediateUserTopic(), streamsConfiguration);
        streams.cleanUp();
        cleanGlobal(null);
<<<<<<< HEAD
        TestUtils.waitForCondition(consumerGroupInactive, TIMEOUT_MULTIPLYER * CLEANUP_CONSUMER_TIMEOUT,
                "Reset Tool consumer group did not time out after " + (TIMEOUT_MULTIPLYER * CLEANUP_CONSUMER_TIMEOUT) + " ms.");
=======
        TestUtils.waitForCondition(consumerGroupInactive, TIMEOUT_MULTIPLIER * CLEANUP_CONSUMER_TIMEOUT,
                "Reset Tool consumer group did not time out after " + (TIMEOUT_MULTIPLIER * CLEANUP_CONSUMER_TIMEOUT) + " ms.");
>>>>>>> d7850a40

        assertInternalTopicsGotDeleted(null);

        // RE-RUN
        streams.start();
        final List<KeyValue<Long, Long>> resultRerun = IntegrationTestUtils.waitUntilMinKeyValueRecordsReceived(
                resultTopicConsumerConfig,
                OUTPUT_TOPIC,
                10,
                60000);
        streams.close();

        assertThat(resultRerun, equalTo(result));

<<<<<<< HEAD
        TestUtils.waitForCondition(consumerGroupInactive, TIMEOUT_MULTIPLYER * CLEANUP_CONSUMER_TIMEOUT,
                "Reset Tool consumer group did not time out after " + (TIMEOUT_MULTIPLYER * CLEANUP_CONSUMER_TIMEOUT) + " ms.");
=======
        TestUtils.waitForCondition(consumerGroupInactive, TIMEOUT_MULTIPLIER * CLEANUP_CONSUMER_TIMEOUT,
                "Reset Tool consumer group did not time out after " + (TIMEOUT_MULTIPLIER * CLEANUP_CONSUMER_TIMEOUT) + " ms.");
>>>>>>> d7850a40
        cleanGlobal(null);
    }

    private Properties prepareTest() throws Exception {
        final Properties streamsConfiguration = new Properties();
        streamsConfiguration.put(StreamsConfig.APPLICATION_ID_CONFIG, APP_ID + testNo);
        streamsConfiguration.put(StreamsConfig.BOOTSTRAP_SERVERS_CONFIG, CLUSTER.bootstrapServers());
        streamsConfiguration.put(StreamsConfig.STATE_DIR_CONFIG, TestUtils.tempDirectory().getPath());
        streamsConfiguration.put(StreamsConfig.KEY_SERDE_CLASS_CONFIG, Serdes.Long().getClass());
        streamsConfiguration.put(StreamsConfig.VALUE_SERDE_CLASS_CONFIG, Serdes.String().getClass());
        streamsConfiguration.put(StreamsConfig.NUM_STREAM_THREADS_CONFIG, 4);
        streamsConfiguration.put(StreamsConfig.CACHE_MAX_BYTES_BUFFERING_CONFIG, 0);
        streamsConfiguration.put(StreamsConfig.COMMIT_INTERVAL_MS_CONFIG, 100);
        streamsConfiguration.put(ConsumerConfig.HEARTBEAT_INTERVAL_MS_CONFIG, 100);
        streamsConfiguration.put(ConsumerConfig.SESSION_TIMEOUT_MS_CONFIG, "" + STREAMS_CONSUMER_TIMEOUT);
        streamsConfiguration.put(ConsumerConfig.AUTO_OFFSET_RESET_CONFIG, "earliest");

        IntegrationTestUtils.purgeLocalStreamsState(streamsConfiguration);

        return streamsConfiguration;
    }

    private void prepareInputData() throws Exception {
        try {
            CLUSTER.deleteTopic(INPUT_TOPIC);
        } catch (final UnknownTopicOrPartitionException e) {
            // ignore
        }
        try {
            CLUSTER.deleteTopic(OUTPUT_TOPIC);
        } catch (final UnknownTopicOrPartitionException e) {
            // ignore
        }
        try {
            CLUSTER.deleteTopic(OUTPUT_TOPIC_2);
        } catch (final UnknownTopicOrPartitionException e) {
            // ignore
        }
        try {
            CLUSTER.deleteTopic(OUTPUT_TOPIC_2_RERUN);
        } catch (final UnknownTopicOrPartitionException e) {
            // ignore
        }

        waitUntilUserTopicsAreDeleted();

        CLUSTER.createTopic(INPUT_TOPIC);
        CLUSTER.createTopic(OUTPUT_TOPIC);
        CLUSTER.createTopic(OUTPUT_TOPIC_2);
        CLUSTER.createTopic(OUTPUT_TOPIC_2_RERUN);

        final Properties producerConfig = TestUtils.producerConfig(CLUSTER.bootstrapServers(), LongSerializer.class, StringSerializer.class);

        mockTime.sleep(10);
        IntegrationTestUtils.produceKeyValuesSynchronouslyWithTimestamp(INPUT_TOPIC, Collections.singleton(new KeyValue<>(0L, "aaa")), producerConfig, mockTime.milliseconds());
        mockTime.sleep(10);
        IntegrationTestUtils.produceKeyValuesSynchronouslyWithTimestamp(INPUT_TOPIC, Collections.singleton(new KeyValue<>(1L, "bbb")), producerConfig, mockTime.milliseconds());
        mockTime.sleep(10);
        IntegrationTestUtils.produceKeyValuesSynchronouslyWithTimestamp(INPUT_TOPIC, Collections.singleton(new KeyValue<>(0L, "ccc")), producerConfig, mockTime.milliseconds());
        mockTime.sleep(10);
        IntegrationTestUtils.produceKeyValuesSynchronouslyWithTimestamp(INPUT_TOPIC, Collections.singleton(new KeyValue<>(1L, "ddd")), producerConfig, mockTime.milliseconds());
        mockTime.sleep(10);
        IntegrationTestUtils.produceKeyValuesSynchronouslyWithTimestamp(INPUT_TOPIC, Collections.singleton(new KeyValue<>(0L, "eee")), producerConfig, mockTime.milliseconds());
        mockTime.sleep(10);
        IntegrationTestUtils.produceKeyValuesSynchronouslyWithTimestamp(INPUT_TOPIC, Collections.singleton(new KeyValue<>(1L, "fff")), producerConfig, mockTime.milliseconds());
        mockTime.sleep(1);
        IntegrationTestUtils.produceKeyValuesSynchronouslyWithTimestamp(INPUT_TOPIC, Collections.singleton(new KeyValue<>(0L, "ggg")), producerConfig, mockTime.milliseconds());
        mockTime.sleep(1);
        IntegrationTestUtils.produceKeyValuesSynchronouslyWithTimestamp(INPUT_TOPIC, Collections.singleton(new KeyValue<>(1L, "hhh")), producerConfig, mockTime.milliseconds());
        mockTime.sleep(1);
        IntegrationTestUtils.produceKeyValuesSynchronouslyWithTimestamp(INPUT_TOPIC, Collections.singleton(new KeyValue<>(0L, "iii")), producerConfig, mockTime.milliseconds());
        mockTime.sleep(1);
        IntegrationTestUtils.produceKeyValuesSynchronouslyWithTimestamp(INPUT_TOPIC, Collections.singleton(new KeyValue<>(1L, "jjj")), producerConfig, mockTime.milliseconds());
    }

    private KStreamBuilder setupTopologyWithIntermediateUserTopic(final String outputTopic2) {
        final KStreamBuilder builder = new KStreamBuilder();

        final KStream<Long, String> input = builder.stream(INPUT_TOPIC);

        // use map to trigger internal re-partitioning before groupByKey
        input.map(new KeyValueMapper<Long, String, KeyValue<Long, String>>() {
                @Override
                public KeyValue<Long, String> apply(final Long key, final String value) {
                    return new KeyValue<>(key, value);
                }
            })
            .groupByKey()
            .count("global-count")
            .to(Serdes.Long(), Serdes.Long(), OUTPUT_TOPIC);

        input.through(INTERMEDIATE_USER_TOPIC)
            .groupByKey()
            .count(TimeWindows.of(35).advanceBy(10), "count")
            .toStream()
            .map(new KeyValueMapper<Windowed<Long>, Long, KeyValue<Long, Long>>() {
                @Override
                public KeyValue<Long, Long> apply(final Windowed<Long> key, final Long value) {
                    return new KeyValue<>(key.window().start() + key.window().end(), value);
                }
            })
            .to(Serdes.Long(), Serdes.Long(), outputTopic2);

        return builder;
    }

    private KStreamBuilder setupTopologyWithoutIntermediateUserTopic() {
        final KStreamBuilder builder = new KStreamBuilder();

        final KStream<Long, String> input = builder.stream(INPUT_TOPIC);

        // use map to trigger internal re-partitioning before groupByKey
        input.map(new KeyValueMapper<Long, String, KeyValue<Long, Long>>() {
            @Override
            public KeyValue<Long, Long> apply(final Long key, final String value) {
                return new KeyValue<>(key, key);
            }
        }).to(Serdes.Long(), Serdes.Long(), OUTPUT_TOPIC);

        return builder;
    }

    private void cleanGlobal(final String intermediateUserTopic) {
        final String[] parameters;
        if (intermediateUserTopic != null) {
            parameters = new String[]{
                "--application-id", APP_ID + testNo,
                "--bootstrap-server", CLUSTER.bootstrapServers(),
                "--zookeeper", CLUSTER.zKConnectString(),
                "--input-topics", INPUT_TOPIC,
                "--intermediate-topics", INTERMEDIATE_USER_TOPIC
            };
        } else {
            parameters = new String[]{
                "--application-id", APP_ID + testNo,
                "--bootstrap-server", CLUSTER.bootstrapServers(),
                "--zookeeper", CLUSTER.zKConnectString(),
                "--input-topics", INPUT_TOPIC
            };
        }
        final Properties cleanUpConfig = new Properties();
        cleanUpConfig.put(ConsumerConfig.HEARTBEAT_INTERVAL_MS_CONFIG, 100);
        cleanUpConfig.put(ConsumerConfig.SESSION_TIMEOUT_MS_CONFIG, "" + CLEANUP_CONSUMER_TIMEOUT);

        final int exitCode = new StreamsResetter().run(parameters, cleanUpConfig);
        Assert.assertEquals(0, exitCode);
    }

<<<<<<< HEAD
=======
    private void waitUntilUserTopicsAreDeleted() {
        ZkUtils zkUtils = null;
        try {
            zkUtils = ZkUtils.apply(CLUSTER.zKConnectString(),
                30000,
                30000,
                JaasUtils.isZkSecurityEnabled());

            while (userTopicExists(new HashSet<>(scala.collection.JavaConversions.seqAsJavaList(zkUtils.getAllTopics())))) {
                Utils.sleep(100);
            }
        } finally {
            if (zkUtils != null) {
                zkUtils.close();
            }
        }
    }

    private boolean userTopicExists(final Set<String> allTopics) {
        final Set<String> expectedMissingTopics = new HashSet<>();
        expectedMissingTopics.add(INPUT_TOPIC);
        expectedMissingTopics.add(OUTPUT_TOPIC);
        expectedMissingTopics.add(OUTPUT_TOPIC_2);
        expectedMissingTopics.add(OUTPUT_TOPIC_2_RERUN);

        return expectedMissingTopics.removeAll(allTopics);
    }

>>>>>>> d7850a40
    private void assertInternalTopicsGotDeleted(final String intermediateUserTopic) {
        final Set<String> expectedRemainingTopicsAfterCleanup = new HashSet<>();
        expectedRemainingTopicsAfterCleanup.add(INPUT_TOPIC);
        if (intermediateUserTopic != null) {
            expectedRemainingTopicsAfterCleanup.add(intermediateUserTopic);
        }
        expectedRemainingTopicsAfterCleanup.add(OUTPUT_TOPIC);
        expectedRemainingTopicsAfterCleanup.add(OUTPUT_TOPIC_2);
        expectedRemainingTopicsAfterCleanup.add(OUTPUT_TOPIC_2_RERUN);
        expectedRemainingTopicsAfterCleanup.add("__consumer_offsets");

        Set<String> allTopics;
        ZkUtils zkUtils = null;
        try {
            zkUtils = ZkUtils.apply(CLUSTER.zKConnectString(),
                30000,
                30000,
                JaasUtils.isZkSecurityEnabled());

            do {
                Utils.sleep(100);
                allTopics = new HashSet<>();
                allTopics.addAll(scala.collection.JavaConversions.seqAsJavaList(zkUtils.getAllTopics()));
            } while (allTopics.size() != expectedRemainingTopicsAfterCleanup.size());
        } finally {
            if (zkUtils != null) {
                zkUtils.close();
            }
        }
        assertThat(allTopics, equalTo(expectedRemainingTopicsAfterCleanup));
    }

    private class WaitUntilConsumerGroupGotClosed implements TestCondition {
        @Override
        public boolean conditionMet() {
<<<<<<< HEAD
            return adminClient.describeGroup(APP_ID + testNo).members().isEmpty();
=======
            return adminClient.describeConsumerGroup(APP_ID + testNo).consumers().get().isEmpty();
>>>>>>> d7850a40
        }
    }

}<|MERGE_RESOLUTION|>--- conflicted
+++ resolved
@@ -23,11 +23,8 @@
 import kafka.utils.ZkUtils;
 import org.apache.kafka.clients.consumer.ConsumerConfig;
 import org.apache.kafka.common.errors.GroupCoordinatorNotAvailableException;
-<<<<<<< HEAD
-=======
 import org.apache.kafka.common.errors.TimeoutException;
 import org.apache.kafka.common.errors.UnknownTopicOrPartitionException;
->>>>>>> d7850a40
 import org.apache.kafka.common.security.JaasUtils;
 import org.apache.kafka.common.serialization.LongDeserializer;
 import org.apache.kafka.common.serialization.LongSerializer;
@@ -88,27 +85,6 @@
 
     private static final long STREAMS_CONSUMER_TIMEOUT = 2000L;
     private static final long CLEANUP_CONSUMER_TIMEOUT = 2000L;
-<<<<<<< HEAD
-    private static final int TIMEOUT_MULTIPLYER = 5;
-
-    private final WaitUntilConsumerGroupGotClosed consumerGroupInactive = new WaitUntilConsumerGroupGotClosed();
-    private static int testNo = 0;
-    private static AdminClient adminClient = null;
-
-    @BeforeClass
-    public static void startKafkaCluster() throws Exception {
-        CLUSTER.createTopic(INPUT_TOPIC);
-        CLUSTER.createTopic(OUTPUT_TOPIC);
-        CLUSTER.createTopic(OUTPUT_TOPIC_2);
-        CLUSTER.createTopic(OUTPUT_TOPIC_2_RERUN);
-    }
-
-    @AfterClass
-    public static void globalCleanup() {
-        if (adminClient != null) {
-            adminClient.close();
-            adminClient = null;
-=======
     private static final int TIMEOUT_MULTIPLIER = 5;
 
     private static int testNo = 0;
@@ -148,38 +124,9 @@
                 continue;
             }
             break;
->>>>>>> d7850a40
         }
 
         prepareInputData();
-    }
-
-    @Before
-    public void cleanup() throws Exception {
-        ++testNo;
-
-        if (adminClient == null) {
-            adminClient = AdminClient.createSimplePlaintext(CLUSTER.bootstrapServers());
-        }
-
-        // busy wait until cluster (ie, ConsumerGroupCoordinator) is available
-        while (true) {
-            Thread.sleep(50);
-
-            try {
-                TestUtils.waitForCondition(consumerGroupInactive, TIMEOUT_MULTIPLYER * CLEANUP_CONSUMER_TIMEOUT,
-                        "Test consumer group active even after waiting " + (TIMEOUT_MULTIPLYER * CLEANUP_CONSUMER_TIMEOUT) + " ms.");
-            } catch (GroupCoordinatorNotAvailableException e) {
-                continue;
-            } catch (IllegalArgumentException e) {
-                continue;
-            }
-            break;
-        }
-
-        if (testNo == 1) {
-            prepareInputData();
-        }
     }
 
     @Test
@@ -210,10 +157,6 @@
         );
 
         streams.close();
-<<<<<<< HEAD
-        TestUtils.waitForCondition(consumerGroupInactive, TIMEOUT_MULTIPLYER * STREAMS_CONSUMER_TIMEOUT,
-            "Streams Application consumer group did not time out after " + (TIMEOUT_MULTIPLYER * STREAMS_CONSUMER_TIMEOUT) + " ms.");
-=======
         TestUtils.waitForCondition(consumerGroupInactive, TIMEOUT_MULTIPLIER * STREAMS_CONSUMER_TIMEOUT,
             "Streams Application consumer group did not time out after " + (TIMEOUT_MULTIPLIER * STREAMS_CONSUMER_TIMEOUT) + " ms.");
 
@@ -222,19 +165,13 @@
         IntegrationTestUtils.produceKeyValuesSynchronouslyWithTimestamp(
                 INTERMEDIATE_USER_TOPIC,
                 Collections.singleton(new KeyValue<>(-1L, "badRecord-ShouldBeSkipped")), TestUtils.producerConfig(CLUSTER.bootstrapServers(), LongSerializer.class, StringSerializer.class), mockTime.milliseconds());
->>>>>>> d7850a40
 
         // RESET
         streams = new KafkaStreams(setupTopologyWithIntermediateUserTopic(OUTPUT_TOPIC_2_RERUN), streamsConfiguration);
         streams.cleanUp();
         cleanGlobal(INTERMEDIATE_USER_TOPIC);
-<<<<<<< HEAD
-        TestUtils.waitForCondition(consumerGroupInactive, TIMEOUT_MULTIPLYER * CLEANUP_CONSUMER_TIMEOUT,
-            "Reset Tool consumer group did not time out after " + (TIMEOUT_MULTIPLYER * CLEANUP_CONSUMER_TIMEOUT) + " ms.");
-=======
         TestUtils.waitForCondition(consumerGroupInactive, TIMEOUT_MULTIPLIER * CLEANUP_CONSUMER_TIMEOUT,
             "Reset Tool consumer group did not time out after " + (TIMEOUT_MULTIPLIER * CLEANUP_CONSUMER_TIMEOUT) + " ms.");
->>>>>>> d7850a40
 
         assertInternalTopicsGotDeleted(INTERMEDIATE_USER_TOPIC);
 
@@ -245,11 +182,7 @@
             OUTPUT_TOPIC,
             10,
             60000);
-<<<<<<< HEAD
-        final KeyValue<Object, Object> resultRerun2 = IntegrationTestUtils.waitUntilMinKeyValueRecordsReceived(
-=======
         final List<KeyValue<Long, Long>> resultRerun2 = IntegrationTestUtils.waitUntilMinKeyValueRecordsReceived(
->>>>>>> d7850a40
             resultTopicConsumerConfig,
             OUTPUT_TOPIC_2_RERUN,
             10
@@ -259,13 +192,8 @@
         assertThat(resultRerun, equalTo(result));
         assertThat(resultRerun2, equalTo(result2));
 
-<<<<<<< HEAD
-        TestUtils.waitForCondition(consumerGroupInactive, TIMEOUT_MULTIPLYER * CLEANUP_CONSUMER_TIMEOUT,
-                "Reset Tool consumer group did not time out after " + (TIMEOUT_MULTIPLYER * CLEANUP_CONSUMER_TIMEOUT) + " ms.");
-=======
         TestUtils.waitForCondition(consumerGroupInactive, TIMEOUT_MULTIPLIER * CLEANUP_CONSUMER_TIMEOUT,
                 "Reset Tool consumer group did not time out after " + (TIMEOUT_MULTIPLIER * CLEANUP_CONSUMER_TIMEOUT) + " ms.");
->>>>>>> d7850a40
         cleanGlobal(INTERMEDIATE_USER_TOPIC);
 
         CLUSTER.deleteTopic(INTERMEDIATE_USER_TOPIC);
@@ -308,25 +236,15 @@
                 60000);
 
         streams.close();
-<<<<<<< HEAD
-        TestUtils.waitForCondition(consumerGroupInactive, TIMEOUT_MULTIPLYER * STREAMS_CONSUMER_TIMEOUT,
-                "Streams Application consumer group did not time out after " + (TIMEOUT_MULTIPLYER * STREAMS_CONSUMER_TIMEOUT) + " ms.");
-=======
         TestUtils.waitForCondition(consumerGroupInactive, TIMEOUT_MULTIPLIER * STREAMS_CONSUMER_TIMEOUT,
                 "Streams Application consumer group did not time out after " + (TIMEOUT_MULTIPLIER * STREAMS_CONSUMER_TIMEOUT) + " ms.");
->>>>>>> d7850a40
 
         // RESET
         streams = new KafkaStreams(setupTopologyWithoutIntermediateUserTopic(), streamsConfiguration);
         streams.cleanUp();
         cleanGlobal(null);
-<<<<<<< HEAD
-        TestUtils.waitForCondition(consumerGroupInactive, TIMEOUT_MULTIPLYER * CLEANUP_CONSUMER_TIMEOUT,
-                "Reset Tool consumer group did not time out after " + (TIMEOUT_MULTIPLYER * CLEANUP_CONSUMER_TIMEOUT) + " ms.");
-=======
         TestUtils.waitForCondition(consumerGroupInactive, TIMEOUT_MULTIPLIER * CLEANUP_CONSUMER_TIMEOUT,
                 "Reset Tool consumer group did not time out after " + (TIMEOUT_MULTIPLIER * CLEANUP_CONSUMER_TIMEOUT) + " ms.");
->>>>>>> d7850a40
 
         assertInternalTopicsGotDeleted(null);
 
@@ -341,13 +259,8 @@
 
         assertThat(resultRerun, equalTo(result));
 
-<<<<<<< HEAD
-        TestUtils.waitForCondition(consumerGroupInactive, TIMEOUT_MULTIPLYER * CLEANUP_CONSUMER_TIMEOUT,
-                "Reset Tool consumer group did not time out after " + (TIMEOUT_MULTIPLYER * CLEANUP_CONSUMER_TIMEOUT) + " ms.");
-=======
         TestUtils.waitForCondition(consumerGroupInactive, TIMEOUT_MULTIPLIER * CLEANUP_CONSUMER_TIMEOUT,
                 "Reset Tool consumer group did not time out after " + (TIMEOUT_MULTIPLIER * CLEANUP_CONSUMER_TIMEOUT) + " ms.");
->>>>>>> d7850a40
         cleanGlobal(null);
     }
 
@@ -496,8 +409,6 @@
         Assert.assertEquals(0, exitCode);
     }
 
-<<<<<<< HEAD
-=======
     private void waitUntilUserTopicsAreDeleted() {
         ZkUtils zkUtils = null;
         try {
@@ -526,7 +437,6 @@
         return expectedMissingTopics.removeAll(allTopics);
     }
 
->>>>>>> d7850a40
     private void assertInternalTopicsGotDeleted(final String intermediateUserTopic) {
         final Set<String> expectedRemainingTopicsAfterCleanup = new HashSet<>();
         expectedRemainingTopicsAfterCleanup.add(INPUT_TOPIC);
@@ -562,11 +472,7 @@
     private class WaitUntilConsumerGroupGotClosed implements TestCondition {
         @Override
         public boolean conditionMet() {
-<<<<<<< HEAD
-            return adminClient.describeGroup(APP_ID + testNo).members().isEmpty();
-=======
             return adminClient.describeConsumerGroup(APP_ID + testNo).consumers().get().isEmpty();
->>>>>>> d7850a40
         }
     }
 
