--- conflicted
+++ resolved
@@ -141,11 +141,7 @@
                 },
                 "test");
 
-<<<<<<< HEAD
-        collector.send(new ProducerRecord<>("topic1", "3", "0"), stringSerializer, stringSerializer, streamPartitioner);
-=======
-        collector.send("topic1", "3", "0", null, null, stringSerializer, stringSerializer, streamPartitioner);
->>>>>>> d7850a40
+        collector.send("topic1", "3", "0", null, null, stringSerializer, stringSerializer, streamPartitioner);
         final Long offset = collector.offsets().get(new TopicPartition("topic1", 0));
         assertEquals(Long.valueOf(0L), offset);
     }
@@ -162,11 +158,6 @@
                 },
                 "test");
 
-<<<<<<< HEAD
-        collector.send(new ProducerRecord<>("topic1", "3", "0"), stringSerializer, stringSerializer, streamPartitioner);
-
-    }
-=======
         collector.send("topic1", "3", "0", null, null, stringSerializer, stringSerializer, streamPartitioner);
 
     }
@@ -219,5 +210,4 @@
         collector.close();
     }
 
->>>>>>> d7850a40
 }