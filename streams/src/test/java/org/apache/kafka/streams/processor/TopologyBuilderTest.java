--- conflicted
+++ resolved
@@ -545,10 +545,6 @@
 
             final ProcessorTopologyTestDriver driver = new ProcessorTopologyTestDriver(streamsConfig, builder, LocalMockProcessorSupplier.STORE_NAME);
             driver.process("topic", null, null);
-<<<<<<< HEAD
-
-=======
->>>>>>> d7850a40
         } catch (final StreamsException e) {
             final Throwable cause = e.getCause();
             if (cause != null
@@ -615,8 +611,6 @@
         assertTrue(topicGroups.get(2).sourceTopics.contains("topic-3"));
 
     }
-<<<<<<< HEAD
-=======
 
     @SuppressWarnings("unchecked")
     @Test
@@ -650,5 +644,4 @@
         assertFalse(topics.contains("topic-A"));
     }
 
->>>>>>> d7850a40
 }