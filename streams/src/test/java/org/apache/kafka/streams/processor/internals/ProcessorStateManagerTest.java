/*
 * Licensed to the Apache Software Foundation (ASF) under one or more
 * contributor license agreements. See the NOTICE file distributed with
 * this work for additional information regarding copyright ownership.
 * The ASF licenses this file to You under the Apache License, Version 2.0
 * (the "License"); you may not use this file except in compliance with
 * the License. You may obtain a copy of the License at
 *
 *    http://www.apache.org/licenses/LICENSE-2.0
 *
 * Unless required by applicable law or agreed to in writing, software
 * distributed under the License is distributed on an "AS IS" BASIS,
 * WITHOUT WARRANTIES OR CONDITIONS OF ANY KIND, either express or implied.
 * See the License for the specific language governing permissions and
 * limitations under the License.
 */
package org.apache.kafka.streams.processor.internals;

import org.apache.kafka.clients.consumer.ConsumerRecord;
import org.apache.kafka.common.TopicPartition;
import org.apache.kafka.common.serialization.Serdes;
import org.apache.kafka.common.utils.LogContext;
import org.apache.kafka.common.utils.MockTime;
import org.apache.kafka.common.utils.Utils;
import org.apache.kafka.streams.KeyValue;
import org.apache.kafka.streams.errors.ProcessorStateException;
import org.apache.kafka.streams.processor.TaskId;
import org.apache.kafka.streams.state.internals.OffsetCheckpoint;
import org.apache.kafka.test.MockBatchingStateRestoreListener;
import org.apache.kafka.test.MockStateStoreSupplier;
import org.apache.kafka.test.TestUtils;
import org.junit.After;
import org.junit.Assert;
import org.junit.Before;
import org.junit.Test;

import java.io.File;
import java.io.IOException;
import java.nio.charset.Charset;
import java.util.Collections;
import java.util.HashMap;
import java.util.Map;
import java.util.Set;
import java.util.concurrent.atomic.AtomicBoolean;

import static org.hamcrest.CoreMatchers.equalTo;
import static org.hamcrest.MatcherAssert.assertThat;
import static org.hamcrest.core.Is.is;
import static org.junit.Assert.assertEquals;
import static org.junit.Assert.assertFalse;
import static org.junit.Assert.assertNotNull;
import static org.junit.Assert.assertNull;
import static org.junit.Assert.assertTrue;
import static org.junit.Assert.fail;

public class ProcessorStateManagerTest {

    private final Set<TopicPartition> noPartitions = Collections.emptySet();
    private final String applicationId = "test-application";
    private final String persistentStoreName = "persistentStore";
    private final String nonPersistentStoreName = "nonPersistentStore";
    private final String persistentStoreTopicName = ProcessorStateManager.storeChangelogTopic(applicationId, persistentStoreName);
    private final String nonPersistentStoreTopicName = ProcessorStateManager.storeChangelogTopic(applicationId, nonPersistentStoreName);
    private final MockStateStoreSupplier.MockStateStore persistentStore = new MockStateStoreSupplier.MockStateStore(persistentStoreName, true);
    private final MockStateStoreSupplier.MockStateStore nonPersistentStore = new MockStateStoreSupplier.MockStateStore(nonPersistentStoreName, false);
    private final TopicPartition persistentStorePartition = new TopicPartition(persistentStoreTopicName, 1);
    private final String storeName = "mockStateStore";
    private final String changelogTopic = ProcessorStateManager.storeChangelogTopic(applicationId, storeName);
    private final TopicPartition changelogTopicPartition = new TopicPartition(changelogTopic, 0);
    private final TaskId taskId = new TaskId(0, 1);
    private final MockChangelogReader changelogReader = new MockChangelogReader();
    private final MockStateStoreSupplier.MockStateStore mockStateStore = new MockStateStoreSupplier.MockStateStore(storeName, true);
    private final byte[] key = new byte[]{0x0, 0x0, 0x0, 0x1};
    private final byte[] value = "the-value".getBytes(Charset.forName("UTF-8"));
    private final ConsumerRecord<byte[], byte[]> consumerRecord = new ConsumerRecord<>(changelogTopic, 0, 0, key, value);
    private final LogContext logContext = new LogContext("process-state-manager-test ");

    private File baseDir;
    private File checkpointFile;
    private OffsetCheckpoint checkpoint;
    private StateDirectory stateDirectory;

    @Before
    public void setup() {
        baseDir = TestUtils.tempDirectory();
        stateDirectory = new StateDirectory(applicationId, baseDir.getPath(), new MockTime());
        checkpointFile = new File(stateDirectory.directoryForTask(taskId), ProcessorStateManager.CHECKPOINT_FILE_NAME);
        checkpoint = new OffsetCheckpoint(checkpointFile);
    }

    @After
    public void cleanup() throws IOException {
        Utils.delete(baseDir);
    }

    @Test
    public void shouldRestoreStoreWithBatchingRestoreSpecification() throws Exception {
        final TaskId taskId = new TaskId(0, 2);
        final MockBatchingStateRestoreListener batchingRestoreCallback = new MockBatchingStateRestoreListener();

        final KeyValue<byte[], byte[]> expectedKeyValue = KeyValue.pair(key, value);

        final MockStateStoreSupplier.MockStateStore persistentStore = getPersistentStore();
        final ProcessorStateManager stateMgr = getStandByStateManager(taskId);

<<<<<<< HEAD
        ProcessorStateManager stateMgr = new ProcessorStateManager(new TaskId(0, 1), noPartitions, new MockRestoreConsumer(), false, stateDirectory, new HashMap<String, String>() {
            {
                put(nonPersistentStoreName, nonPersistentStoreName);
            }
        });
=======
>>>>>>> 8ee7b906
        try {
            stateMgr.register(persistentStore, batchingRestoreCallback);
            stateMgr.updateStandbyStates(persistentStorePartition, Collections.singletonList(consumerRecord));
            assertThat(batchingRestoreCallback.getRestoredRecords().size(), is(1));
            assertTrue(batchingRestoreCallback.getRestoredRecords().contains(expectedKeyValue));
        } finally {
            stateMgr.close(Collections.<TopicPartition, Long>emptyMap());
        }
    }

    @Test
    public void shouldRestoreStoreWithSinglePutRestoreSpecification() throws Exception {
        final TaskId taskId = new TaskId(0, 2);
        final Integer intKey = 1;

        final MockStateStoreSupplier.MockStateStore persistentStore = getPersistentStore();
        final ProcessorStateManager stateMgr = getStandByStateManager(taskId);

<<<<<<< HEAD
        restoreConsumer.updatePartitions(persistentStoreTopicName, Utils.mkList(
                new PartitionInfo(persistentStoreTopicName, 1, Node.noNode(), new Node[0], new Node[0]),
                new PartitionInfo(persistentStoreTopicName, 2, Node.noNode(), new Node[0], new Node[0])
        ));

        TopicPartition partition = new TopicPartition(persistentStoreTopicName, 2);
        restoreConsumer.updateEndOffsets(Collections.singletonMap(partition, 13L));

        MockStateStoreSupplier.MockStateStore persistentStore = new MockStateStoreSupplier.MockStateStore("persistentStore", true); // persistent store

        ProcessorStateManager stateMgr = new ProcessorStateManager(taskId, noPartitions, restoreConsumer, false, stateDirectory, new HashMap<String, String>() {
            {
                put(persistentStoreName, persistentStoreTopicName);
                put(nonPersistentStoreName, nonPersistentStoreName);
            }
        });
=======
>>>>>>> 8ee7b906
        try {
            stateMgr.register(persistentStore, persistentStore.stateRestoreCallback);
            stateMgr.updateStandbyStates(persistentStorePartition, Collections.singletonList(consumerRecord));
            assertThat(persistentStore.keys.size(), is(1));
            assertTrue(persistentStore.keys.contains(intKey));
        } finally {
            stateMgr.close(Collections.<TopicPartition, Long>emptyMap());
        }
    }

    @Test
    public void testRegisterPersistentStore() throws IOException {
        final TaskId taskId = new TaskId(0, 2);

        final MockStateStoreSupplier.MockStateStore persistentStore = getPersistentStore();
        final ProcessorStateManager stateMgr = new ProcessorStateManager(
            taskId,
            noPartitions,
            false,
            stateDirectory,
            new HashMap<String, String>() {
                {
                    put(persistentStoreName, persistentStoreTopicName);
                    put(nonPersistentStoreName, nonPersistentStoreName);
                }
            },
            changelogReader,
            false,
                logContext);

        try {
            stateMgr.register(persistentStore, persistentStore.stateRestoreCallback);
            assertTrue(changelogReader.wasRegistered(new TopicPartition(persistentStoreTopicName, 2)));
        } finally {
            stateMgr.close(Collections.<TopicPartition, Long>emptyMap());
        }
    }

    @Test
    public void testRegisterNonPersistentStore() throws IOException {
        final MockStateStoreSupplier.MockStateStore nonPersistentStore
            = new MockStateStoreSupplier.MockStateStore(nonPersistentStoreName, false); // non persistent store
        final ProcessorStateManager stateMgr = new ProcessorStateManager(
            new TaskId(0, 2),
            noPartitions,
            false,
            stateDirectory,
            new HashMap<String, String>() {
                {
                    put(persistentStoreName, persistentStoreTopicName);
                    put(nonPersistentStoreName, nonPersistentStoreTopicName);
                }
            },
            changelogReader,
            false,
                logContext);

<<<<<<< HEAD
        OffsetCheckpoint checkpoint = new OffsetCheckpoint(new File(baseDir, ProcessorStateManager.CHECKPOINT_FILE_NAME));
        checkpoint.write(Collections.singletonMap(new TopicPartition(persistentStoreTopicName, 2), lastCheckpointedOffset));

        restoreConsumer.updatePartitions(nonPersistentStoreTopicName, Utils.mkList(
                new PartitionInfo(nonPersistentStoreTopicName, 1, Node.noNode(), new Node[0], new Node[0]),
                new PartitionInfo(nonPersistentStoreTopicName, 2, Node.noNode(), new Node[0], new Node[0])
        ));

        TopicPartition partition = new TopicPartition(persistentStoreTopicName, 2);
        restoreConsumer.updateEndOffsets(Collections.singletonMap(partition, 13L));

        MockStateStoreSupplier.MockStateStore nonPersistentStore = new MockStateStoreSupplier.MockStateStore(nonPersistentStoreName, false); // non persistent store

        ProcessorStateManager stateMgr = new ProcessorStateManager(new TaskId(0, 2), noPartitions, restoreConsumer, false, stateDirectory, new HashMap<String, String>() {
            {
                put(persistentStoreName, persistentStoreTopicName);
                put(nonPersistentStoreName, nonPersistentStoreTopicName);
            }
        });
=======
>>>>>>> 8ee7b906
        try {
            stateMgr.register(nonPersistentStore, nonPersistentStore.stateRestoreCallback);
            assertTrue(changelogReader.wasRegistered(new TopicPartition(nonPersistentStoreTopicName, 2)));
        } finally {
            stateMgr.close(Collections.<TopicPartition, Long>emptyMap());
        }
    }

    @Test
    public void testChangeLogOffsets() throws IOException {
        final TaskId taskId = new TaskId(0, 0);
        final long lastCheckpointedOffset = 10L;
        final String storeName1 = "store1";
        final String storeName2 = "store2";
        final String storeName3 = "store3";

        final String storeTopicName1 = ProcessorStateManager.storeChangelogTopic(applicationId, storeName1);
        final String storeTopicName2 = ProcessorStateManager.storeChangelogTopic(applicationId, storeName2);
        final String storeTopicName3 = ProcessorStateManager.storeChangelogTopic(applicationId, storeName3);

        final Map<String, String> storeToChangelogTopic = new HashMap<>();
        storeToChangelogTopic.put(storeName1, storeTopicName1);
        storeToChangelogTopic.put(storeName2, storeTopicName2);
        storeToChangelogTopic.put(storeName3, storeTopicName3);

        final OffsetCheckpoint checkpoint = new OffsetCheckpoint(new File(stateDirectory.directoryForTask(taskId), ProcessorStateManager.CHECKPOINT_FILE_NAME));
        checkpoint.write(Collections.singletonMap(new TopicPartition(storeTopicName1, 0), lastCheckpointedOffset));

        final TopicPartition partition1 = new TopicPartition(storeTopicName1, 0);
        final TopicPartition partition2 = new TopicPartition(storeTopicName2, 0);
        final TopicPartition partition3 = new TopicPartition(storeTopicName3, 1);

        final MockStateStoreSupplier.MockStateStore store1 = new MockStateStoreSupplier.MockStateStore(storeName1, true);
        final MockStateStoreSupplier.MockStateStore store2 = new MockStateStoreSupplier.MockStateStore(storeName2, true);
        final MockStateStoreSupplier.MockStateStore store3 = new MockStateStoreSupplier.MockStateStore(storeName3, true);

        // if there is a source partition, inherit the partition id
        final Set<TopicPartition> sourcePartitions = Utils.mkSet(new TopicPartition(storeTopicName3, 1));

        final ProcessorStateManager stateMgr = new ProcessorStateManager(
            taskId,
            sourcePartitions,
            true, // standby
            stateDirectory,
            storeToChangelogTopic,
            changelogReader,
            false,
                logContext);

<<<<<<< HEAD
        MockStateStoreSupplier.MockStateStore store1 = new MockStateStoreSupplier.MockStateStore(storeName1, true);
        MockStateStoreSupplier.MockStateStore store2 = new MockStateStoreSupplier.MockStateStore(storeName2, true);
        MockStateStoreSupplier.MockStateStore store3 = new MockStateStoreSupplier.MockStateStore(storeName3, true);

        // if there is an source partition, inherit the partition id
        Set<TopicPartition> sourcePartitions = Utils.mkSet(new TopicPartition(storeTopicName3, 1));

        ProcessorStateManager stateMgr = new ProcessorStateManager(taskId, sourcePartitions, restoreConsumer, true, stateDirectory, storeToChangelogTopic); // standby
=======
>>>>>>> 8ee7b906
        try {
            stateMgr.register(store1, store1.stateRestoreCallback);
            stateMgr.register(store2, store2.stateRestoreCallback);
            stateMgr.register(store3, store3.stateRestoreCallback);

            final Map<TopicPartition, Long> changeLogOffsets = stateMgr.checkpointed();

            assertEquals(3, changeLogOffsets.size());
            assertTrue(changeLogOffsets.containsKey(partition1));
            assertTrue(changeLogOffsets.containsKey(partition2));
            assertTrue(changeLogOffsets.containsKey(partition3));
            assertEquals(lastCheckpointedOffset, (long) changeLogOffsets.get(partition1));
            assertEquals(-1L, (long) changeLogOffsets.get(partition2));
            assertEquals(-1L, (long) changeLogOffsets.get(partition3));

        } finally {
            stateMgr.close(Collections.<TopicPartition, Long>emptyMap());
        }
    }

    @Test
    public void testGetStore() throws IOException {
<<<<<<< HEAD
        MockRestoreConsumer restoreConsumer = new MockRestoreConsumer();

        restoreConsumer.updatePartitions(nonPersistentStoreTopicName, Utils.mkList(
                new PartitionInfo(nonPersistentStoreTopicName, 1, Node.noNode(), new Node[0], new Node[0])
        ));

        MockStateStoreSupplier.MockStateStore mockStateStore = new MockStateStoreSupplier.MockStateStore(nonPersistentStoreName, false);

        ProcessorStateManager stateMgr = new ProcessorStateManager(new TaskId(0, 1), noPartitions, restoreConsumer, false, stateDirectory, Collections.<String, String>emptyMap());
=======
        final MockStateStoreSupplier.MockStateStore mockStateStore = new MockStateStoreSupplier.MockStateStore(nonPersistentStoreName, false);
        final ProcessorStateManager stateMgr = new ProcessorStateManager(
            new TaskId(0, 1),
            noPartitions,
            false,
            stateDirectory,
            Collections.<String, String>emptyMap(),
            changelogReader,
            false,
                logContext);
>>>>>>> 8ee7b906
        try {
            stateMgr.register(mockStateStore, mockStateStore.stateRestoreCallback);

            assertNull(stateMgr.getStore("noSuchStore"));
            assertEquals(mockStateStore, stateMgr.getStore(nonPersistentStoreName));

        } finally {
            stateMgr.close(Collections.<TopicPartition, Long>emptyMap());
        }
    }

    @Test
    public void testFlushAndClose() throws IOException {
        checkpoint.write(Collections.<TopicPartition, Long>emptyMap());

        // set up ack'ed offsets
        final HashMap<TopicPartition, Long> ackedOffsets = new HashMap<>();
        ackedOffsets.put(new TopicPartition(persistentStoreTopicName, 1), 123L);
        ackedOffsets.put(new TopicPartition(nonPersistentStoreTopicName, 1), 456L);
        ackedOffsets.put(new TopicPartition(ProcessorStateManager.storeChangelogTopic(applicationId, "otherTopic"), 1), 789L);

<<<<<<< HEAD
        MockStateStoreSupplier.MockStateStore persistentStore = new MockStateStoreSupplier.MockStateStore(persistentStoreName, true);
        MockStateStoreSupplier.MockStateStore nonPersistentStore = new MockStateStoreSupplier.MockStateStore(nonPersistentStoreName, false);

        ProcessorStateManager stateMgr = new ProcessorStateManager(taskId, noPartitions, restoreConsumer, false, stateDirectory, new HashMap<String, String>() {
            {
                put(persistentStoreName, persistentStoreTopicName);
                put(nonPersistentStoreName, nonPersistentStoreTopicName);
            }
        });
=======
        final ProcessorStateManager stateMgr = new ProcessorStateManager(
            taskId,
            noPartitions,
            false,
            stateDirectory,
            new HashMap<String, String>() {
                {
                    put(persistentStoreName, persistentStoreTopicName);
                    put(nonPersistentStoreName, nonPersistentStoreTopicName);
                }
            },
            changelogReader,
            false,
                logContext);
>>>>>>> 8ee7b906
        try {
            // make sure the checkpoint file isn't deleted
            assertTrue(checkpointFile.exists());

            stateMgr.register(persistentStore, persistentStore.stateRestoreCallback);
            stateMgr.register(nonPersistentStore, nonPersistentStore.stateRestoreCallback);
        } finally {
            // close the state manager with the ack'ed offsets
            stateMgr.flush();
            stateMgr.close(ackedOffsets);
        }
        // make sure all stores are closed, and the checkpoint file is written.
        assertTrue(persistentStore.flushed);
        assertTrue(persistentStore.closed);
        assertTrue(nonPersistentStore.flushed);
        assertTrue(nonPersistentStore.closed);
        assertTrue(checkpointFile.exists());

        // the checkpoint file should contain an offset from the persistent store only.
        final Map<TopicPartition, Long> checkpointedOffsets = checkpoint.read();
        assertEquals(1, checkpointedOffsets.size());
        assertEquals(new Long(124), checkpointedOffsets.get(new TopicPartition(persistentStoreTopicName, 1)));
    }

    @Test
<<<<<<< HEAD
    public void shouldRegisterStoreWithoutLoggingEnabledAndNotBackedByATopic() throws Exception {
        MockStateStoreSupplier.MockStateStore mockStateStore = new MockStateStoreSupplier.MockStateStore(nonPersistentStoreName, false);
        ProcessorStateManager stateMgr = new ProcessorStateManager(new TaskId(0, 1), noPartitions, new MockRestoreConsumer(), false, stateDirectory, Collections.<String, String>emptyMap());
        stateMgr.register(mockStateStore, false, mockStateStore.stateRestoreCallback);
=======
    public void shouldRegisterStoreWithoutLoggingEnabledAndNotBackedByATopic() throws IOException {
        final ProcessorStateManager stateMgr = new ProcessorStateManager(
            new TaskId(0, 1),
            noPartitions,
            false,
            stateDirectory,
            Collections.<String, String>emptyMap(),
            changelogReader,
            false,
                logContext);
        stateMgr.register(nonPersistentStore, nonPersistentStore.stateRestoreCallback);
>>>>>>> 8ee7b906
        assertNotNull(stateMgr.getStore(nonPersistentStoreName));
    }

    @Test
    public void shouldNotChangeOffsetsIfAckedOffsetsIsNull() throws IOException {
        final Map<TopicPartition, Long> offsets = Collections.singletonMap(persistentStorePartition, 99L);
        checkpoint.write(offsets);

        final MockStateStoreSupplier.MockStateStore persistentStore = new MockStateStoreSupplier.MockStateStore(persistentStoreName, true);
        final ProcessorStateManager stateMgr = new ProcessorStateManager(
            taskId,
            noPartitions,
            false,
            stateDirectory,
            Collections.<String, String>emptyMap(),
            changelogReader,
            false,
                logContext);
        stateMgr.register(persistentStore, persistentStore.stateRestoreCallback);
        stateMgr.close(null);
        final Map<TopicPartition, Long> read = checkpoint.read();
        assertThat(read, equalTo(offsets));
    }

    @Test
    public void shouldWriteCheckpointForPersistentLogEnabledStore() throws IOException {
        final ProcessorStateManager stateMgr = new ProcessorStateManager(
            taskId,
            noPartitions,
            false,
            stateDirectory,
            Collections.singletonMap(persistentStore.name(), persistentStoreTopicName),
            changelogReader,
            false,
                logContext);
        stateMgr.register(persistentStore, persistentStore.stateRestoreCallback);

        stateMgr.checkpoint(Collections.singletonMap(persistentStorePartition, 10L));
        final Map<TopicPartition, Long> read = checkpoint.read();
        assertThat(read, equalTo(Collections.singletonMap(persistentStorePartition, 11L)));
    }

    @Test
    public void shouldWriteCheckpointForStandbyReplica() throws IOException {
        final ProcessorStateManager stateMgr = new ProcessorStateManager(
            taskId,
            noPartitions,
            true, // standby
            stateDirectory,
            Collections.singletonMap(persistentStore.name(), persistentStoreTopicName),
            changelogReader,
            false,
                logContext);

        stateMgr.register(persistentStore, persistentStore.stateRestoreCallback);
        final byte[] bytes = Serdes.Integer().serializer().serialize("", 10);
        stateMgr.updateStandbyStates(persistentStorePartition,
                                     Collections.singletonList(
                                             new ConsumerRecord<>(persistentStorePartition.topic(),
                                                                  persistentStorePartition.partition(),
                                                                  888L,
                                                                  bytes,
                                                                  bytes)));

        stateMgr.checkpoint(Collections.<TopicPartition, Long>emptyMap());

        final Map<TopicPartition, Long> read = checkpoint.read();
        assertThat(read, equalTo(Collections.singletonMap(persistentStorePartition, 889L)));

<<<<<<< HEAD
        final MockStateStoreSupplier.MockStateStore persistentStore = new MockStateStoreSupplier.MockStateStore(persistentStoreName, true);
        final ProcessorStateManager stateMgr = new ProcessorStateManager(taskId, noPartitions, restoreConsumer, false, stateDirectory, Collections.<String, String>emptyMap());
=======
    }
>>>>>>> 8ee7b906

    @Test
    public void shouldNotWriteCheckpointForNonPersistent() throws IOException {
        final TopicPartition topicPartition = new TopicPartition(nonPersistentStoreTopicName, 1);

        final ProcessorStateManager stateMgr = new ProcessorStateManager(
            taskId,
            noPartitions,
            true, // standby
            stateDirectory,
            Collections.singletonMap(nonPersistentStoreName, nonPersistentStoreTopicName),
            changelogReader,
            false,
                logContext);

        stateMgr.register(nonPersistentStore, nonPersistentStore.stateRestoreCallback);
        stateMgr.checkpoint(Collections.singletonMap(topicPartition, 876L));

        final Map<TopicPartition, Long> read = checkpoint.read();
        assertThat(read, equalTo(Collections.<TopicPartition, Long>emptyMap()));
    }

    @Test
    public void shouldNotWriteCheckpointForStoresWithoutChangelogTopic() throws IOException {
        final ProcessorStateManager stateMgr = new ProcessorStateManager(
            taskId,
            noPartitions,
            true, // standby
            stateDirectory,
            Collections.<String, String>emptyMap(),
            changelogReader,
            false,
                logContext);

        stateMgr.register(persistentStore, persistentStore.stateRestoreCallback);

        stateMgr.checkpoint(Collections.singletonMap(persistentStorePartition, 987L));

        final Map<TopicPartition, Long> read = checkpoint.read();
        assertThat(read, equalTo(Collections.<TopicPartition, Long>emptyMap()));
    }


    @Test
    public void shouldThrowIllegalArgumentExceptionIfStoreNameIsSameAsCheckpointFileName() throws IOException {
        final ProcessorStateManager stateManager = new ProcessorStateManager(
            taskId,
            noPartitions,
            false,
            stateDirectory,
            Collections.<String, String>emptyMap(),
            changelogReader,
            false,
                logContext);

        try {
            stateManager.register(new MockStateStoreSupplier.MockStateStore(ProcessorStateManager.CHECKPOINT_FILE_NAME, true), null);
            fail("should have thrown illegal argument exception when store name same as checkpoint file");
        } catch (final IllegalArgumentException e) {
            //pass
        }
    }

    @Test
    public void shouldThrowIllegalArgumentExceptionOnRegisterWhenStoreHasAlreadyBeenRegistered() throws IOException {
        final ProcessorStateManager stateManager = new ProcessorStateManager(
            taskId,
            noPartitions,
            false,
            stateDirectory,
            Collections.<String, String>emptyMap(),
            changelogReader,
            false,
                logContext);

        stateManager.register(mockStateStore, null);

        try {
            stateManager.register(mockStateStore, null);
            fail("should have thrown illegal argument exception when store with same name already registered");
        } catch (final IllegalArgumentException e) {
            // pass
        }

    }

    @Test
    public void shouldThrowProcessorStateExceptionOnFlushIfStoreThrowsAnException() throws IOException {

        final ProcessorStateManager stateManager = new ProcessorStateManager(
            taskId,
            Collections.singleton(changelogTopicPartition),
            false,
            stateDirectory,
            Collections.singletonMap(storeName, changelogTopic),
            changelogReader,
            false,
            logContext);

        final MockStateStoreSupplier.MockStateStore stateStore = new MockStateStoreSupplier.MockStateStore(storeName, true) {
            @Override
            public void flush() {
                throw new RuntimeException("KABOOM!");
            }
        };
        stateManager.register(stateStore, stateStore.stateRestoreCallback);

        try {
            stateManager.flush();
            fail("Should throw ProcessorStateException if store flush throws exception");
        } catch (final ProcessorStateException e) {
            // pass
        }
    }

    @Test
    public void shouldThrowProcessorStateExceptionOnCloseIfStoreThrowsAnException() throws IOException {

        final ProcessorStateManager stateManager = new ProcessorStateManager(
            taskId,
            Collections.singleton(changelogTopicPartition),
            false,
            stateDirectory,
            Collections.singletonMap(storeName, changelogTopic),
            changelogReader,
            false,
                logContext);

        final MockStateStoreSupplier.MockStateStore stateStore = new MockStateStoreSupplier.MockStateStore(storeName, true) {
            @Override
            public void close() {
                throw new RuntimeException("KABOOM!");
            }
        };
        stateManager.register(stateStore, stateStore.stateRestoreCallback);

        try {
            stateManager.close(Collections.<TopicPartition, Long>emptyMap());
            fail("Should throw ProcessorStateException if store close throws exception");
        } catch (final ProcessorStateException e) {
            // pass
        }
    }

    @Test
    public void shouldFlushAllStoresEvenIfStoreThrowsExcepiton() throws IOException {
        final ProcessorStateManager stateManager = new ProcessorStateManager(
            taskId,
            Collections.singleton(changelogTopicPartition),
            false,
            stateDirectory,
            Collections.singletonMap(storeName, changelogTopic),
            changelogReader,
            false,
            logContext);

        final AtomicBoolean flushedStore = new AtomicBoolean(false);

        final MockStateStoreSupplier.MockStateStore stateStore1 = new MockStateStoreSupplier.MockStateStore(storeName, true) {
            @Override
            public void flush() {
                throw new RuntimeException("KABOOM!");
            }
        };
        final MockStateStoreSupplier.MockStateStore stateStore2 = new MockStateStoreSupplier.MockStateStore(storeName + "2", true) {
            @Override
            public void flush() {
                flushedStore.set(true);
            }
        };
        stateManager.register(stateStore1, stateStore1.stateRestoreCallback);
        stateManager.register(stateStore2, stateStore2.stateRestoreCallback);

        try {
            stateManager.flush();
        } catch (final ProcessorStateException expected) { /* ignode */ }
        Assert.assertTrue(flushedStore.get());
    }

    @Test
    public void shouldCloseAllStoresEvenIfStoreThrowsExcepiton() throws IOException {
        final ProcessorStateManager stateManager = new ProcessorStateManager(
            taskId,
            Collections.singleton(changelogTopicPartition),
            false,
            stateDirectory,
            Collections.singletonMap(storeName, changelogTopic),
            changelogReader,
            false,
            logContext);

        final AtomicBoolean closedStore = new AtomicBoolean(false);

        final MockStateStoreSupplier.MockStateStore stateStore1 = new MockStateStoreSupplier.MockStateStore(storeName, true) {
            @Override
            public void close() {
                throw new RuntimeException("KABOOM!");
            }
        };
        final MockStateStoreSupplier.MockStateStore stateStore2 = new MockStateStoreSupplier.MockStateStore(storeName + "2", true) {
            @Override
            public void close() {
                closedStore.set(true);
            }
        };
        stateManager.register(stateStore1, stateStore1.stateRestoreCallback);
        stateManager.register(stateStore2, stateStore2.stateRestoreCallback);

        try {
            stateManager.close(Collections.<TopicPartition, Long>emptyMap());
        } catch (final ProcessorStateException expected) { /* ignode */ }
        Assert.assertTrue(closedStore.get());
    }

    @Test
    public void shouldDeleteCheckpointFileOnCreationIfEosEnabled() throws IOException {
        checkpoint.write(Collections.<TopicPartition, Long>emptyMap());
        assertTrue(checkpointFile.exists());

        ProcessorStateManager stateManager = null;
        try {
            stateManager = new ProcessorStateManager(
                taskId,
                noPartitions,
                false,
                stateDirectory,
                Collections.<String, String>emptyMap(),
                changelogReader,
                true,
                    logContext);

            assertFalse(checkpointFile.exists());
        } finally {
            if (stateManager != null) {
                stateManager.close(null);
            }
        }
    }

    private ProcessorStateManager getStandByStateManager(TaskId taskId) throws IOException {
        return new ProcessorStateManager(
            taskId,
            noPartitions,
            true,
            stateDirectory,
            new HashMap<String, String>() {
                {
                    put(persistentStoreName, persistentStoreTopicName);
                }
            },
            changelogReader,
            false,
                logContext);
    }

    private MockStateStoreSupplier.MockStateStore getPersistentStore() {
        return new MockStateStoreSupplier.MockStateStore("persistentStore", true);
    }

}<|MERGE_RESOLUTION|>--- conflicted
+++ resolved
@@ -103,14 +103,6 @@
         final MockStateStoreSupplier.MockStateStore persistentStore = getPersistentStore();
         final ProcessorStateManager stateMgr = getStandByStateManager(taskId);
 
-<<<<<<< HEAD
-        ProcessorStateManager stateMgr = new ProcessorStateManager(new TaskId(0, 1), noPartitions, new MockRestoreConsumer(), false, stateDirectory, new HashMap<String, String>() {
-            {
-                put(nonPersistentStoreName, nonPersistentStoreName);
-            }
-        });
-=======
->>>>>>> 8ee7b906
         try {
             stateMgr.register(persistentStore, batchingRestoreCallback);
             stateMgr.updateStandbyStates(persistentStorePartition, Collections.singletonList(consumerRecord));
@@ -129,25 +121,6 @@
         final MockStateStoreSupplier.MockStateStore persistentStore = getPersistentStore();
         final ProcessorStateManager stateMgr = getStandByStateManager(taskId);
 
-<<<<<<< HEAD
-        restoreConsumer.updatePartitions(persistentStoreTopicName, Utils.mkList(
-                new PartitionInfo(persistentStoreTopicName, 1, Node.noNode(), new Node[0], new Node[0]),
-                new PartitionInfo(persistentStoreTopicName, 2, Node.noNode(), new Node[0], new Node[0])
-        ));
-
-        TopicPartition partition = new TopicPartition(persistentStoreTopicName, 2);
-        restoreConsumer.updateEndOffsets(Collections.singletonMap(partition, 13L));
-
-        MockStateStoreSupplier.MockStateStore persistentStore = new MockStateStoreSupplier.MockStateStore("persistentStore", true); // persistent store
-
-        ProcessorStateManager stateMgr = new ProcessorStateManager(taskId, noPartitions, restoreConsumer, false, stateDirectory, new HashMap<String, String>() {
-            {
-                put(persistentStoreName, persistentStoreTopicName);
-                put(nonPersistentStoreName, nonPersistentStoreName);
-            }
-        });
-=======
->>>>>>> 8ee7b906
         try {
             stateMgr.register(persistentStore, persistentStore.stateRestoreCallback);
             stateMgr.updateStandbyStates(persistentStorePartition, Collections.singletonList(consumerRecord));
@@ -205,28 +178,6 @@
             false,
                 logContext);
 
-<<<<<<< HEAD
-        OffsetCheckpoint checkpoint = new OffsetCheckpoint(new File(baseDir, ProcessorStateManager.CHECKPOINT_FILE_NAME));
-        checkpoint.write(Collections.singletonMap(new TopicPartition(persistentStoreTopicName, 2), lastCheckpointedOffset));
-
-        restoreConsumer.updatePartitions(nonPersistentStoreTopicName, Utils.mkList(
-                new PartitionInfo(nonPersistentStoreTopicName, 1, Node.noNode(), new Node[0], new Node[0]),
-                new PartitionInfo(nonPersistentStoreTopicName, 2, Node.noNode(), new Node[0], new Node[0])
-        ));
-
-        TopicPartition partition = new TopicPartition(persistentStoreTopicName, 2);
-        restoreConsumer.updateEndOffsets(Collections.singletonMap(partition, 13L));
-
-        MockStateStoreSupplier.MockStateStore nonPersistentStore = new MockStateStoreSupplier.MockStateStore(nonPersistentStoreName, false); // non persistent store
-
-        ProcessorStateManager stateMgr = new ProcessorStateManager(new TaskId(0, 2), noPartitions, restoreConsumer, false, stateDirectory, new HashMap<String, String>() {
-            {
-                put(persistentStoreName, persistentStoreTopicName);
-                put(nonPersistentStoreName, nonPersistentStoreTopicName);
-            }
-        });
-=======
->>>>>>> 8ee7b906
         try {
             stateMgr.register(nonPersistentStore, nonPersistentStore.stateRestoreCallback);
             assertTrue(changelogReader.wasRegistered(new TopicPartition(nonPersistentStoreTopicName, 2)));
@@ -276,17 +227,6 @@
             false,
                 logContext);
 
-<<<<<<< HEAD
-        MockStateStoreSupplier.MockStateStore store1 = new MockStateStoreSupplier.MockStateStore(storeName1, true);
-        MockStateStoreSupplier.MockStateStore store2 = new MockStateStoreSupplier.MockStateStore(storeName2, true);
-        MockStateStoreSupplier.MockStateStore store3 = new MockStateStoreSupplier.MockStateStore(storeName3, true);
-
-        // if there is an source partition, inherit the partition id
-        Set<TopicPartition> sourcePartitions = Utils.mkSet(new TopicPartition(storeTopicName3, 1));
-
-        ProcessorStateManager stateMgr = new ProcessorStateManager(taskId, sourcePartitions, restoreConsumer, true, stateDirectory, storeToChangelogTopic); // standby
-=======
->>>>>>> 8ee7b906
         try {
             stateMgr.register(store1, store1.stateRestoreCallback);
             stateMgr.register(store2, store2.stateRestoreCallback);
@@ -309,17 +249,6 @@
 
     @Test
     public void testGetStore() throws IOException {
-<<<<<<< HEAD
-        MockRestoreConsumer restoreConsumer = new MockRestoreConsumer();
-
-        restoreConsumer.updatePartitions(nonPersistentStoreTopicName, Utils.mkList(
-                new PartitionInfo(nonPersistentStoreTopicName, 1, Node.noNode(), new Node[0], new Node[0])
-        ));
-
-        MockStateStoreSupplier.MockStateStore mockStateStore = new MockStateStoreSupplier.MockStateStore(nonPersistentStoreName, false);
-
-        ProcessorStateManager stateMgr = new ProcessorStateManager(new TaskId(0, 1), noPartitions, restoreConsumer, false, stateDirectory, Collections.<String, String>emptyMap());
-=======
         final MockStateStoreSupplier.MockStateStore mockStateStore = new MockStateStoreSupplier.MockStateStore(nonPersistentStoreName, false);
         final ProcessorStateManager stateMgr = new ProcessorStateManager(
             new TaskId(0, 1),
@@ -330,7 +259,6 @@
             changelogReader,
             false,
                 logContext);
->>>>>>> 8ee7b906
         try {
             stateMgr.register(mockStateStore, mockStateStore.stateRestoreCallback);
 
@@ -352,17 +280,6 @@
         ackedOffsets.put(new TopicPartition(nonPersistentStoreTopicName, 1), 456L);
         ackedOffsets.put(new TopicPartition(ProcessorStateManager.storeChangelogTopic(applicationId, "otherTopic"), 1), 789L);
 
-<<<<<<< HEAD
-        MockStateStoreSupplier.MockStateStore persistentStore = new MockStateStoreSupplier.MockStateStore(persistentStoreName, true);
-        MockStateStoreSupplier.MockStateStore nonPersistentStore = new MockStateStoreSupplier.MockStateStore(nonPersistentStoreName, false);
-
-        ProcessorStateManager stateMgr = new ProcessorStateManager(taskId, noPartitions, restoreConsumer, false, stateDirectory, new HashMap<String, String>() {
-            {
-                put(persistentStoreName, persistentStoreTopicName);
-                put(nonPersistentStoreName, nonPersistentStoreTopicName);
-            }
-        });
-=======
         final ProcessorStateManager stateMgr = new ProcessorStateManager(
             taskId,
             noPartitions,
@@ -377,7 +294,6 @@
             changelogReader,
             false,
                 logContext);
->>>>>>> 8ee7b906
         try {
             // make sure the checkpoint file isn't deleted
             assertTrue(checkpointFile.exists());
@@ -403,12 +319,6 @@
     }
 
     @Test
-<<<<<<< HEAD
-    public void shouldRegisterStoreWithoutLoggingEnabledAndNotBackedByATopic() throws Exception {
-        MockStateStoreSupplier.MockStateStore mockStateStore = new MockStateStoreSupplier.MockStateStore(nonPersistentStoreName, false);
-        ProcessorStateManager stateMgr = new ProcessorStateManager(new TaskId(0, 1), noPartitions, new MockRestoreConsumer(), false, stateDirectory, Collections.<String, String>emptyMap());
-        stateMgr.register(mockStateStore, false, mockStateStore.stateRestoreCallback);
-=======
     public void shouldRegisterStoreWithoutLoggingEnabledAndNotBackedByATopic() throws IOException {
         final ProcessorStateManager stateMgr = new ProcessorStateManager(
             new TaskId(0, 1),
@@ -420,7 +330,6 @@
             false,
                 logContext);
         stateMgr.register(nonPersistentStore, nonPersistentStore.stateRestoreCallback);
->>>>>>> 8ee7b906
         assertNotNull(stateMgr.getStore(nonPersistentStoreName));
     }
 
@@ -490,12 +399,7 @@
         final Map<TopicPartition, Long> read = checkpoint.read();
         assertThat(read, equalTo(Collections.singletonMap(persistentStorePartition, 889L)));
 
-<<<<<<< HEAD
-        final MockStateStoreSupplier.MockStateStore persistentStore = new MockStateStoreSupplier.MockStateStore(persistentStoreName, true);
-        final ProcessorStateManager stateMgr = new ProcessorStateManager(taskId, noPartitions, restoreConsumer, false, stateDirectory, Collections.<String, String>emptyMap());
-=======
-    }
->>>>>>> 8ee7b906
+    }
 
     @Test
     public void shouldNotWriteCheckpointForNonPersistent() throws IOException {
