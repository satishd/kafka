/**
 * Licensed to the Apache Software Foundation (ASF) under one or more
 * contributor license agreements.  See the NOTICE file distributed with
 * this work for additional information regarding copyright ownership.
 * The ASF licenses this file to You under the Apache License, Version 2.0
 * (the "License"); you may not use this file except in compliance with
 * the License.  You may obtain a copy of the License at
 * <p>
 * http://www.apache.org/licenses/LICENSE-2.0
 * <p>
 * Unless required by applicable law or agreed to in writing, software
 * distributed under the License is distributed on an "AS IS" BASIS,
 * WITHOUT WARRANTIES OR CONDITIONS OF ANY KIND, either express or implied.
 * See the License for the specific language governing permissions and
 * limitations under the License.
 */

package org.apache.kafka.streams.processor.internals;

import org.apache.kafka.common.utils.Utils;
import org.apache.kafka.streams.errors.ProcessorStateException;
import org.apache.kafka.streams.processor.TaskId;
import org.apache.kafka.test.TestUtils;
import org.junit.After;
import org.junit.Before;
import org.junit.Test;

import java.io.File;
import java.nio.channels.FileChannel;
import java.nio.channels.OverlappingFileLockException;
import java.nio.file.StandardOpenOption;
import java.util.Arrays;
import java.util.List;

import static org.junit.Assert.assertEquals;
import static org.junit.Assert.assertFalse;
import static org.junit.Assert.assertTrue;
import static org.junit.Assert.fail;

public class StateDirectoryTest {

    private File stateDir;
    private String applicationId = "applicationId";
    private StateDirectory directory;
    private File appDir;

    @Before
    public void before() {
        stateDir = new File(TestUtils.IO_TMP_DIR, TestUtils.randomString(5));
        directory = new StateDirectory(applicationId, stateDir.getPath());
        appDir = new File(stateDir, applicationId);
    }

    @After
    public void cleanup() {
        if (stateDir.exists()) {
            Utils.delete(stateDir);
        }
    }

    @Test
    public void shouldCreateBaseDirectory() throws Exception {
        assertTrue(stateDir.exists());
        assertTrue(stateDir.isDirectory());
        assertTrue(appDir.exists());
        assertTrue(appDir.isDirectory());
    }

    @Test
    public void shouldCreateTaskStateDirectory() throws Exception {
        final TaskId taskId = new TaskId(0, 0);
        final File taskDirectory = directory.directoryForTask(taskId);
        assertTrue(taskDirectory.exists());
        assertTrue(taskDirectory.isDirectory());
    }

    @Test
    public void shouldLockTaskStateDirectory() throws Exception {
        final TaskId taskId = new TaskId(0, 0);
        final File taskDirectory = directory.directoryForTask(taskId);

        directory.lock(taskId, 0);

        final FileChannel channel = FileChannel.open(new File(taskDirectory, StateDirectory.LOCK_FILE_NAME).toPath(), StandardOpenOption.CREATE, StandardOpenOption.WRITE);
        try {
            channel.tryLock();
            fail("shouldn't be able to lock already locked directory");
        } catch (OverlappingFileLockException e) {
            // pass
        }

    }

    @Test
    public void shouldBeTrueIfAlreadyHoldsLock() throws Exception {
        final TaskId taskId = new TaskId(0, 0);
        directory.directoryForTask(taskId);
        directory.lock(taskId, 0);
        assertTrue(directory.lock(taskId, 0));
    }

    @Test(expected = ProcessorStateException.class)
    public void shouldThrowProcessorStateException() throws Exception {
        final TaskId taskId = new TaskId(0, 0);

        Utils.delete(stateDir);
        directory.directoryForTask(taskId);
    }

    @Test
    public void shouldNotLockDeletedDirectory() throws Exception {
        final TaskId taskId = new TaskId(0, 0);

        Utils.delete(stateDir);
        assertFalse(directory.lock(taskId, 0));
    }


    @Test
    public void shouldLockMulitpleTaskDirectories() throws Exception {
        final TaskId taskId = new TaskId(0, 0);
        final File task1Dir = directory.directoryForTask(taskId);
        final TaskId taskId2 = new TaskId(1, 0);
        final File task2Dir = directory.directoryForTask(taskId2);

        directory.lock(taskId, 0);
        directory.lock(taskId2, 0);

        final FileChannel channel1 = FileChannel.open(new File(task1Dir, StateDirectory.LOCK_FILE_NAME).toPath(), StandardOpenOption.CREATE, StandardOpenOption.WRITE);
        final FileChannel channel2 = FileChannel.open(new File(task2Dir, StateDirectory.LOCK_FILE_NAME).toPath(), StandardOpenOption.CREATE, StandardOpenOption.WRITE);
        try {
            channel1.tryLock();
            channel2.tryLock();
            fail("shouldn't be able to lock already locked directory");
        } catch (OverlappingFileLockException e) {
            // pass
        }
    }

    @Test
    public void shouldReleaseTaskStateDirectoryLock() throws Exception {
        final TaskId taskId = new TaskId(0, 0);
        final File taskDirectory = directory.directoryForTask(taskId);

        directory.lock(taskId, 1);
        directory.unlock(taskId);

        final FileChannel channel = FileChannel.open(new File(taskDirectory, StateDirectory.LOCK_FILE_NAME).toPath(), StandardOpenOption.CREATE, StandardOpenOption.WRITE);
        channel.tryLock();
    }

    @Test
    public void shouldCleanUpTaskStateDirectoriesThatAreNotCurrentlyLocked() throws Exception {
        final TaskId task0 = new TaskId(0, 0);
        final TaskId task1 = new TaskId(1, 0);
        directory.lock(task0, 0);
        directory.lock(task1, 0);
        directory.directoryForTask(new TaskId(2, 0));

        directory.cleanRemovedTasks();
        final List<File> files = Arrays.asList(appDir.listFiles());
        assertEquals(2, files.size());
        assertTrue(files.contains(new File(appDir, task0.toString())));
        assertTrue(files.contains(new File(appDir, task1.toString())));

    }

    @Test
    public void shouldNotRemoveNonTaskDirectoriesAndFiles() throws Exception {
        final File otherDir = TestUtils.tempDirectory(stateDir.toPath(), "foo");
        directory.cleanRemovedTasks();
        assertTrue(otherDir.exists());
    }

    @Test
    public void shouldListAllTaskDirectories() throws Exception {
        TestUtils.tempDirectory(stateDir.toPath(), "foo");
        final File taskDir1 = directory.directoryForTask(new TaskId(0, 0));
        final File taskDir2 = directory.directoryForTask(new TaskId(0, 1));

        final List<File> dirs = Arrays.asList(directory.listTaskDirectories());
        assertEquals(2, dirs.size());
        assertTrue(dirs.contains(taskDir1));
        assertTrue(dirs.contains(taskDir2));
    }

    @Test
    public void shouldCreateDirectoriesIfParentDoesntExist() throws Exception {
        final File tempDir = TestUtils.tempDirectory();
        final File stateDir = new File(new File(tempDir, "foo"), "state-dir");
        final StateDirectory stateDirectory = new StateDirectory(applicationId, stateDir.getPath());
        final File taskDir = stateDirectory.directoryForTask(new TaskId(0, 0));
        assertTrue(stateDir.exists());
        assertTrue(taskDir.exists());
    }

<<<<<<< HEAD
=======
    @Test(expected = OverlappingFileLockException.class)
    public void shouldLockGlobalStateDirectory() throws Exception {
        final FileChannel channel = FileChannel.open(new File(directory.globalStateDir(),
                                                              StateDirectory.LOCK_FILE_NAME).toPath(),
                                                     StandardOpenOption.CREATE, StandardOpenOption.WRITE);
        directory.lockGlobalState(1);
        channel.lock();
    }

    @Test
    public void shouldUnlockGlobalStateDirectory() throws Exception {
        final FileChannel channel = FileChannel.open(new File(directory.globalStateDir(),
                                                              StateDirectory.LOCK_FILE_NAME).toPath(),
                                                     StandardOpenOption.CREATE, StandardOpenOption.WRITE);
        directory.lockGlobalState(1);

        directory.unlockGlobalState();

        // should lock without any exceptions
        channel.lock();
    }

>>>>>>> d7850a40
}<|MERGE_RESOLUTION|>--- conflicted
+++ resolved
@@ -194,8 +194,6 @@
         assertTrue(taskDir.exists());
     }
 
-<<<<<<< HEAD
-=======
     @Test(expected = OverlappingFileLockException.class)
     public void shouldLockGlobalStateDirectory() throws Exception {
         final FileChannel channel = FileChannel.open(new File(directory.globalStateDir(),
@@ -218,5 +216,4 @@
         channel.lock();
     }
 
->>>>>>> d7850a40
 }