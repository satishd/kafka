--- conflicted
+++ resolved
@@ -38,10 +38,7 @@
 
 import static org.junit.Assert.assertEquals;
 import static org.junit.Assert.assertFalse;
-<<<<<<< HEAD
-=======
 import static org.junit.Assert.assertNull;
->>>>>>> 8ee7b906
 import static org.junit.Assert.assertTrue;
 import static org.junit.Assert.fail;
 
@@ -122,28 +119,9 @@
         directory.directoryForTask(taskId);
     }
 
-<<<<<<< HEAD
-    @Test(expected = ProcessorStateException.class)
-    public void shouldThrowProcessorStateException() throws Exception {
-        final TaskId taskId = new TaskId(0, 0);
-
-        Utils.delete(stateDir);
-        directory.directoryForTask(taskId);
-    }
-
-    @Test
-    public void shouldNotLockDeletedDirectory() throws Exception {
-        final TaskId taskId = new TaskId(0, 0);
-
-        Utils.delete(stateDir);
-        assertFalse(directory.lock(taskId, 0));
-    }
-
-=======
     @Test
     public void shouldNotLockDeletedDirectory() throws IOException {
         final TaskId taskId = new TaskId(0, 0);
->>>>>>> 8ee7b906
 
         Utils.delete(stateDir);
         assertFalse(directory.lock(taskId, 0));
