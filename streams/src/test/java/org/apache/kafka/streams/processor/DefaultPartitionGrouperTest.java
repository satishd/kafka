--- conflicted
+++ resolved
@@ -68,7 +68,6 @@
 
         assertEquals(expectedPartitionsForTask, grouper.partitionGroups(topicGroups, metadata));
     }
-<<<<<<< HEAD
 
     @Test
     public void shouldComputeGroupingForSingleGroupWithMultipleTopics() {
@@ -100,39 +99,6 @@
 
         final int topicGroupId = 0;
 
-=======
-
-    @Test
-    public void shouldComputeGroupingForSingleGroupWithMultipleTopics() {
-        final PartitionGrouper grouper = new DefaultPartitionGrouper();
-        final Map<TaskId, Set<TopicPartition>> expectedPartitionsForTask = new HashMap<>();
-        final Map<Integer, Set<String>> topicGroups = new HashMap<>();
-
-        final int topicGroupId = 0;
-
-        topicGroups.put(topicGroupId, mkSet("topic1", "topic2"));
-        expectedPartitionsForTask.put(
-            new TaskId(topicGroupId, 0),
-            mkSet(new TopicPartition("topic1", 0), new TopicPartition("topic2", 0)));
-        expectedPartitionsForTask.put(
-            new TaskId(topicGroupId, 1),
-            mkSet(new TopicPartition("topic1", 1), new TopicPartition("topic2", 1)));
-        expectedPartitionsForTask.put(
-            new TaskId(topicGroupId, 2),
-            mkSet(new TopicPartition("topic1", 2)));
-
-        assertEquals(expectedPartitionsForTask, grouper.partitionGroups(topicGroups, metadata));
-    }
-
-    @Test
-    public void shouldNotCreateAnyTasksBecauseOneTopicHasUnknownPartitions() {
-        final PartitionGrouper grouper = new DefaultPartitionGrouper();
-        final Map<TaskId, Set<TopicPartition>> expectedPartitionsForTask = new HashMap<>();
-        final Map<Integer, Set<String>> topicGroups = new HashMap<>();
-
-        final int topicGroupId = 0;
-
->>>>>>> 8ee7b906
         topicGroups.put(topicGroupId, mkSet("topic1", "unknownTopic", "topic2"));
 
         assertEquals(expectedPartitionsForTask, grouper.partitionGroups(topicGroups, metadata));
