--- conflicted
+++ resolved
@@ -62,30 +62,8 @@
                                 "please re-discover its location from the state metadata.");
             }
         }
-<<<<<<< HEAD
-        return new WindowStoreIterator<V>() {
-            @Override
-            public void close() {
-            }
-
-            @Override
-            public Long peekNextKey() {
-                throw new NoSuchElementException();
-            }
-
-            @Override
-            public boolean hasNext() {
-                return false;
-            }
-
-            @Override
-            public KeyValue<Long, V> next() {
-                throw new NoSuchElementException();
-            }
-=======
         return KeyValueIterators.emptyWindowStoreIterator();
     }
->>>>>>> 8ee7b906
 
     @Override
     public KeyValueIterator<Windowed<K>, V> fetch(final K from, final K to, final long timeFrom, final long timeTo) {
