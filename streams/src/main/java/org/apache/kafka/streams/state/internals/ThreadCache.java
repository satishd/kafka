--- conflicted
+++ resolved
@@ -251,12 +251,8 @@
             return nextEntry.key;
         }
 
-<<<<<<< HEAD
-        KeyValue<byte[], LRUCacheEntry> peekNext() {
-=======
 
         public KeyValue<Bytes, LRUCacheEntry> peekNext() {
->>>>>>> d7850a40
             if (!hasNext()) {
                 throw new NoSuchElementException();
             }
@@ -331,20 +327,4 @@
         }
     }
 
-<<<<<<< HEAD
-    public static class NullThreadCacheMetrics implements ThreadCacheMetrics {
-        @Override
-        public Sensor addCacheSensor(String entityName, String operationName, String... tags) {
-            return null;
-        }
-
-        @Override
-        public void recordCacheSensor(Sensor sensor, double value) {
-            // do nothing
-        }
-
-    }
-
-=======
->>>>>>> d7850a40
 }