--- conflicted
+++ resolved
@@ -60,52 +60,27 @@
         return new RocksDBWindowBytesStore(inner, retainDuplicates, windowSize);
     }
 
-<<<<<<< HEAD
-    private final SegmentedBytesStore bytesStore;
-    private final boolean retainDuplicates;
-=======
->>>>>>> 8ee7b906
     private final Serde<K> keySerde;
     private final Serde<V> valueSerde;
     private final boolean retainDuplicates;
     protected final long windowSize;
     protected final SegmentedBytesStore bytesStore;
 
-<<<<<<< HEAD
-    static RocksDBWindowStore<Bytes, byte[]> bytesStore(final SegmentedBytesStore inner, final boolean retainDuplicates) {
-        return new RocksDBWindowStore<>(inner, Serdes.Bytes(), Serdes.ByteArray(), retainDuplicates);
-    }
-
-=======
     private ProcessorContext context;
     protected StateSerdes<K, V> serdes;
     protected int seqnum = 0;
->>>>>>> 8ee7b906
 
     RocksDBWindowStore(final SegmentedBytesStore bytesStore,
                        final Serde<K> keySerde,
                        final Serde<V> valueSerde,
-<<<<<<< HEAD
-                       final boolean retainDuplicates) {
-=======
                        final boolean retainDuplicates,
                        final long windowSize) {
         super(bytesStore);
->>>>>>> 8ee7b906
         this.keySerde = keySerde;
         this.valueSerde = valueSerde;
         this.bytesStore = bytesStore;
-<<<<<<< HEAD
-    }
-
-
-    @Override
-    public String name() {
-        return bytesStore.name();
-=======
         this.retainDuplicates = retainDuplicates;
         this.windowSize = windowSize;
->>>>>>> 8ee7b906
     }
 
     @Override
@@ -114,15 +89,9 @@
         this.context = context;
 
         // construct the serde
-<<<<<<< HEAD
-        this.serdes = new StateSerdes<>(ProcessorStateManager.storeChangelogTopic(context.applicationId(), bytesStore.name()),
-                                        keySerde == null ? (Serde<K>) context.keySerde() : keySerde,
-                                        valueSerde == null ? (Serde<V>) context.valueSerde() : valueSerde);
-=======
         serdes = new StateSerdes<>(ProcessorStateManager.storeChangelogTopic(context.applicationId(), bytesStore.name()),
                                    keySerde == null ? (Serde<K>) context.keySerde() : keySerde,
                                    valueSerde == null ? (Serde<V>) context.valueSerde() : valueSerde);
->>>>>>> 8ee7b906
 
         bytesStore.init(context, root);
     }
@@ -155,13 +124,6 @@
         if (retainDuplicates) {
             seqnum = (seqnum + 1) & 0x7FFFFFFF;
         }
+    }
 
-        @Override
-        public Long peekNextKey() {
-            if (!actual.hasNext()) {
-                throw new NoSuchElementException();
-            }
-            return WindowStoreUtils.timestampFromBinaryKey(actual.peekNextKey().get());
-        }
-    }
 }