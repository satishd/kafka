--- conflicted
+++ resolved
@@ -92,32 +92,6 @@
             }
 
             try (WindowStoreIterator<T> iter = windowStore.fetch(key, timeFrom, timeTo)) {
-<<<<<<< HEAD
-
-                // for each matching window, try to update the corresponding key and send to the downstream
-                while (iter.hasNext()) {
-                    KeyValue<Long, T> entry = iter.next();
-                    W window = matchedWindows.get(entry.key);
-
-                    if (window != null) {
-
-                        T oldAgg = entry.value;
-
-                        if (oldAgg == null)
-                            oldAgg = initializer.apply();
-
-                        // try to add the new new value (there will never be old value)
-                        T newAgg = aggregator.apply(key, value, oldAgg);
-
-                        // update the store with the new value
-                        windowStore.put(key, newAgg, window.start());
-
-                        // forward the aggregated change pair
-                        if (sendOldValues)
-                            context().forward(new Windowed<>(key, window), new Change<>(newAgg, oldAgg));
-                        else
-                            context().forward(new Windowed<>(key, window), new Change<>(newAgg, null));
-=======
 
                 // for each matching window, try to update the corresponding key
                 while (iter.hasNext()) {
@@ -136,7 +110,6 @@
 
                         // update the store with the new value
                         windowStore.put(key, newAgg, window.start());
->>>>>>> 850ceb74
 
                         matchedWindows.remove(entry.key);
                     }
