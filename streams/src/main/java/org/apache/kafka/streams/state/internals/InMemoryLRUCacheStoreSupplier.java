--- conflicted
+++ resolved
@@ -44,13 +44,7 @@
 
     public StateStore get() {
         MemoryNavigableLRUCache<K, V> cache = new MemoryNavigableLRUCache<>(name, capacity, keySerde, valueSerde);
-<<<<<<< HEAD
-        InMemoryKeyValueLoggedStore<K, V> loggedCache = (InMemoryKeyValueLoggedStore<K, V>) cache.enableLogging();
-
-        return new MeteredKeyValueStore<>(loggedCache, "in-memory-lru-state", time);
-=======
         return new MeteredKeyValueStore<>(logged ? cache.enableLogging() : cache, "in-memory-lru-state", time);
->>>>>>> 850ceb74
     }
 
 }