--- conflicted
+++ resolved
@@ -114,46 +114,6 @@
         return applicationId + "-" + storeName + STATE_CHANGELOG_TOPIC_SUFFIX;
     }
 
-<<<<<<< HEAD
-    /**
-     * @throws IOException if any error happens when locking the state directory
-     */
-    public static FileLock lockStateDirectory(File stateDir) throws IOException {
-        return lockStateDirectory(stateDir, 0);
-    }
-
-    private static FileLock lockStateDirectory(File stateDir, int retry) throws IOException {
-        File lockFile = new File(stateDir, ProcessorStateManager.LOCK_FILE_NAME);
-        FileChannel channel = new RandomAccessFile(lockFile, "rw").getChannel();
-
-        FileLock lock = lockStateDirectory(channel);
-        while (lock == null && retry > 0) {
-            try {
-                Thread.sleep(200);
-            } catch (Exception ex) {
-                // do nothing
-            }
-            retry--;
-            lock = lockStateDirectory(channel);
-        }
-        // TODO: closing the channel here risks releasing all locks on the file
-        // see {@link https://issues.apache.org/jira/browse/KAFKA-3812}
-        if (lock == null) {
-            channel.close();
-        }
-        return lock;
-    }
-
-    private static FileLock lockStateDirectory(FileChannel channel) throws IOException {
-        try {
-            return channel.tryLock();
-        } catch (OverlappingFileLockException e) {
-            return null;
-        }
-    }
-
-=======
->>>>>>> 850ceb74
     public File baseDir() {
         return this.baseDir;
     }
@@ -204,13 +164,6 @@
                 // ignore
             }
 
-<<<<<<< HEAD
-            List<PartitionInfo> partitionInfos = restoreConsumer.partitionsFor(topic);
-            if (partitionInfos == null) {
-                throw new StreamsException("Could not find partition info for topic: " + topic);
-            }
-            for (PartitionInfo partitionInfo : partitionInfos) {
-=======
             List<PartitionInfo> partitions;
             try {
                 partitions = restoreConsumer.partitionsFor(topic);
@@ -221,7 +174,6 @@
                 throw new StreamsException(String.format("%s Could not find partition info for topic: %s", logPrefix, topic));
             }
             for (PartitionInfo partitionInfo : partitions) {
->>>>>>> 850ceb74
                 if (partitionInfo.partition() == partition) {
                     partitionNotFound = false;
                     break;
@@ -387,11 +339,7 @@
      */
     public void close(Map<TopicPartition, Long> ackedOffsets) throws IOException {
         try {
-<<<<<<< HEAD
-            // attempting to flush and close the stores, just in case they
-=======
             // attempting to close the stores, just in case they
->>>>>>> 850ceb74
             // are not closed by a ProcessorNode yet
             if (!stores.isEmpty()) {
                 log.debug("{} Closing its state manager and all the registered state stores", logPrefix);
