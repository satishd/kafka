--- conflicted
+++ resolved
@@ -39,11 +39,7 @@
      * @param valueClass the class of the value type
      * @param <K>        the key type
      * @param <V>        the value type
-<<<<<<< HEAD
-     * @return           a new instance of {@link StateSerdes}
-=======
      * @return a new instance of {@link StateSerdes}
->>>>>>> 8ee7b906
      */
     public static <K, V> StateSerdes<K, V> withBuiltinTypes(
         final String topic,
@@ -62,26 +58,6 @@
      * is provided to bind this serde factory to, so that future calls for serialize / deserialize do not
      * need to provide the topic name any more.
      *
-<<<<<<< HEAD
-     * @param topic      the topic name
-     * @param keySerde   the serde for keys; cannot be null
-     * @param valueSerde the serde for values; cannot be null
-     * @throws IllegalArgumentException if key or value serde is null
-     */
-    @SuppressWarnings("unchecked")
-    public StateSerdes(final String topic,
-                       final Serde<K> keySerde,
-                       final Serde<V> valueSerde) {
-        if (topic == null) {
-            throw new IllegalArgumentException("topic cannot be null");
-        }
-        if (keySerde == null) {
-            throw new IllegalArgumentException("key serde cannot be null");
-        }
-        if (valueSerde == null) {
-            throw new IllegalArgumentException("value serde cannot be null");
-        }
-=======
      * @param topic         the topic name
      * @param keySerde      the serde for keys; cannot be null
      * @param valueSerde    the serde for values; cannot be null
@@ -93,7 +69,6 @@
         Objects.requireNonNull(topic, "topic cannot be null");
         Objects.requireNonNull(keySerde, "key serde cannot be null");
         Objects.requireNonNull(valueSerde, "value serde cannot be null");
->>>>>>> 8ee7b906
 
         this.topic = topic;
         this.keySerde = keySerde;
