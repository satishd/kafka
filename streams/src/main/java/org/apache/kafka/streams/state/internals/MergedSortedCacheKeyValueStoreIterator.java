--- conflicted
+++ resolved
@@ -36,33 +36,10 @@
     }
 
     @Override
-<<<<<<< HEAD
-    public boolean hasNext() {
-        while (cacheIterator.hasNext() && isDeletedCacheEntry(cacheIterator.peekNext())) {
-            if (storeIterator.hasNext()) {
-                final byte[] storeKey = storeIterator.peekNextKey().get();
-                // advance the store iterator if the key is the same as the deleted cache key
-                if (comparator.compare(storeKey, cacheIterator.peekNext().key) == 0) {
-                    storeIterator.next();
-                }
-            }
-            // skip over items deleted from cache
-            cacheIterator.next();
-        }
-        return cacheIterator.hasNext() || storeIterator.hasNext();
-    }
-
-    private boolean isDeletedCacheEntry(final KeyValue<byte[], LRUCacheEntry> nextFromCache) {
-        return  nextFromCache.value.value == null;
-    }
-
-
-=======
     public KeyValue<K, V> deserializeStorePair(KeyValue<Bytes, byte[]> pair) {
         return KeyValue.pair(serdes.keyFrom(pair.key.get()), serdes.valueFrom(pair.value));
     }
 
->>>>>>> d7850a40
     @Override
     K deserializeCacheKey(final Bytes cacheKey) {
         return serdes.keyFrom(cacheKey.get());
