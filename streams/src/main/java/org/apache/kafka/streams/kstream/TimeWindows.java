--- conflicted
+++ resolved
@@ -4,17 +4,10 @@
  * this work for additional information regarding copyright ownership.
  * The ASF licenses this file to You under the Apache License, Version 2.0
  * (the "License"); you may not use this file except in compliance with
-<<<<<<< HEAD
- * the License.  You may obtain a copy of the License at
- * <p>
- * http://www.apache.org/licenses/LICENSE-2.0
- * <p>
-=======
  * the License. You may obtain a copy of the License at
  *
  *    http://www.apache.org/licenses/LICENSE-2.0
  *
->>>>>>> 8ee7b906
  * Unless required by applicable law or agreed to in writing, software
  * distributed under the License is distributed on an "AS IS" BASIS,
  * WITHOUT WARRANTIES OR CONDITIONS OF ANY KIND, either express or implied.
@@ -53,21 +46,9 @@
  * @see SessionWindows
  * @see UnlimitedWindows
  * @see JoinWindows
-<<<<<<< HEAD
- * @see KGroupedStream#count(Windows, String)
- * @see KGroupedStream#count(Windows, org.apache.kafka.streams.processor.StateStoreSupplier)
- * @see KGroupedStream#reduce(Reducer, Windows, String)
- * @see KGroupedStream#reduce(Reducer, Windows, org.apache.kafka.streams.processor.StateStoreSupplier)
- * @see KGroupedStream#aggregate(Initializer, Aggregator, Windows, org.apache.kafka.common.serialization.Serde, String)
- * @see KGroupedStream#aggregate(Initializer, Aggregator, Windows, org.apache.kafka.streams.processor.StateStoreSupplier)
- * @see TimestampExtractor
- */
-@InterfaceStability.Unstable
-=======
  * @see KGroupedStream#windowedBy(Windows)
  * @see TimestampExtractor
  */
->>>>>>> 8ee7b906
 public final class TimeWindows extends Windows<TimeWindow> {
 
     /** The size of the windows in milliseconds. */
@@ -87,11 +68,7 @@
     /**
      * Return a window definition with the given window size, and with the advance interval being equal to the window
      * size.
-<<<<<<< HEAD
-     * The time interval represented by the the N-th window is: {@code [N * size, N * size + size)}.
-=======
      * The time interval represented by the N-th window is: {@code [N * size, N * size + size)}.
->>>>>>> 8ee7b906
      * <p>
      * This provides the semantics of tumbling windows, which are fixed-sized, gap-less, non-overlapping windows.
      * Tumbling windows are a special case of hopping windows with {@code advance == size}.
@@ -110,11 +87,7 @@
     /**
      * Return a window definition with the original size, but advance ("hop") the window by the given interval, which
      * specifies by how much a window moves forward relative to the previous one.
-<<<<<<< HEAD
-     * The time interval represented by the the N-th window is: {@code [N * advance, N * advance + size)}.
-=======
      * The time interval represented by the N-th window is: {@code [N * advance, N * advance + size)}.
->>>>>>> 8ee7b906
      * <p>
      * This provides the semantics of hopping windows, which are fixed-sized, overlapping windows.
      *
