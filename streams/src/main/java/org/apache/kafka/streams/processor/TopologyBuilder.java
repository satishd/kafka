--- conflicted
+++ resolved
@@ -31,11 +31,7 @@
 import org.apache.kafka.streams.processor.internals.SinkNode;
 import org.apache.kafka.streams.processor.internals.SourceNode;
 import org.apache.kafka.streams.processor.internals.StreamPartitionAssignor.SubscriptionUpdates;
-<<<<<<< HEAD
-import org.apache.kafka.streams.state.internals.RocksDBWindowStoreSupplier;
-=======
 import org.apache.kafka.streams.state.internals.WindowStoreSupplier;
->>>>>>> d7850a40
 import org.slf4j.Logger;
 import org.slf4j.LoggerFactory;
 
@@ -133,8 +129,6 @@
 
     private Map<Integer, Set<String>> nodeGroups = null;
 
-    private static final Logger log = LoggerFactory.getLogger(TopologyBuilder.class);
-
     private static class StateStoreFactory {
         public final Set<String> users;
 
@@ -198,6 +192,7 @@
             if (subscribedTopics.isEmpty())
                 return Collections.singletonList("Pattern[" + pattern + "]");
 
+        public String[] getTopics(Collection<String> subscribedTopics) {
             List<String> matchedTopics = new ArrayList<>();
             for (String update : subscribedTopics) {
                 if (this.pattern == topicToPatterns.get(update)) {
@@ -746,6 +741,7 @@
         nodeGrouper.unite(name, parentNames);
         return this;
     }
+
     /**
      * Adds a state store
      *
@@ -769,6 +765,7 @@
 
         return this;
     }
+
 
     /**
      * Connects the processor and the state stores
@@ -1133,11 +1130,7 @@
      * @return groups of topic names
      */
     public synchronized Map<Integer, TopicsInfo> topicGroups() {
-<<<<<<< HEAD
-        Map<Integer, TopicsInfo> topicGroups = new LinkedHashMap<>();
-=======
         final Map<Integer, TopicsInfo> topicGroups = new LinkedHashMap<>();
->>>>>>> d7850a40
 
         if (nodeGroups == null)
             nodeGroups = makeNodeGroups();
@@ -1206,11 +1199,7 @@
     private void setRegexMatchedTopicsToSourceNodes() {
         if (subscriptionUpdates.hasUpdates()) {
             for (Map.Entry<String, Pattern> stringPatternEntry : nodeToSourcePatterns.entrySet()) {
-<<<<<<< HEAD
-                SourceNodeFactory sourceNode = (SourceNodeFactory) nodeFactories.get(stringPatternEntry.getKey());
-=======
                 final SourceNodeFactory sourceNode = (SourceNodeFactory) nodeFactories.get(stringPatternEntry.getKey());
->>>>>>> d7850a40
                 //need to update nodeToSourceTopics with topics matched from given regex
                 nodeToSourceTopics.put(stringPatternEntry.getKey(), sourceNode.getTopics(subscriptionUpdates.getUpdates()));
                 log.debug("nodeToSourceTopics {}", nodeToSourceTopics);
@@ -1218,10 +1207,6 @@
         }
     }
 
-<<<<<<< HEAD
-    private InternalTopicConfig createInternalTopicConfig(final StateStoreSupplier supplier, final String name) {
-        if (!(supplier instanceof RocksDBWindowStoreSupplier)) {
-=======
     private void setRegexMatchedTopicToStateStore() {
         if (subscriptionUpdates.hasUpdates()) {
             for (Map.Entry<String, Set<Pattern>> storePattern : stateStoreNameToSourceRegex.entrySet()) {
@@ -1246,7 +1231,6 @@
     
     private InternalTopicConfig createInternalTopicConfig(final StateStoreSupplier<?> supplier, final String name) {
         if (!(supplier instanceof WindowStoreSupplier)) {
->>>>>>> d7850a40
             return new InternalTopicConfig(name, Collections.singleton(InternalTopicConfig.CleanupPolicy.compact), supplier.logConfig());
         }
 
@@ -1334,6 +1318,7 @@
         final Map<String, List<String>> results = new HashMap<>();
         for (Map.Entry<String, Set<String>> entry : stateStoreNameToSourceTopics.entrySet()) {
             results.put(entry.getKey(), maybeDecorateInternalSourceTopics(entry.getValue()));
+
         }
         return results;
     }
@@ -1396,17 +1381,10 @@
         return this.topicPattern;
     }
 
-<<<<<<< HEAD
-    public synchronized void updateSubscriptions(SubscriptionUpdates subscriptionUpdates, String threadId) {
-        log.debug("stream-thread [{}] updating builder with {} topic(s) with possible matching regex subscription(s)", threadId, subscriptionUpdates);
-        this.subscriptionUpdates = subscriptionUpdates;
-        setRegexMatchedTopicsToSourceNodes();
-=======
     public synchronized void updateSubscriptions(final SubscriptionUpdates subscriptionUpdates, final String threadId) {
         log.debug("stream-thread [{}] updating builder with {} topic(s) with possible matching regex subscription(s)", threadId, subscriptionUpdates);
         this.subscriptionUpdates = subscriptionUpdates;
         setRegexMatchedTopicsToSourceNodes();
         setRegexMatchedTopicToStateStore();
->>>>>>> d7850a40
     }
 }