--- conflicted
+++ resolved
@@ -32,11 +32,7 @@
  * @param <K>
  * @param <V>
  */
-<<<<<<< HEAD
-public class MeteredKeyValueStore<K, V> extends WrappedStateStore.AbstractWrappedStateStore implements KeyValueStore<K, V> {
-=======
 public class MeteredKeyValueStore<K, V> extends WrappedStateStore.AbstractStateStore implements KeyValueStore<K, V> {
->>>>>>> 8ee7b906
 
     protected final Time time;
     private final InnerMeteredKeyValueStore<K, K, V, V> innerMetered;
@@ -46,11 +42,6 @@
                                 final String metricScope,
                                 final Time time) {
         super(inner);
-<<<<<<< HEAD
-        this.inner = inner;
-        this.metricScope = metricScope;
-=======
->>>>>>> 8ee7b906
         this.time = time != null ? time : Time.SYSTEM;
         this.innerMetered = new InnerMeteredKeyValueStore<>(inner, metricScope, new InnerMeteredKeyValueStore.TypeConverter<K, K, V, V>() {
             @Override
@@ -58,33 +49,6 @@
                 return key;
             }
 
-<<<<<<< HEAD
-    @Override
-    public void init(ProcessorContext context, StateStore root) {
-        final String name = name();
-        this.context = context;
-        this.root = root;
-        this.metrics = (StreamsMetricsImpl) context.metrics();
-        this.putTime = this.metrics.addLatencyAndThroughputSensor(metricScope, name, "put", Sensor.RecordingLevel.DEBUG);
-        this.putIfAbsentTime = this.metrics.addLatencyAndThroughputSensor(metricScope, name, "put-if-absent", Sensor.RecordingLevel.DEBUG);
-        this.getTime = this.metrics.addLatencyAndThroughputSensor(metricScope, name, "get", Sensor.RecordingLevel.DEBUG);
-        this.deleteTime = this.metrics.addLatencyAndThroughputSensor(metricScope, name, "delete", Sensor.RecordingLevel.DEBUG);
-        this.putAllTime = this.metrics.addLatencyAndThroughputSensor(metricScope, name, "put-all", Sensor.RecordingLevel.DEBUG);
-        this.allTime = this.metrics.addLatencyAndThroughputSensor(metricScope, name, "all", Sensor.RecordingLevel.DEBUG);
-        this.rangeTime = this.metrics.addLatencyAndThroughputSensor(metricScope, name, "range", Sensor.RecordingLevel.DEBUG);
-        this.flushTime = this.metrics.addLatencyAndThroughputSensor(metricScope, name, "flush", Sensor.RecordingLevel.DEBUG);
-        this.restoreTime = this.metrics.addLatencyAndThroughputSensor(metricScope, name, "restore", Sensor.RecordingLevel.DEBUG);
-
-        // register and possibly restore the state from the logs
-        metrics.measureLatencyNs(time, initDelegate, this.restoreTime);
-    }
-
-    @Override
-    public V get(K key) {
-        this.key = key;
-        metrics.measureLatencyNs(time, getDelegate, this.getTime);
-        return value;
-=======
             @Override
             public V innerValue(final V value) {
                 return value;
@@ -115,7 +79,6 @@
     @Override
     public void init(ProcessorContext context, StateStore root) {
         innerMetered.init(context, root);
->>>>>>> 8ee7b906
     }
 
     @Override
@@ -154,14 +117,11 @@
     }
 
     @Override
-<<<<<<< HEAD
-=======
     public KeyValueIterator<K, V> all() {
         return innerMetered.all();
     }
 
     @Override
->>>>>>> 8ee7b906
     public void flush() {
         innerMetered.flush();
     }
