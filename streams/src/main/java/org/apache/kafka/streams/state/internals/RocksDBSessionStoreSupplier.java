--- conflicted
+++ resolved
@@ -4,17 +4,10 @@
  * this work for additional information regarding copyright ownership.
  * The ASF licenses this file to You under the Apache License, Version 2.0
  * (the "License"); you may not use this file except in compliance with
-<<<<<<< HEAD
- * the License.  You may obtain a copy of the License at
- * <p>
- * http://www.apache.org/licenses/LICENSE-2.0
- * <p>
-=======
  * the License. You may obtain a copy of the License at
  *
  *    http://www.apache.org/licenses/LICENSE-2.0
  *
->>>>>>> 8ee7b906
  * Unless required by applicable law or agreed to in writing, software
  * distributed under the License is distributed on an "AS IS" BASIS,
  * WITHOUT WARRANTIES OR CONDITIONS OF ANY KIND, either express or implied.
@@ -42,65 +35,13 @@
 @Deprecated
 public class RocksDBSessionStoreSupplier<K, V> extends AbstractStoreSupplier<K, V, SessionStore> implements WindowStoreSupplier<SessionStore> {
 
-<<<<<<< HEAD
-    private static final int NUM_SEGMENTS = 3;
-    public static final String METRIC_SCOPE = "rocksdb-session-store";
-    private final long retentionPeriod;
-    private final boolean cached;
-=======
     static final int NUM_SEGMENTS = 3;
     private final long retentionPeriod;
     private final SessionStoreBuilder<K, V> builder;
->>>>>>> 8ee7b906
 
     public RocksDBSessionStoreSupplier(String name, long retentionPeriod, Serde<K> keySerde, Serde<V> valueSerde, boolean logged, Map<String, String> logConfig, boolean cached) {
         super(name, keySerde, valueSerde, Time.SYSTEM, logged, logConfig);
         this.retentionPeriod = retentionPeriod;
-<<<<<<< HEAD
-        this.cached = cached;
-    }
-
-    public String name() {
-        return name;
-    }
-
-    public SessionStore<K, V> get() {
-        final SessionKeySchema keySchema = new SessionKeySchema();
-        final RocksDBSegmentedBytesStore segmented = new RocksDBSegmentedBytesStore(name,
-                                                                                     retentionPeriod,
-                                                                                     NUM_SEGMENTS,
-                                                                                     keySchema
-        );
-
-        if (cached && logged) {
-            final ChangeLoggingSegmentedBytesStore logged = new ChangeLoggingSegmentedBytesStore(segmented);
-            final MeteredSegmentedBytesStore metered = new MeteredSegmentedBytesStore(logged,
-                                                                                      METRIC_SCOPE, time);
-            final RocksDBSessionStore<Bytes, byte[]> sessionStore
-                    = new RocksDBSessionStore<>(metered, Serdes.Bytes(), Serdes.ByteArray());
-
-            return new CachingSessionStore<>(sessionStore, keySerde, valueSerde);
-        }
-
-        if (cached) {
-            final MeteredSegmentedBytesStore metered = new MeteredSegmentedBytesStore(segmented,
-                                                                                      METRIC_SCOPE, time);
-            final RocksDBSessionStore<Bytes, byte[]> sessionStore
-                    = new RocksDBSessionStore<>(metered, Serdes.Bytes(), Serdes.ByteArray());
-
-            return new CachingSessionStore<>(sessionStore, keySerde, valueSerde);
-        }
-
-        if (logged) {
-            final ChangeLoggingSegmentedBytesStore logged = new ChangeLoggingSegmentedBytesStore(segmented);
-            final MeteredSegmentedBytesStore metered = new MeteredSegmentedBytesStore(logged,
-                                                                                      METRIC_SCOPE, time);
-            return new RocksDBSessionStore<>(metered, keySerde, valueSerde);
-        }
-
-        return new RocksDBSessionStore<>(
-                new MeteredSegmentedBytesStore(segmented, METRIC_SCOPE, time), keySerde, valueSerde);
-=======
         builder = new SessionStoreBuilder<>(new RocksDbSessionBytesStoreSupplier(name,
                                                                                  retentionPeriod),
                                             keySerde,
@@ -117,7 +58,6 @@
 
     public SessionStore<K, V> get() {
         return builder.build();
->>>>>>> 8ee7b906
 
     }
 
