--- conflicted
+++ resolved
@@ -21,10 +21,7 @@
 import org.apache.kafka.streams.KafkaStreams;
 import org.apache.kafka.streams.KeyValue;
 import org.apache.kafka.streams.StreamsConfig;
-<<<<<<< HEAD
-=======
 import org.apache.kafka.streams.Topology;
->>>>>>> 8ee7b906
 import org.apache.kafka.streams.kstream.internals.GlobalKTableImpl;
 import org.apache.kafka.streams.kstream.internals.InternalStreamsBuilder;
 import org.apache.kafka.streams.kstream.internals.KStreamImpl;
@@ -32,13 +29,7 @@
 import org.apache.kafka.streams.kstream.internals.KTableSource;
 import org.apache.kafka.streams.kstream.internals.KTableSourceValueGetterSupplier;
 import org.apache.kafka.streams.processor.ProcessorSupplier;
-<<<<<<< HEAD
-import org.apache.kafka.streams.processor.StateStore;
-import org.apache.kafka.streams.processor.StateStoreSupplier;
-import org.apache.kafka.streams.processor.TopologyBuilder;
-=======
 import org.apache.kafka.streams.processor.TimestampExtractor;
->>>>>>> 8ee7b906
 import org.apache.kafka.streams.state.KeyValueStore;
 import org.apache.kafka.streams.state.QueryableStoreType;
 import org.apache.kafka.streams.state.internals.RocksDBKeyValueStoreSupplier;
@@ -50,30 +41,17 @@
 /**
  * {@code KStreamBuilder} provide the high-level Kafka Streams DSL to specify a Kafka Streams topology.
  *
-<<<<<<< HEAD
- * @see TopologyBuilder
- * @see KStream
- * @see KTable
- * @see GlobalKTable
-=======
  * @see org.apache.kafka.streams.processor.TopologyBuilder
  * @see KStream
  * @see KTable
  * @see GlobalKTable
  * @deprecated Use {@link org.apache.kafka.streams.StreamsBuilder StreamsBuilder} instead
->>>>>>> 8ee7b906
  */
 @Deprecated
 public class KStreamBuilder extends org.apache.kafka.streams.processor.TopologyBuilder {
 
     private final InternalStreamsBuilder internalStreamsBuilder = new InternalStreamsBuilder(super.internalTopologyBuilder);
 
-<<<<<<< HEAD
-    /**
-     * Create a {@link KStream} from the specified topics.
-     * The default {@code "auto.offset.reset"} strategy and default key and value deserializers as specified in the
-     * {@link StreamsConfig config} are used.
-=======
     private Topology.AutoOffsetReset translateAutoOffsetReset(final org.apache.kafka.streams.processor.TopologyBuilder.AutoOffsetReset resetPolicy) {
         if (resetPolicy == null) {
             return null;
@@ -85,7 +63,6 @@
      * Create a {@link KStream} from the specified topics.
      * The default {@code "auto.offset.reset"} strategy, default {@link TimestampExtractor}, and default key and value
      * deserializers as specified in the {@link StreamsConfig config} are used.
->>>>>>> 8ee7b906
      * <p>
      * If multiple topics are specified there is no ordering guarantee for records from different topics.
      * <p>
@@ -97,21 +74,13 @@
      * @return a {@link KStream} for the specified topics
      */
     public <K, V> KStream<K, V> stream(final String... topics) {
-<<<<<<< HEAD
-        return stream(null, null, null, topics);
-=======
         return stream(null, null, null, null, topics);
->>>>>>> 8ee7b906
     }
 
     /**
      * Create a {@link KStream} from the specified topics.
-<<<<<<< HEAD
-     * The default key and value deserializers as specified in the {@link StreamsConfig config} are used.
-=======
      * The default {@link TimestampExtractor} and default key and value deserializers as specified in the
      * {@link StreamsConfig config} are used.
->>>>>>> 8ee7b906
      * <p>
      * If multiple topics are specified there is no ordering guarantee for records from different topics.
      * <p>
@@ -126,61 +95,36 @@
      */
     public <K, V> KStream<K, V> stream(final AutoOffsetReset offsetReset,
                                        final String... topics) {
-<<<<<<< HEAD
-        return stream(offsetReset, null, null, topics);
-=======
         return stream(offsetReset, null, null, null, topics);
->>>>>>> 8ee7b906
     }
 
     /**
      * Create a {@link KStream} from the specified topic pattern.
-<<<<<<< HEAD
-     * The default {@code "auto.offset.reset"} strategy and default key and value deserializers as specified in the
-     * {@link StreamsConfig config} are used.
+     * The default {@code "auto.offset.reset"} strategy, default {@link TimestampExtractor}, and default key and value
+     * deserializers as specified in the {@link StreamsConfig config} are used.
      * <p>
      * If multiple topics are matched by the specified pattern, the created {@link KStream} will read data from all of
      * them and there is no ordering guarantee between records from different topics.
      * <p>
-=======
-     * The default {@code "auto.offset.reset"} strategy, default {@link TimestampExtractor}, and default key and value
-     * deserializers as specified in the {@link StreamsConfig config} are used.
+     * Note that the specified input topics must be partitioned by key.
+     * If this is not the case it is the user's responsibility to repartition the date before any key based operation
+     * (like aggregation or join) is applied to the returned {@link KStream}.
+     *
+     * @param topicPattern the pattern to match for topic names
+     * @return a {@link KStream} for topics matching the regex pattern.
+     */
+    public <K, V> KStream<K, V> stream(final Pattern topicPattern) {
+        return stream(null, null,  null, null, topicPattern);
+    }
+
+    /**
+     * Create a {@link KStream} from the specified topic pattern.
+     * The default {@link TimestampExtractor} and default key and value deserializers as specified in the
+     * {@link StreamsConfig config} are used.
      * <p>
      * If multiple topics are matched by the specified pattern, the created {@link KStream} will read data from all of
      * them and there is no ordering guarantee between records from different topics.
      * <p>
->>>>>>> 8ee7b906
-     * Note that the specified input topics must be partitioned by key.
-     * If this is not the case it is the user's responsibility to repartition the date before any key based operation
-     * (like aggregation or join) is applied to the returned {@link KStream}.
-     *
-     * @param topicPattern the pattern to match for topic names
-     * @return a {@link KStream} for topics matching the regex pattern.
-     */
-    public <K, V> KStream<K, V> stream(final Pattern topicPattern) {
-<<<<<<< HEAD
-        return stream(null, null, null, topicPattern);
-=======
-        return stream(null, null,  null, null, topicPattern);
->>>>>>> 8ee7b906
-    }
-
-    /**
-     * Create a {@link KStream} from the specified topic pattern.
-<<<<<<< HEAD
-     * The default key and value deserializers as specified in the {@link StreamsConfig config} are used.
-     * <p>
-     * If multiple topics are matched by the specified pattern, the created {@link KStream} will read data from all of
-     * them and there is no ordering guarantee between records from different topics.
-     * <p>
-=======
-     * The default {@link TimestampExtractor} and default key and value deserializers as specified in the
-     * {@link StreamsConfig config} are used.
-     * <p>
-     * If multiple topics are matched by the specified pattern, the created {@link KStream} will read data from all of
-     * them and there is no ordering guarantee between records from different topics.
-     * <p>
->>>>>>> 8ee7b906
      * Note that the specified input topics must be partitioned by key.
      * If this is not the case it is the user's responsibility to repartition the date before any key based operation
      * (like aggregation or join) is applied to the returned {@link KStream}.
@@ -191,27 +135,16 @@
      * @return a {@link KStream} for topics matching the regex pattern.
      */
     public <K, V> KStream<K, V> stream(final AutoOffsetReset offsetReset, final Pattern topicPattern) {
-<<<<<<< HEAD
-        return stream(offsetReset, null, null, topicPattern);
-=======
         return stream(offsetReset, null, null, null, topicPattern);
->>>>>>> 8ee7b906
     }
 
     /**
      * Create a {@link KStream} from the specified topics.
-<<<<<<< HEAD
-     * The default {@code "auto.offset.reset"} strategy as specified in the {@link StreamsConfig config} is used.
-     * <p>
-     * If multiple topics are specified there is no ordering guarantee for records from different topics.
-     * <p>
-=======
      * The default {@code "auto.offset.reset"} strategy and default {@link TimestampExtractor} as specified in the
      * {@link StreamsConfig config} are used.
      * <p>
      * If multiple topics are specified there is no ordering guarantee for records from different topics.
      * <p>
->>>>>>> 8ee7b906
      * Note that the specified input topics must be partitioned by key.
      * If this is not the case it is the user's responsibility to repartition the date before any key based operation
      * (like aggregation or join) is applied to the returned {@link KStream}.
@@ -224,11 +157,7 @@
      * @return a {@link KStream} for the specified topics
      */
     public <K, V> KStream<K, V> stream(final Serde<K> keySerde, final Serde<V> valSerde, final String... topics) {
-<<<<<<< HEAD
-        return stream(null, keySerde, valSerde, topics);
-=======
         return stream(null, null, keySerde, valSerde, topics);
->>>>>>> 8ee7b906
     }
 
     /**
@@ -259,9 +188,6 @@
 
     /**
      * Create a {@link KStream} from the specified topics.
-<<<<<<< HEAD
-     * <p>
-=======
      * The default {@code "auto.offset.reset"} strategy as specified in the {@link StreamsConfig config} is used.
      * <p>
      * If multiple topics are specified there is no ordering guarantee for records from different topics.
@@ -289,29 +215,12 @@
     /**
      * Create a {@link KStream} from the specified topics.
      * <p>
->>>>>>> 8ee7b906
      * If multiple topics are specified there is no ordering guarantee for records from different topics.
      * <p>
      * Note that the specified input topics must be partitioned by key.
      * If this is not the case it is the user's responsibility to repartition the date before any key based operation
      * (like aggregation or join) is applied to the returned {@link KStream}.
      *
-<<<<<<< HEAD
-     * @param offsetReset the {@code "auto.offset.reset"} policy to use for the specified topics if no valid committed
-     *                    offsets are available
-     * @param keySerde    key serde used to read this source {@link KStream},
-     *                    if not specified the default serde defined in the configs will be used
-     * @param valSerde    value serde used to read this source {@link KStream},
-     *                    if not specified the default serde defined in the configs will be used
-     * @param topics      the topic names; must contain at least one topic name
-     * @return a {@link KStream} for the specified topics
-     */
-    public <K, V> KStream<K, V> stream(final AutoOffsetReset offsetReset,
-                                       final Serde<K> keySerde,
-                                       final Serde<V> valSerde,
-                                       final String... topics) {
-        final String name = newName(KStreamImpl.SOURCE_NAME);
-=======
      * @param offsetReset        the {@code "auto.offset.reset"} policy to use for the specified topics
      *                           if no valid committed offsets are available
      * @param timestampExtractor the stateless timestamp extractor used for this source {@link KStream},
@@ -330,7 +239,6 @@
                                        final String... topics) {
         try {
             final String name = newName(KStreamImpl.SOURCE_NAME);
->>>>>>> 8ee7b906
 
             internalTopologyBuilder.addSource(translateAutoOffsetReset(offsetReset), name, timestampExtractor,
                 keySerde == null ? null : keySerde.deserializer(), valSerde == null ? null : valSerde.deserializer(), topics);
@@ -396,34 +304,14 @@
     /**
      * Create a {@link KStream} from the specified topic pattern.
      * The default {@code "auto.offset.reset"} strategy as specified in the {@link StreamsConfig config} is used.
-<<<<<<< HEAD
      * <p>
      * If multiple topics are matched by the specified pattern, the created {@link KStream} will read data from all of
      * them and there is no ordering guarantee between records from different topics.
      * <p>
-=======
-     * <p>
-     * If multiple topics are matched by the specified pattern, the created {@link KStream} will read data from all of
-     * them and there is no ordering guarantee between records from different topics.
-     * <p>
->>>>>>> 8ee7b906
      * Note that the specified input topics must be partitioned by key.
      * If this is not the case it is the user's responsibility to repartition the date before any key based operation
      * (like aggregation or join) is applied to the returned {@link KStream}.
      *
-<<<<<<< HEAD
-     * @param keySerde     key serde used to read this source {@link KStream},
-     *                     if not specified the default serde defined in the configs will be used
-     * @param valSerde     value serde used to read this source {@link KStream},
-     *                     if not specified the default serde defined in the configs will be used
-     * @param topicPattern the pattern to match for topic names
-     * @return a {@link KStream} for topics matching the regex pattern.
-     */
-    public <K, V> KStream<K, V> stream(final Serde<K> keySerde,
-                                       final Serde<V> valSerde,
-                                       final Pattern topicPattern) {
-        return stream(null, keySerde, valSerde, topicPattern);
-=======
      * @param timestampExtractor the stateless timestamp extractor used for this source {@link KStream},
      *                           if not specified the default extractor defined in the configs will be used
      * @param keySerde           key serde used to read this source {@link KStream},
@@ -438,7 +326,6 @@
                                        final Serde<V> valSerde,
                                        final Pattern topicPattern) {
         return stream(null, timestampExtractor, keySerde, valSerde, topicPattern);
->>>>>>> 8ee7b906
     }
 
     /**
@@ -451,22 +338,6 @@
      * If this is not the case it is the user's responsibility to repartition the date before any key based operation
      * (like aggregation or join) is applied to the returned {@link KStream}.
      *
-<<<<<<< HEAD
-     * @param offsetReset  the {@code "auto.offset.reset"} policy to use for the matched topics if no valid committed
-     *                     offsets are available
-     * @param keySerde     key serde used to read this source {@link KStream},
-     *                     if not specified the default serde defined in the configs will be used
-     * @param valSerde     value serde used to read this source {@link KStream},
-     *                     if not specified the default serde defined in the configs will be used
-     * @param topicPattern the pattern to match for topic names
-     * @return a {@link KStream} for topics matching the regex pattern.
-     */
-    public <K, V> KStream<K, V> stream(final AutoOffsetReset offsetReset,
-                                       final Serde<K> keySerde,
-                                       final Serde<V> valSerde,
-                                       final Pattern topicPattern) {
-        final String name = newName(KStreamImpl.SOURCE_NAME);
-=======
      * @param offsetReset        the {@code "auto.offset.reset"} policy to use for the matched topics if no valid
      *                           committed  offsets are available
      * @param timestampExtractor the stateless timestamp extractor used for this source {@link KStream},
@@ -485,7 +356,6 @@
                                        final Pattern topicPattern) {
         try {
             final String name = newName(KStreamImpl.SOURCE_NAME);
->>>>>>> 8ee7b906
 
             internalTopologyBuilder.addSource(translateAutoOffsetReset(offsetReset), name, timestampExtractor,
                 keySerde == null ? null : keySerde.deserializer(), valSerde == null ? null : valSerde.deserializer(), topicPattern);
@@ -498,51 +368,29 @@
 
     /**
      * Create a {@link KTable} for the specified topic.
-<<<<<<< HEAD
-     * The default {@code "auto.offset.reset"} strategy and default key and value deserializers as specified in the
-     * {@link StreamsConfig config} are used.
-=======
      * The default {@code "auto.offset.reset"} strategy, default {@link TimestampExtractor}, and
      * default key and value deserializers as specified in the {@link StreamsConfig config} are used.
->>>>>>> 8ee7b906
      * Input {@link KeyValue records} with {@code null} key will be dropped.
      * <p>
      * Note that the specified input topic must be partitioned by key.
      * If this is not the case the returned {@link KTable} will be corrupted.
      * <p>
      * The resulting {@link KTable} will be materialized in a local {@link KeyValueStore} with the given
-<<<<<<< HEAD
-     * {@code storeName}.
-=======
      * {@code queryableStoreName}.
->>>>>>> 8ee7b906
-     * However, no internal changelog topic is created since the original input topic can be used for recovery (cf.
-     * methods of {@link KGroupedStream} and {@link KGroupedTable} that return a {@link KTable}).
-     * <p>
-     * To query the local {@link KeyValueStore} it must be obtained via
-     * {@link KafkaStreams#store(String, QueryableStoreType) KafkaStreams#store(...)}:
-     * <pre>{@code
-     * KafkaStreams streams = ...
-<<<<<<< HEAD
-     * ReadOnlyKeyValueStore<String,Long> localStore = streams.store(storeName, QueryableStoreTypes.<String, Long>keyValueStore());
-=======
+     * However, no internal changelog topic is created since the original input topic can be used for recovery (cf.
+     * methods of {@link KGroupedStream} and {@link KGroupedTable} that return a {@link KTable}).
+     * <p>
+     * To query the local {@link KeyValueStore} it must be obtained via
+     * {@link KafkaStreams#store(String, QueryableStoreType) KafkaStreams#store(...)}:
+     * <pre>{@code
+     * KafkaStreams streams = ...
      * ReadOnlyKeyValueStore<String, Long> localStore = streams.store(queryableStoreName, QueryableStoreTypes.<String, Long>keyValueStore());
->>>>>>> 8ee7b906
      * String key = "some-key";
      * Long valueForKey = localStore.get(key); // key must be local (application state is shared over all running Kafka Streams instances)
      * }</pre>
      * For non-local keys, a custom RPC mechanism must be implemented using {@link KafkaStreams#allMetadata()} to
      * query the value of the key on a parallel running instance of your Kafka Streams application.
      *
-<<<<<<< HEAD
-     * @param topic     the topic name; cannot be {@code null}
-     * @param storeName the state store name; cannot be {@code null}
-     * @return a {@link KTable} for the specified topic
-     */
-    public <K, V> KTable<K, V> table(final String topic,
-                                     final String storeName) {
-        return table(null, null, null, topic, storeName);
-=======
      * @param topic              the topic name; cannot be {@code null}
      * @param queryableStoreName the state store name; If {@code null} this is the equivalent of {@link KStreamBuilder#table(String)} ()}.
      * @return a {@link KTable} for the specified topic
@@ -550,21 +398,10 @@
     public <K, V> KTable<K, V> table(final String topic,
                                      final String queryableStoreName) {
         return table(null, null,  null, null, topic, queryableStoreName);
->>>>>>> 8ee7b906
-    }
-
-    /**
-     * Create a {@link KTable} for the specified topic.
-<<<<<<< HEAD
-     * The default key and value deserializers as specified in the {@link StreamsConfig config} are used.
-     * Input {@link KeyValue records} with {@code null} key will be dropped.
-     * <p>
-     * Note that the specified input topic must be partitioned by key.
-     * If this is not the case the returned {@link KTable} will be corrupted.
-     * <p>
-     * The resulting {@link KTable} will be materialized in a local {@link KeyValueStore} with the given
-     * {@code storeName}.
-=======
+    }
+
+    /**
+     * Create a {@link KTable} for the specified topic.
      * The default {@code "auto.offset.reset"} strategy and default key and value deserializers as specified in the
      * {@link StreamsConfig config} are used.
      * Input {@link KeyValue records} with {@code null} key will be dropped.
@@ -574,42 +411,20 @@
      * <p>
      * The resulting {@link KTable} will be materialized in a local {@link KeyValueStore} with the given
      * {@code queryableStoreName}.
->>>>>>> 8ee7b906
-     * However, no internal changelog topic is created since the original input topic can be used for recovery (cf.
-     * methods of {@link KGroupedStream} and {@link KGroupedTable} that return a {@link KTable}).
-     * <p>
-     * To query the local {@link KeyValueStore} it must be obtained via
-     * {@link KafkaStreams#store(String, QueryableStoreType) KafkaStreams#store(...)}:
-     * <pre>{@code
-     * KafkaStreams streams = ...
-<<<<<<< HEAD
-     * ReadOnlyKeyValueStore<String,Long> localStore = streams.store(storeName, QueryableStoreTypes.<String, Long>keyValueStore());
-=======
+     * However, no internal changelog topic is created since the original input topic can be used for recovery (cf.
+     * methods of {@link KGroupedStream} and {@link KGroupedTable} that return a {@link KTable}).
+     * <p>
+     * To query the local {@link KeyValueStore} it must be obtained via
+     * {@link KafkaStreams#store(String, QueryableStoreType) KafkaStreams#store(...)}:
+     * <pre>{@code
+     * KafkaStreams streams = ...
      * ReadOnlyKeyValueStore<String, Long> localStore = streams.store(queryableStoreName, QueryableStoreTypes.<String, Long>keyValueStore());
->>>>>>> 8ee7b906
      * String key = "some-key";
      * Long valueForKey = localStore.get(key); // key must be local (application state is shared over all running Kafka Streams instances)
      * }</pre>
      * For non-local keys, a custom RPC mechanism must be implemented using {@link KafkaStreams#allMetadata()} to
      * query the value of the key on a parallel running instance of your Kafka Streams application.
      *
-<<<<<<< HEAD
-     * @param offsetReset the {@code "auto.offset.reset"} policy to use for the specified topic if no valid committed
-     *                    offsets are available
-     * @param topic       the topic name; cannot be {@code null}
-     * @param storeName   the state store name; cannot be {@code null}
-     * @return a {@link KTable} for the specified topic
-     */
-    public <K, V> KTable<K, V> table(final AutoOffsetReset offsetReset,
-                                     final String topic,
-                                     final String storeName) {
-        return table(offsetReset, null, null, topic, storeName);
-    }
-
-    /**
-     * Create a {@link KTable} for the specified topic.
-     * The default {@code "auto.offset.reset"} strategy as specified in the {@link StreamsConfig config} is used.
-=======
      * @param topic         the topic name; cannot be {@code null}
      * @param storeSupplier user defined state store supplier. Cannot be {@code null}.
      * @return a {@link KTable} for the specified topic
@@ -680,51 +495,27 @@
      * Create a {@link KTable} for the specified topic.
      * The default {@link TimestampExtractor} and default key and value deserializers
      * as specified in the {@link StreamsConfig config} are used.
->>>>>>> 8ee7b906
      * Input {@link KeyValue records} with {@code null} key will be dropped.
      * <p>
      * Note that the specified input topic must be partitioned by key.
      * If this is not the case the returned {@link KTable} will be corrupted.
      * <p>
      * The resulting {@link KTable} will be materialized in a local {@link KeyValueStore} with the given
-<<<<<<< HEAD
-     * {@code storeName}.
-=======
      * {@code queryableStoreName}.
->>>>>>> 8ee7b906
-     * However, no internal changelog topic is created since the original input topic can be used for recovery (cf.
-     * methods of {@link KGroupedStream} and {@link KGroupedTable} that return a {@link KTable}).
-     * <p>
-     * To query the local {@link KeyValueStore} it must be obtained via
-     * {@link KafkaStreams#store(String, QueryableStoreType) KafkaStreams#store(...)}:
-     * <pre>{@code
-     * KafkaStreams streams = ...
-<<<<<<< HEAD
-     * ReadOnlyKeyValueStore<String,Long> localStore = streams.store(storeName, QueryableStoreTypes.<String, Long>keyValueStore());
-=======
+     * However, no internal changelog topic is created since the original input topic can be used for recovery (cf.
+     * methods of {@link KGroupedStream} and {@link KGroupedTable} that return a {@link KTable}).
+     * <p>
+     * To query the local {@link KeyValueStore} it must be obtained via
+     * {@link KafkaStreams#store(String, QueryableStoreType) KafkaStreams#store(...)}:
+     * <pre>{@code
+     * KafkaStreams streams = ...
      * ReadOnlyKeyValueStore<String, Long> localStore = streams.store(queryableStoreName, QueryableStoreTypes.<String, Long>keyValueStore());
->>>>>>> 8ee7b906
      * String key = "some-key";
      * Long valueForKey = localStore.get(key); // key must be local (application state is shared over all running Kafka Streams instances)
      * }</pre>
      * For non-local keys, a custom RPC mechanism must be implemented using {@link KafkaStreams#allMetadata()} to
      * query the value of the key on a parallel running instance of your Kafka Streams application.
      *
-<<<<<<< HEAD
-     * @param keySerde  key serde used to send key-value pairs,
-     *                  if not specified the default key serde defined in the configuration will be used
-     * @param valSerde  value serde used to send key-value pairs,
-     *                  if not specified the default value serde defined in the configuration will be used
-     * @param topic     the topic name; cannot be {@code null}
-     * @param storeName the state store name; cannot be {@code null}
-     * @return a {@link KTable} for the specified topic
-     */
-    public <K, V> KTable<K, V> table(final Serde<K> keySerde,
-                                     final Serde<V> valSerde,
-                                     final String topic,
-                                     final String storeName) {
-        return table(null, keySerde, valSerde, topic, storeName);
-=======
      * @param offsetReset the {@code "auto.offset.reset"} policy to use for the specified topic if no valid committed
      *                    offsets are available
      * @param topic       the topic name; cannot be {@code null}
@@ -758,18 +549,13 @@
     public <K, V> KTable<K, V> table(final AutoOffsetReset offsetReset,
                                      final String topic) {
         return table(offsetReset, null, null, null, topic, (String) null);
->>>>>>> 8ee7b906
-    }
-
-    /**
-     * Create a {@link KTable} for the specified topic.
-<<<<<<< HEAD
-     * Input {@link KeyValue records} with {@code null} key will be dropped.
-=======
+    }
+
+    /**
+     * Create a {@link KTable} for the specified topic.
      * The default {@code "auto.offset.reset"} strategy and default key and value deserializers
      * as specified in the {@link StreamsConfig config} are used.
      * Input {@link KeyValue} pairs with {@code null} key will be dropped.
->>>>>>> 8ee7b906
      * <p>
      * Note that the specified input topic must be partitioned by key.
      * If this is not the case the returned {@link KTable} will be corrupted.
@@ -783,37 +569,13 @@
      * {@link KafkaStreams#store(String, QueryableStoreType) KafkaStreams#store(...)}:
      * <pre>{@code
      * KafkaStreams streams = ...
-<<<<<<< HEAD
-     * ReadOnlyKeyValueStore<String,Long> localStore = streams.store(storeName, QueryableStoreTypes.<String, Long>keyValueStore());
-=======
      * ReadOnlyKeyValueStore<String, Long> localStore = streams.store(storeName, QueryableStoreTypes.<String, Long>keyValueStore());
->>>>>>> 8ee7b906
      * String key = "some-key";
      * Long valueForKey = localStore.get(key); // key must be local (application state is shared over all running Kafka Streams instances)
      * }</pre>
      * For non-local keys, a custom RPC mechanism must be implemented using {@link KafkaStreams#allMetadata()} to
      * query the value of the key on a parallel running instance of your Kafka Streams application.
      *
-<<<<<<< HEAD
-     * @param offsetReset the {@code "auto.offset.reset"} policy to use for the specified topic if no valid committed
-     *                    offsets are available
-     * @param keySerde    key serde used to send key-value pairs,
-     *                    if not specified the default key serde defined in the configuration will be used
-     * @param valSerde    value serde used to send key-value pairs,
-     *                    if not specified the default value serde defined in the configuration will be used
-     * @param topic       the topic name; cannot be {@code null}
-     * @param storeName   the state store name; cannot be {@code null}
-     * @return a {@link KTable} for the specified topic
-     */
-    public <K, V> KTable<K, V> table(final AutoOffsetReset offsetReset,
-                                     final Serde<K> keySerde,
-                                     final Serde<V> valSerde,
-                                     final String topic,
-                                     final String storeName) {
-        final String source = newName(KStreamImpl.SOURCE_NAME);
-        final String name = newName(KTableImpl.SOURCE_NAME);
-        final ProcessorSupplier<K, V> processorSupplier = new KTableSource<>(storeName);
-=======
      * @param timestampExtractor the stateless timestamp extractor used for this source {@link KTable},
      *                           if not specified the default extractor defined in the configs will be used
      * @param topic              the topic name; cannot be {@code null}
@@ -825,7 +587,6 @@
                                      final String storeName) {
         return table(null, timestampExtractor, null, null, topic, storeName);
     }
->>>>>>> 8ee7b906
 
     /**
      * Create a {@link KTable} for the specified topic.
@@ -904,16 +665,6 @@
         return table(null, null, keySerde, valSerde, topic, queryableStoreName);
     }
 
-<<<<<<< HEAD
-        // only materialize the KTable into a state store if the storeName is not null
-        if (storeName != null) {
-            final StateStoreSupplier storeSupplier = new RocksDBKeyValueStoreSupplier<>(storeName,
-                    keySerde,
-                    valSerde,
-                    false,
-                    Collections.<String, String>emptyMap(),
-                    true);
-=======
     /**
      * Create a {@link KTable} for the specified topic.
      * The default {@link TimestampExtractor} as specified in the {@link StreamsConfig config} is used.
@@ -1000,7 +751,6 @@
 
             final KTableImpl<K, ?, V> kTable = new KTableImpl<>(internalStreamsBuilder, name, processorSupplier,
                     keySerde, valSerde, Collections.singleton(source), storeSupplier.name(), isQueryable);
->>>>>>> 8ee7b906
 
             addStateStore(storeSupplier, name);
             connectSourceStoreAndTopic(storeSupplier.name(), topic);
@@ -1054,13 +804,6 @@
     }
 
     /**
-<<<<<<< HEAD
-     * Create a {@link GlobalKTable} for the specified topic.
-     * The default key and value deserializers as specified in the {@link StreamsConfig config} are used.
-     * Input {@link KeyValue records} with {@code null} key will be dropped.
-     * <p>
-     * The resulting {@link GlobalKTable} will be materialized in a local {@link KeyValueStore} with the given
-=======
      * Create a {@link KTable} for the specified topic.
      * The default {@code "auto.offset.reset"} strategy as specified in the {@link StreamsConfig config} is used.
      * Input {@link KeyValue} pairs with {@code null} key will be dropped.
@@ -1069,7 +812,6 @@
      * If this is not the case the returned {@link KTable} will be corrupted.
      * <p>
      * The resulting {@link KTable} will be materialized in a local {@link KeyValueStore} with the given
->>>>>>> 8ee7b906
      * {@code storeName}.
      * However, no internal changelog topic is created since the original input topic can be used for recovery (cf.
      * methods of {@link KGroupedStream} and {@link KGroupedTable} that return a {@link KTable}).
@@ -1078,30 +820,6 @@
      * {@link KafkaStreams#store(String, QueryableStoreType) KafkaStreams#store(...)}:
      * <pre>{@code
      * KafkaStreams streams = ...
-<<<<<<< HEAD
-     * ReadOnlyKeyValueStore<String,Long> localStore = streams.store(storeName, QueryableStoreTypes.<String, Long>keyValueStore());
-     * String key = "some-key";
-     * Long valueForKey = localStore.get(key);
-     * }</pre>
-     * Note that {@link GlobalKTable} always applies {@code "auto.offset.reset"} strategy {@code "earliest"}
-     * regardless of the specified value in {@link StreamsConfig}.
-     *
-     * @param topic     the topic name; cannot be {@code null}
-     * @param storeName the state store name; cannot be {@code null}
-     * @return a {@link GlobalKTable} for the specified topic
-     */
-    public <K, V> GlobalKTable<K, V> globalTable(final String topic,
-                                                 final String storeName) {
-        return globalTable(null, null, topic, storeName);
-    }
-
-    /**
-     * Create a {@link GlobalKTable} for the specified topic.
-     * The default key and value deserializers as specified in the {@link StreamsConfig config} are used.
-     * Input {@link KeyValue records} with {@code null} key will be dropped.
-     * <p>
-     * The resulting {@link GlobalKTable} will be materialized in a local {@link KeyValueStore} with the given
-=======
      * ReadOnlyKeyValueStore<String, Long> localStore = streams.store(storeName, QueryableStoreTypes.<String, Long>keyValueStore());
      * String key = "some-key";
      * Long valueForKey = localStore.get(key); // key must be local (application state is shared over all running Kafka Streams instances)
@@ -1135,7 +853,6 @@
      * If this is not the case the returned {@link KTable} will be corrupted.
      * <p>
      * The resulting {@link KTable} will be materialized in a local {@link KeyValueStore} with the given
->>>>>>> 8ee7b906
      * {@code storeName}.
      * However, no internal changelog topic is created since the original input topic can be used for recovery (cf.
      * methods of {@link KGroupedStream} and {@link KGroupedTable} that return a {@link KTable}).
@@ -1144,31 +861,6 @@
      * {@link KafkaStreams#store(String, QueryableStoreType) KafkaStreams#store(...)}:
      * <pre>{@code
      * KafkaStreams streams = ...
-<<<<<<< HEAD
-     * ReadOnlyKeyValueStore<String,Long> localStore = streams.store(storeName, QueryableStoreTypes.<String, Long>keyValueStore());
-     * String key = "some-key";
-     * Long valueForKey = localStore.get(key);
-     * }</pre>
-     * Note that {@link GlobalKTable} always applies {@code "auto.offset.reset"} strategy {@code "earliest"}
-     * regardless of the specified value in {@link StreamsConfig}.
-     *
-     * @param keySerde  key serde used to send key-value pairs,
-     *                  if not specified the default key serde defined in the configuration will be used
-     * @param valSerde  value serde used to send key-value pairs,
-     *                  if not specified the default value serde defined in the configuration will be used
-     * @param topic     the topic name; cannot be {@code null}
-     * @param storeName the state store name; cannot be {@code null}
-     * @return a {@link GlobalKTable} for the specified topic
-     */
-    @SuppressWarnings("unchecked")
-    public <K, V> GlobalKTable<K, V> globalTable(final Serde<K> keySerde,
-                                                 final Serde<V> valSerde,
-                                                 final String topic,
-                                                 final String storeName) {
-        final String sourceName = newName(KStreamImpl.SOURCE_NAME);
-        final String processorName = newName(KTableImpl.SOURCE_NAME);
-        final KTableSource<K, V> tableSource = new KTableSource<>(storeName);
-=======
      * ReadOnlyKeyValueStore<String, Long> localStore = streams.store(storeName, QueryableStoreTypes.<String, Long>keyValueStore());
      * String key = "some-key";
      * Long valueForKey = localStore.get(key); // key must be local (application state is shared over all running Kafka Streams instances)
@@ -1408,7 +1100,6 @@
                                                  final org.apache.kafka.streams.processor.StateStoreSupplier<KeyValueStore> storeSupplier) {
         return doGlobalTable(keySerde, valSerde, null, topic, storeSupplier);
     }
->>>>>>> 8ee7b906
 
     /**
      * Create a {@link GlobalKTable} for the specified topic.
@@ -1500,8 +1191,6 @@
     }
 
     /**
-<<<<<<< HEAD
-=======
      * Create a {@link GlobalKTable} for the specified topic.
      * The default key and value deserializers as specified in the {@link StreamsConfig config} are used.
      * Input {@link KeyValue records} with {@code null} key will be dropped.
@@ -1529,7 +1218,6 @@
     }
 
     /**
->>>>>>> 8ee7b906
      * Create a new instance of {@link KStream} by merging the given {@link KStream}s.
      * <p>
      * There is no ordering guarantee for records from different {@link KStream}s.
@@ -1537,10 +1225,6 @@
      * @param streams the {@link KStream}s to be merged
      * @return a {@link KStream} containing all records of the given streams
      */
-<<<<<<< HEAD
-    public <K, V> KStream<K, V> merge(final KStream<K, V>... streams) {
-        return KStreamImpl.merge(this, streams);
-=======
     @SuppressWarnings("unchecked")
     public <K, V> KStream<K, V> merge(final KStream<K, V>... streams) {
         Objects.requireNonNull(streams, "streams can't be null");
@@ -1556,7 +1240,6 @@
         } catch (final org.apache.kafka.streams.errors.TopologyException e) {
             throw new org.apache.kafka.streams.errors.TopologyBuilderException(e);
         }
->>>>>>> 8ee7b906
     }
 
     /**
@@ -1568,11 +1251,6 @@
      * @return a new unique name
      */
     public String newName(final String prefix) {
-<<<<<<< HEAD
-        return prefix + String.format("%010d", index.getAndIncrement());
-    }
-
-=======
         return internalStreamsBuilder.newProcessorName(prefix);
     }
 
@@ -1588,5 +1266,4 @@
         return internalStreamsBuilder.newStoreName(prefix);
     }
 
->>>>>>> 8ee7b906
 }