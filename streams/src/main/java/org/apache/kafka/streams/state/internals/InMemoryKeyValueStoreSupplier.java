--- conflicted
+++ resolved
@@ -18,15 +18,6 @@
 
 import org.apache.kafka.common.serialization.Serde;
 import org.apache.kafka.common.utils.Time;
-<<<<<<< HEAD
-import org.apache.kafka.streams.KeyValue;
-import org.apache.kafka.streams.processor.ProcessorContext;
-import org.apache.kafka.streams.processor.StateRestoreCallback;
-import org.apache.kafka.streams.processor.StateStore;
-import org.apache.kafka.streams.processor.internals.ProcessorStateManager;
-import org.apache.kafka.streams.state.KeyValueIterator;
-=======
->>>>>>> 8ee7b906
 import org.apache.kafka.streams.state.KeyValueStore;
 
 import java.util.Map;
@@ -59,160 +50,4 @@
 
         return new MeteredKeyValueStore<>(logged ? store.enableLogging() : store, "in-memory-state", time);
     }
-<<<<<<< HEAD
-
-    private static class MemoryStore<K, V> implements KeyValueStore<K, V> {
-        private final String name;
-        private final Serde<K> keySerde;
-        private final Serde<V> valueSerde;
-        private final NavigableMap<K, V> map;
-        private volatile boolean open = false;
-
-        private StateSerdes<K, V> serdes;
-
-        public MemoryStore(String name, Serde<K> keySerde, Serde<V> valueSerde) {
-            this.name = name;
-            this.keySerde = keySerde;
-            this.valueSerde = valueSerde;
-
-            // TODO: when we have serde associated with class types, we can
-            // improve this situation by passing the comparator here.
-            this.map = new TreeMap<>();
-        }
-
-        public KeyValueStore<K, V> enableLogging() {
-            return new InMemoryKeyValueLoggedStore<>(this.name, this, keySerde, valueSerde);
-        }
-
-        @Override
-        public String name() {
-            return this.name;
-        }
-
-        @Override
-        @SuppressWarnings("unchecked")
-        public void init(ProcessorContext context, StateStore root) {
-            // construct the serde
-            this.serdes = new StateSerdes<>(
-                ProcessorStateManager.storeChangelogTopic(context.applicationId(), name),
-                keySerde == null ? (Serde<K>) context.keySerde() : keySerde,
-                valueSerde == null ? (Serde<V>) context.valueSerde() : valueSerde);
-
-            // register the store
-            context.register(root, true, new StateRestoreCallback() {
-                @Override
-                public void restore(byte[] key, byte[] value) {
-                    // check value for null, to avoid  deserialization error.
-                    if (value == null) {
-                        put(serdes.keyFrom(key), null);
-                    } else {
-                        put(serdes.keyFrom(key), serdes.valueFrom(value));
-                    }
-                }
-            });
-            this.open = true;
-        }
-
-        @Override
-        public boolean persistent() {
-            return false;
-        }
-
-        @Override
-        public boolean isOpen() {
-            return this.open;
-        }
-
-        @Override
-        public synchronized V get(K key) {
-            return this.map.get(key);
-        }
-
-        @Override
-        public synchronized void put(K key, V value) {
-            this.map.put(key, value);
-        }
-
-        @Override
-        public synchronized V putIfAbsent(K key, V value) {
-            V originalValue = get(key);
-            if (originalValue == null) {
-                put(key, value);
-            }
-            return originalValue;
-        }
-
-        @Override
-        public synchronized void putAll(List<KeyValue<K, V>> entries) {
-            for (KeyValue<K, V> entry : entries)
-                put(entry.key, entry.value);
-        }
-
-        @Override
-        public synchronized V delete(K key) {
-            return this.map.remove(key);
-        }
-
-        @Override
-        public synchronized KeyValueIterator<K, V> range(K from, K to) {
-            return new DelegatingPeekingKeyValueIterator<>(name, new MemoryStoreIterator<>(this.map.subMap(from, true, to, false).entrySet().iterator()));
-        }
-
-        @Override
-        public synchronized KeyValueIterator<K, V> all() {
-            final TreeMap<K, V> copy = new TreeMap<>(this.map);
-            return new DelegatingPeekingKeyValueIterator<>(name, new MemoryStoreIterator<>(copy.entrySet().iterator()));
-        }
-
-        @Override
-        public long approximateNumEntries() {
-            return this.map.size();
-        }
-
-        @Override
-        public void flush() {
-            // do-nothing since it is in-memory
-        }
-
-        @Override
-        public void close() {
-            this.open = false;
-        }
-
-        private static class MemoryStoreIterator<K, V> implements KeyValueIterator<K, V> {
-            private final Iterator<Map.Entry<K, V>> iter;
-
-            public MemoryStoreIterator(Iterator<Map.Entry<K, V>> iter) {
-                this.iter = iter;
-            }
-
-            @Override
-            public boolean hasNext() {
-                return iter.hasNext();
-            }
-
-            @Override
-            public KeyValue<K, V> next() {
-                Map.Entry<K, V> entry = iter.next();
-                return new KeyValue<>(entry.getKey(), entry.getValue());
-            }
-
-            @Override
-            public void remove() {
-                iter.remove();
-            }
-
-            @Override
-            public void close() {
-            }
-
-            @Override
-            public K peekNextKey() {
-                throw new UnsupportedOperationException("peekNextKey not supported on MemoryStoreIterator");
-            }
-
-        }
-    }
-=======
->>>>>>> 8ee7b906
 }