--- conflicted
+++ resolved
@@ -168,15 +168,11 @@
     /**
      * Materialize this stream to a topic, also creates a new instance of {@link KTable} from the topic
      * using default serializers and deserializers and producer's {@link DefaultPartitioner}.
-<<<<<<< HEAD
-     * This is equivalent to calling {@link #to(String)} and {@link org.apache.kafka.streams.kstream.KStreamBuilder#table(String)}.
-=======
      * This is equivalent to calling {@link #to(String)} and {@link org.apache.kafka.streams.kstream.KStreamBuilder#table(String, String)}.
      * The resulting {@link KTable} will be materialized in a local state
      * store with the given store name. Also a changelog topic named "${applicationId}-${storeName}-changelog"
      * will be automatically created in Kafka for failure recovery, where "applicationID"
      * is specified by the user in {@link org.apache.kafka.streams.StreamsConfig}.
->>>>>>> 850ceb74
      *
      * @param topic         the topic name
      * @param storeName     the state store name used for this KTable
@@ -310,6 +306,7 @@
      * @param mapper  @param mapper  the instance of {@link KeyValueMapper}
      * @param <K1> the new key type
      *
+     * @return a {@link KStream} that contains records with new keys of different type for each update of this {@link KTable}
      * @return a {@link KStream} that contains the transformed records from this {@link KTable};
      *         the records are no longer treated as updates on a primary-keyed table,
      *         but rather as normal key-value pairs in a record stream
