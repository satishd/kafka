--- conflicted
+++ resolved
@@ -47,28 +47,6 @@
             throw new IllegalArgumentException("numSegments must be >= " + MIN_SEGMENTS);
         }
         this.retentionPeriod = retentionPeriod;
-<<<<<<< HEAD
-        this.retainDuplicates = retainDuplicates;
-        this.numSegments = numSegments;
-        this.windowSize = windowSize;
-        this.enableCaching = enableCaching;
-    }
-
-    public String name() {
-        return name;
-    }
-
-    public WindowStore get() {
-        return maybeWrapCaching(
-                maybeWrapLogged(
-                        new RocksDBSegmentedBytesStore(
-                                name,
-                                retentionPeriod,
-                                numSegments,
-                                new WindowStoreKeySchema()
-                        )));
-
-=======
         builder = new WindowStoreBuilder<>(new RocksDbWindowBytesStoreSupplier(name,
                                                                                retentionPeriod,
                                                                                numSegments,
@@ -88,7 +66,6 @@
 
     public WindowStore<K, V> get() {
         return builder.build();
->>>>>>> 8ee7b906
     }
 
     @Override
@@ -96,22 +73,4 @@
         return retentionPeriod;
     }
 
-<<<<<<< HEAD
-    private SegmentedBytesStore maybeWrapLogged(final SegmentedBytesStore inner) {
-        if (!logged) {
-            return inner;
-        }
-        return new ChangeLoggingSegmentedBytesStore(inner);
-    }
-
-    private WindowStore<K, V> maybeWrapCaching(final SegmentedBytesStore inner) {
-        final MeteredSegmentedBytesStore metered = new MeteredSegmentedBytesStore(inner, "rocksdb-window", time);
-        if (!enableCaching) {
-            return new RocksDBWindowStore<>(metered, keySerde, valueSerde, retainDuplicates);
-        }
-        final RocksDBWindowStore<Bytes, byte[]> windowed = RocksDBWindowStore.bytesStore(metered, retainDuplicates);
-        return new CachingWindowStore<>(windowed, keySerde, valueSerde, windowSize);
-    }
-=======
->>>>>>> 8ee7b906
 }