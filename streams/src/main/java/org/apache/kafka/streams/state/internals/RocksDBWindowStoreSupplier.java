/**
 * Licensed to the Apache Software Foundation (ASF) under one or more
 * contributor license agreements.  See the NOTICE file distributed with
 * this work for additional information regarding copyright ownership.
 * The ASF licenses this file to You under the Apache License, Version 2.0
 * (the "License"); you may not use this file except in compliance with
 * the License.  You may obtain a copy of the License at
 *
 *    http://www.apache.org/licenses/LICENSE-2.0
 *
 * Unless required by applicable law or agreed to in writing, software
 * distributed under the License is distributed on an "AS IS" BASIS,
 * WITHOUT WARRANTIES OR CONDITIONS OF ANY KIND, either express or implied.
 * See the License for the specific language governing permissions and
 * limitations under the License.
 */

package org.apache.kafka.streams.state.internals;

import org.apache.kafka.common.serialization.Serde;
import org.apache.kafka.common.serialization.Serdes;
import org.apache.kafka.common.utils.Bytes;
import org.apache.kafka.common.utils.Time;
import org.apache.kafka.streams.processor.StateStore;

import java.util.Map;

/**
 * A {@link org.apache.kafka.streams.state.KeyValueStore} that stores all entries in a local RocksDB database.
 *
 * @param <K> the type of keys
 * @param <V> the type of values
 *
 * @see org.apache.kafka.streams.state.Stores#create(String)
 */

public class RocksDBWindowStoreSupplier<K, V> extends AbstractStoreSupplier<K, V> {

    private final long retentionPeriod;
    private final boolean retainDuplicates;
    private final int numSegments;
    private final long windowSize;
    private final boolean enableCaching;

    public RocksDBWindowStoreSupplier(String name, long retentionPeriod, int numSegments, boolean retainDuplicates, Serde<K> keySerde, Serde<V> valueSerde, long windowSize, boolean logged, Map<String, String> logConfig, boolean enableCaching) {
        this(name, retentionPeriod, numSegments, retainDuplicates, keySerde, valueSerde, null, windowSize, logged, logConfig, enableCaching);
    }

    public RocksDBWindowStoreSupplier(String name, long retentionPeriod, int numSegments, boolean retainDuplicates, Serde<K> keySerde, Serde<V> valueSerde, Time time, long windowSize, boolean logged, Map<String, String> logConfig, boolean enableCaching) {
        super(name, keySerde, valueSerde, time, logged, logConfig);
        this.retentionPeriod = retentionPeriod;
        this.retainDuplicates = retainDuplicates;
        this.numSegments = numSegments;
        this.windowSize = windowSize;
        this.enableCaching = enableCaching;
    }

    public String name() {
        return name;
    }

    public StateStore get() {
<<<<<<< HEAD
        RocksDBWindowStore<K, V> store = new RocksDBWindowStore<>(name, retentionPeriod, numSegments, retainDuplicates, keySerde, valueSerde);

        return new MeteredWindowStore<>(store.enableLogging(), "rocksdb-window", time);
=======
        if (!enableCaching) {
            final RocksDBWindowStore<K, V> rocksDbStore = new RocksDBWindowStore<>(name, retentionPeriod, numSegments, retainDuplicates, keySerde, valueSerde);
            return new MeteredWindowStore<>(logged ? rocksDbStore.enableLogging() : rocksDbStore, "rocksdb-window", time);
        }

        final RocksDBWindowStore<Bytes, byte[]> store = new RocksDBWindowStore<>(name, retentionPeriod, numSegments, false, Serdes.Bytes(), Serdes.ByteArray());
        return new CachingWindowStore<>(new MeteredWindowStore<>(logged ? store.enableLogging() : store, "rocksdb-window", time), keySerde, valueSerde, windowSize);
>>>>>>> 850ceb74
    }

    public long retentionPeriod() {
        return retentionPeriod;
    }
}<|MERGE_RESOLUTION|>--- conflicted
+++ resolved
@@ -60,11 +60,6 @@
     }
 
     public StateStore get() {
-<<<<<<< HEAD
-        RocksDBWindowStore<K, V> store = new RocksDBWindowStore<>(name, retentionPeriod, numSegments, retainDuplicates, keySerde, valueSerde);
-
-        return new MeteredWindowStore<>(store.enableLogging(), "rocksdb-window", time);
-=======
         if (!enableCaching) {
             final RocksDBWindowStore<K, V> rocksDbStore = new RocksDBWindowStore<>(name, retentionPeriod, numSegments, retainDuplicates, keySerde, valueSerde);
             return new MeteredWindowStore<>(logged ? rocksDbStore.enableLogging() : rocksDbStore, "rocksdb-window", time);
@@ -72,7 +67,6 @@
 
         final RocksDBWindowStore<Bytes, byte[]> store = new RocksDBWindowStore<>(name, retentionPeriod, numSegments, false, Serdes.Bytes(), Serdes.ByteArray());
         return new CachingWindowStore<>(new MeteredWindowStore<>(logged ? store.enableLogging() : store, "rocksdb-window", time), keySerde, valueSerde, windowSize);
->>>>>>> 850ceb74
     }
 
     public long retentionPeriod() {
