--- conflicted
+++ resolved
@@ -164,20 +164,12 @@
 
 
     private V fetchPrevious(final Bytes key, final long timestamp) {
-<<<<<<< HEAD
-        try (final WindowStoreIterator<byte[]> iterator = underlying.fetch(key, timestamp, timestamp)) {
-            if (!iterator.hasNext()) {
-                return null;
-            }
-            return serdes.valueFrom(iterator.next().value);
-=======
         try (final WindowStoreIterator<byte[]> iter = underlying.fetch(key, timestamp, timestamp)) {
             if (!iter.hasNext()) {
                 return null;
             } else {
                 return serdes.valueFrom(iter.next().value);
             }
->>>>>>> d7850a40
         }
     }
 }