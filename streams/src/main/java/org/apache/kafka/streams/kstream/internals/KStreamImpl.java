--- conflicted
+++ resolved
@@ -604,14 +604,9 @@
 
         final Set<String> allSourceNodes = ensureJoinableWith((AbstractStream<K>) other);
 
-<<<<<<< HEAD
-        topology.addProcessor(name, new KStreamKTableLeftJoin<>((KTableImpl<K, ?, V1>) other, joiner), this.name);
-        topology.connectProcessorAndStateStores(name, ((KTableImpl<K, ?, V1>) other).valueGetterSupplier().storeNames());
-=======
         final String name = topology.newName(leftJoin ? LEFTJOIN_NAME : JOIN_NAME);
         topology.addProcessor(name, new KStreamKTableJoin<>(((KTableImpl<K, ?, V1>) other).valueGetterSupplier(), joiner, leftJoin), this.name);
         topology.connectProcessorAndStateStores(name, other.getStoreName());
->>>>>>> d7850a40
         topology.connectProcessors(this.name, ((KTableImpl<K, ?, V1>) other).name);
 
         return new KStreamImpl<>(topology, name, allSourceNodes, false);
