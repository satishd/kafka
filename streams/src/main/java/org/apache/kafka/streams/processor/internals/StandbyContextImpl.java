/*
 * Licensed to the Apache Software Foundation (ASF) under one or more
 * contributor license agreements. See the NOTICE file distributed with
 * this work for additional information regarding copyright ownership.
 * The ASF licenses this file to You under the Apache License, Version 2.0
 * (the "License"); you may not use this file except in compliance with
 * the License. You may obtain a copy of the License at
 *
 *    http://www.apache.org/licenses/LICENSE-2.0
 *
 * Unless required by applicable law or agreed to in writing, software
 * distributed under the License is distributed on an "AS IS" BASIS,
 * WITHOUT WARRANTIES OR CONDITIONS OF ANY KIND, either express or implied.
 * See the License for the specific language governing permissions and
 * limitations under the License.
 */
package org.apache.kafka.streams.processor.internals;

import org.apache.kafka.common.TopicPartition;
import org.apache.kafka.common.serialization.Serializer;
import org.apache.kafka.common.utils.LogContext;
import org.apache.kafka.streams.StreamsConfig;
import org.apache.kafka.streams.StreamsMetrics;
import org.apache.kafka.streams.processor.Cancellable;
import org.apache.kafka.streams.processor.PunctuationType;
import org.apache.kafka.streams.processor.Punctuator;
import org.apache.kafka.streams.processor.StateStore;
import org.apache.kafka.streams.processor.StreamPartitioner;
import org.apache.kafka.streams.processor.TaskId;
import org.apache.kafka.streams.state.internals.ThreadCache;

import java.util.Collections;
import java.util.Map;

class StandbyContextImpl extends AbstractProcessorContext implements RecordCollector.Supplier {

    private static final RecordCollector NO_OP_COLLECTOR = new RecordCollector() {
        @Override
        public <K, V> void send(final String topic,
<<<<<<< HEAD
                                K key,
                                V value,
                                Integer partition,
                                Long timestamp,
                                Serializer<K> keySerializer,
                                Serializer<V> valueSerializer) {
=======
                                final K key,
                                final V value,
                                final Integer partition,
                                final Long timestamp,
                                final Serializer<K> keySerializer,
                                final Serializer<V> valueSerializer) {
>>>>>>> 8ee7b906
        }

        @Override
        public <K, V> void send(final String topic,
<<<<<<< HEAD
                                K key,
                                V value,
                                Integer partition,
                                Long timestamp,
                                Serializer<K> keySerializer,
                                Serializer<V> valueSerializer,
                                StreamPartitioner<? super K, ? super V> partitioner) {

        }
=======
                                final K key,
                                final V value,
                                final Long timestamp,
                                final Serializer<K> keySerializer,
                                final Serializer<V> valueSerializer,
                                final StreamPartitioner<? super K, ? super V> partitioner) {}
>>>>>>> 8ee7b906

        @Override
        public void flush() {}

        @Override
        public void close() {}

        @Override
        public Map<TopicPartition, Long> offsets() {
            return Collections.emptyMap();
        }
    };

    StandbyContextImpl(final TaskId id,
                       final String applicationId,
                       final StreamsConfig config,
                       final ProcessorStateManager stateMgr,
                       final StreamsMetrics metrics) {
        super(id, applicationId, config, metrics, stateMgr, new ThreadCache(new LogContext("zeroCache "), 0, metrics));
    }


    StateManager getStateMgr() {
        return stateManager;
    }

    @Override
    public RecordCollector recordCollector() {
        return NO_OP_COLLECTOR;
    }

    /**
     * @throws UnsupportedOperationException on every invocation
     */
    @Override
    public StateStore getStateStore(final String name) {
        throw new UnsupportedOperationException("this should not happen: getStateStore() not supported in standby tasks.");
    }

    /**
     * @throws UnsupportedOperationException on every invocation
     */
    @Override
    public String topic() {
        throw new UnsupportedOperationException("this should not happen: topic() not supported in standby tasks.");
    }

    /**
     * @throws UnsupportedOperationException on every invocation
     */
    @Override
    public int partition() {
        throw new UnsupportedOperationException("this should not happen: partition() not supported in standby tasks.");
    }

    /**
     * @throws UnsupportedOperationException on every invocation
     */
    @Override
    public long offset() {
        throw new UnsupportedOperationException("this should not happen: offset() not supported in standby tasks.");
    }

    /**
     * @throws UnsupportedOperationException on every invocation
     */
    @Override
    public long timestamp() {
        throw new UnsupportedOperationException("this should not happen: timestamp() not supported in standby tasks.");
    }

    /**
     * @throws UnsupportedOperationException on every invocation
     */
    @Override
    public <K, V> void forward(final K key, final V value) {
        throw new UnsupportedOperationException("this should not happen: forward() not supported in standby tasks.");
    }

    /**
     * @throws UnsupportedOperationException on every invocation
     */
    @Override
    public <K, V> void forward(final K key, final V value, final int childIndex) {
        throw new UnsupportedOperationException("this should not happen: forward() not supported in standby tasks.");
    }

    /**
     * @throws UnsupportedOperationException on every invocation
     */
    @Override
    public <K, V> void forward(final K key, final V value, final String childName) {
        throw new UnsupportedOperationException("this should not happen: forward() not supported in standby tasks.");
    }

    /**
     * @throws UnsupportedOperationException on every invocation
     */
    @Override
    public void commit() {
        throw new UnsupportedOperationException("this should not happen: commit() not supported in standby tasks.");
    }

    /**
     * @throws UnsupportedOperationException on every invocation
     */
    @Override
    public Cancellable schedule(long interval, PunctuationType type, Punctuator callback) {
        throw new UnsupportedOperationException("this should not happen: schedule() not supported in standby tasks.");
    }

    /**
     * @throws UnsupportedOperationException on every invocation
     */
    @Override
    @Deprecated
    public void schedule(final long interval) {
        throw new UnsupportedOperationException("this should not happen: schedule() not supported in standby tasks.");
    }

    /**
     * @throws UnsupportedOperationException on every invocation
     */
    @Override
    public RecordContext recordContext() {
        throw new UnsupportedOperationException("this should not happen: recordContext not supported in standby tasks.");
    }

    /**
     * @throws UnsupportedOperationException on every invocation
     */
    @Override
    public void setRecordContext(final RecordContext recordContext) {
        throw new UnsupportedOperationException("this should not happen: setRecordContext not supported in standby tasks.");
    }

    @Override
    public void setCurrentNode(final ProcessorNode currentNode) {
        // no-op. can't throw as this is called on commit when the StateStores get flushed.
    }

    /**
     * @throws UnsupportedOperationException on every invocation
     */
    @Override
    public ProcessorNode currentNode() {
        throw new UnsupportedOperationException("this should not happen: currentNode not supported in standby tasks.");
    }

}<|MERGE_RESOLUTION|>--- conflicted
+++ resolved
@@ -37,43 +37,22 @@
     private static final RecordCollector NO_OP_COLLECTOR = new RecordCollector() {
         @Override
         public <K, V> void send(final String topic,
-<<<<<<< HEAD
-                                K key,
-                                V value,
-                                Integer partition,
-                                Long timestamp,
-                                Serializer<K> keySerializer,
-                                Serializer<V> valueSerializer) {
-=======
                                 final K key,
                                 final V value,
                                 final Integer partition,
                                 final Long timestamp,
                                 final Serializer<K> keySerializer,
                                 final Serializer<V> valueSerializer) {
->>>>>>> 8ee7b906
         }
 
         @Override
         public <K, V> void send(final String topic,
-<<<<<<< HEAD
-                                K key,
-                                V value,
-                                Integer partition,
-                                Long timestamp,
-                                Serializer<K> keySerializer,
-                                Serializer<V> valueSerializer,
-                                StreamPartitioner<? super K, ? super V> partitioner) {
-
-        }
-=======
                                 final K key,
                                 final V value,
                                 final Long timestamp,
                                 final Serializer<K> keySerializer,
                                 final Serializer<V> valueSerializer,
                                 final StreamPartitioner<? super K, ? super V> partitioner) {}
->>>>>>> 8ee7b906
 
         @Override
         public void flush() {}
