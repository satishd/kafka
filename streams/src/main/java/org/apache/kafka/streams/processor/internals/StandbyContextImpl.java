/**
 * Licensed to the Apache Software Foundation (ASF) under one or more
 * contributor license agreements.  See the NOTICE file distributed with
 * this work for additional information regarding copyright ownership.
 * The ASF licenses this file to You under the Apache License, Version 2.0
 * (the "License"); you may not use this file except in compliance with
 * the License.  You may obtain a copy of the License at
 *
 *    http://www.apache.org/licenses/LICENSE-2.0
 *
 * Unless required by applicable law or agreed to in writing, software
 * distributed under the License is distributed on an "AS IS" BASIS,
 * WITHOUT WARRANTIES OR CONDITIONS OF ANY KIND, either express or implied.
 * See the License for the specific language governing permissions and
 * limitations under the License.
 */

package org.apache.kafka.streams.processor.internals;

<<<<<<< HEAD
import org.apache.kafka.clients.producer.ProducerRecord;
import org.apache.kafka.common.serialization.Serde;
=======
import org.apache.kafka.common.TopicPartition;
>>>>>>> d7850a40
import org.apache.kafka.common.serialization.Serializer;
import org.apache.kafka.streams.StreamsConfig;
import org.apache.kafka.streams.StreamsMetrics;
import org.apache.kafka.streams.processor.StateStore;
import org.apache.kafka.streams.processor.StreamPartitioner;
import org.apache.kafka.streams.processor.TaskId;
import org.apache.kafka.streams.state.internals.ThreadCache;
import java.util.Collections;
import java.util.Map;

class StandbyContextImpl extends AbstractProcessorContext implements RecordCollector.Supplier {

    private static final RecordCollector NO_OP_COLLECTOR = new RecordCollector() {
        @Override
<<<<<<< HEAD
        public <K, V> void send(final ProducerRecord<K, V> record, final Serializer<K> keySerializer, final Serializer<V> valueSerializer) {

        }

        @Override
        public <K, V> void send(final ProducerRecord<K, V> record, final Serializer<K> keySerializer, final Serializer<V> valueSerializer, final StreamPartitioner<K, V> partitioner) {

        }

        @Override
        public void flush() {

        }

        @Override
        public void close() {

        }
    };

    private final TaskId id;
    private final String applicationId;
    private final StreamsMetrics metrics;
    private final ProcessorStateManager stateMgr;
=======
        public <K, V> void send(final String topic,
                                K key,
                                V value,
                                Integer partition,
                                Long timestamp,
                                Serializer<K> keySerializer,
                                Serializer<V> valueSerializer) {
        }
>>>>>>> d7850a40

        @Override
        public <K, V> void send(final String topic,
                                K key,
                                V value,
                                Integer partition,
                                Long timestamp,
                                Serializer<K> keySerializer,
                                Serializer<V> valueSerializer,
                                StreamPartitioner<? super K, ? super V> partitioner) {

        }

        @Override
        public void flush() {

        }

        @Override
        public void close() {

        }

<<<<<<< HEAD
    @Override
    public RecordCollector recordCollector() {
        return NO_OP_COLLECTOR;
    }
=======
        @Override
        public Map<TopicPartition, Long> offsets() {
            return Collections.emptyMap();
        }
    };
>>>>>>> d7850a40

    public StandbyContextImpl(final TaskId id,
                       final String applicationId,
                       final StreamsConfig config,
                       final ProcessorStateManager stateMgr,
                       final StreamsMetrics metrics) {
        super(id, applicationId, config, metrics, stateMgr, new ThreadCache("zeroCache", 0, metrics));
    }


    StateManager getStateMgr() {
        return stateManager;
    }

    @Override
    public RecordCollector recordCollector() {
        return NO_OP_COLLECTOR;
    }

    /**
     * @throws UnsupportedOperationException
     */
    @Override
    public StateStore getStateStore(String name) {
        throw new UnsupportedOperationException("this should not happen: getStateStore() not supported in standby tasks.");
    }

    /**
     * @throws UnsupportedOperationException
     */
    @Override
    public String topic() {
        throw new UnsupportedOperationException("this should not happen: topic() not supported in standby tasks.");
    }

    /**
     * @throws UnsupportedOperationException
     */
    @Override
    public int partition() {
        throw new UnsupportedOperationException("this should not happen: partition() not supported in standby tasks.");
    }

    /**
     * @throws UnsupportedOperationException
     */
    @Override
    public long offset() {
        throw new UnsupportedOperationException("this should not happen: offset() not supported in standby tasks.");
    }

    /**
     * @throws UnsupportedOperationException
     */
    @Override
    public long timestamp() {
        throw new UnsupportedOperationException("this should not happen: timestamp() not supported in standby tasks.");
    }

    /**
     * @throws UnsupportedOperationException
     */
    @Override
    public <K, V> void forward(K key, V value) {
        throw new UnsupportedOperationException("this should not happen: forward() not supported in standby tasks.");
    }

    /**
     * @throws UnsupportedOperationException
     */
    @Override
    public <K, V> void forward(K key, V value, int childIndex) {
        throw new UnsupportedOperationException("this should not happen: forward() not supported in standby tasks.");
    }

    /**
     * @throws UnsupportedOperationException
     */
    @Override
    public <K, V> void forward(K key, V value, String childName) {
        throw new UnsupportedOperationException("this should not happen: forward() not supported in standby tasks.");
    }

    /**
     * @throws UnsupportedOperationException
     */
    @Override
    public void commit() {
        throw new UnsupportedOperationException("this should not happen: commit() not supported in standby tasks.");
    }

    /**
     * @throws UnsupportedOperationException
     */
    @Override
    public void schedule(long interval) {
        throw new UnsupportedOperationException("this should not happen: schedule() not supported in standby tasks.");
    }


    @Override
    public RecordContext recordContext() {
        throw new UnsupportedOperationException("this should not happen: recordContext not supported in standby tasks.");
    }

    @Override
    public void setRecordContext(final RecordContext recordContext) {
        throw new UnsupportedOperationException("this should not happen: setRecordContext not supported in standby tasks.");
    }


    @Override
    public void setCurrentNode(final ProcessorNode currentNode) {
        // no-op. can't throw as this is called on commit when the StateStores get flushed.
    }

    @Override
    public ProcessorNode currentNode() {
        throw new UnsupportedOperationException("this should not happen: currentNode not supported in standby tasks.");
    }
}<|MERGE_RESOLUTION|>--- conflicted
+++ resolved
@@ -17,12 +17,7 @@
 
 package org.apache.kafka.streams.processor.internals;
 
-<<<<<<< HEAD
-import org.apache.kafka.clients.producer.ProducerRecord;
-import org.apache.kafka.common.serialization.Serde;
-=======
 import org.apache.kafka.common.TopicPartition;
->>>>>>> d7850a40
 import org.apache.kafka.common.serialization.Serializer;
 import org.apache.kafka.streams.StreamsConfig;
 import org.apache.kafka.streams.StreamsMetrics;
@@ -37,32 +32,6 @@
 
     private static final RecordCollector NO_OP_COLLECTOR = new RecordCollector() {
         @Override
-<<<<<<< HEAD
-        public <K, V> void send(final ProducerRecord<K, V> record, final Serializer<K> keySerializer, final Serializer<V> valueSerializer) {
-
-        }
-
-        @Override
-        public <K, V> void send(final ProducerRecord<K, V> record, final Serializer<K> keySerializer, final Serializer<V> valueSerializer, final StreamPartitioner<K, V> partitioner) {
-
-        }
-
-        @Override
-        public void flush() {
-
-        }
-
-        @Override
-        public void close() {
-
-        }
-    };
-
-    private final TaskId id;
-    private final String applicationId;
-    private final StreamsMetrics metrics;
-    private final ProcessorStateManager stateMgr;
-=======
         public <K, V> void send(final String topic,
                                 K key,
                                 V value,
@@ -71,7 +40,6 @@
                                 Serializer<K> keySerializer,
                                 Serializer<V> valueSerializer) {
         }
->>>>>>> d7850a40
 
         @Override
         public <K, V> void send(final String topic,
@@ -95,18 +63,11 @@
 
         }
 
-<<<<<<< HEAD
-    @Override
-    public RecordCollector recordCollector() {
-        return NO_OP_COLLECTOR;
-    }
-=======
         @Override
         public Map<TopicPartition, Long> offsets() {
             return Collections.emptyMap();
         }
     };
->>>>>>> d7850a40
 
     public StandbyContextImpl(final TaskId id,
                        final String applicationId,
