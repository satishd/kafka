/**
 * Licensed to the Apache Software Foundation (ASF) under one or more
 * contributor license agreements.  See the NOTICE file distributed with
 * this work for additional information regarding copyright ownership.
 * The ASF licenses this file to You under the Apache License, Version 2.0
 * (the "License"); you may not use this file except in compliance with
 * the License.  You may obtain a copy of the License at
 *
 *    http://www.apache.org/licenses/LICENSE-2.0
 *
 * Unless required by applicable law or agreed to in writing, software
 * distributed under the License is distributed on an "AS IS" BASIS,
 * WITHOUT WARRANTIES OR CONDITIONS OF ANY KIND, either express or implied.
 * See the License for the specific language governing permissions and
 * limitations under the License.
 */

package org.apache.kafka.streams.state.internals;

import org.apache.kafka.common.serialization.Serde;
import org.apache.kafka.common.utils.Bytes;
import org.apache.kafka.common.utils.Utils;
import org.apache.kafka.streams.KeyValue;
import org.apache.kafka.streams.StreamsConfig;
import org.apache.kafka.streams.errors.InvalidStateStoreException;
import org.apache.kafka.streams.errors.ProcessorStateException;
import org.apache.kafka.streams.processor.ProcessorContext;
import org.apache.kafka.streams.processor.StateRestoreCallback;
import org.apache.kafka.streams.processor.StateStore;
import org.apache.kafka.streams.state.KeyValueIterator;
import org.apache.kafka.streams.state.KeyValueStore;
import org.apache.kafka.streams.state.RocksDBConfigSetter;
import org.apache.kafka.streams.state.StateSerdes;
import org.rocksdb.BlockBasedTableConfig;
import org.rocksdb.CompactionStyle;
import org.rocksdb.CompressionType;
import org.rocksdb.FlushOptions;
import org.rocksdb.Options;
import org.rocksdb.RocksDB;
import org.rocksdb.RocksDBException;
import org.rocksdb.RocksIterator;
import org.rocksdb.WriteBatch;
import org.rocksdb.WriteOptions;
import org.slf4j.Logger;
import org.slf4j.LoggerFactory;

import java.io.File;
import java.util.Comparator;
import java.util.HashSet;
import java.util.List;
import java.util.Map;
import java.util.NoSuchElementException;
import java.util.Set;

/**
 * A persistent key-value store based on RocksDB.
 *
 * Note that the use of array-typed keys is discouraged because they result in incorrect caching behavior.
 * If you intend to work on byte arrays as key, for example, you may want to wrap them with the {@code Bytes} class,
 * i.e. use {@code RocksDBStore<Bytes, ...>} rather than {@code RocksDBStore<byte[], ...>}.
 *
 * @param <K> The key type
 * @param <V> The value type
 *
 * @see org.apache.kafka.streams.state.Stores#create(String)
 */
public class RocksDBStore<K, V> implements KeyValueStore<K, V> {

    private static final Logger log = LoggerFactory.getLogger(RocksDBStore.class);
    private static final int TTL_NOT_USED = -1;

    // TODO: these values should be configurable
    private static final CompressionType COMPRESSION_TYPE = CompressionType.NO_COMPRESSION;
    private static final CompactionStyle COMPACTION_STYLE = CompactionStyle.UNIVERSAL;
    private static final long WRITE_BUFFER_SIZE = 32 * 1024 * 1024L;
    private static final long BLOCK_CACHE_SIZE = 100 * 1024 * 1024L;
    private static final long BLOCK_SIZE = 4096L;
    private static final int TTL_SECONDS = TTL_NOT_USED;
    private static final int MAX_WRITE_BUFFERS = 3;
    private static final String DB_FILE_DIR = "rocksdb";

    private final String name;
    private final String parentDir;
    private final Set<KeyValueIterator> openIterators = new HashSet<>();

<<<<<<< HEAD
    protected File dbDir;
=======
    File dbDir;
>>>>>>> 850ceb74
    private StateSerdes<K, V> serdes;
    private final Serde<K> keySerde;
    private final Serde<V> valueSerde;

    private RocksDB db;

<<<<<<< HEAD
    // the following option objects will be created at constructor and disposed at close()
=======
    // the following option objects will be created in the constructor and closed in the close() method
>>>>>>> 850ceb74
    private Options options;
    private WriteOptions wOptions;
    private FlushOptions fOptions;

    private boolean loggingEnabled = false;

    private StoreChangeLogger<Bytes, byte[]> changeLogger;

    protected volatile boolean open = false;
    private ProcessorContext context;

    public KeyValueStore<K, V> enableLogging() {
        loggingEnabled = true;

        return this;
    }

    public RocksDBStore(String name, Serde<K> keySerde, Serde<V> valueSerde) {
        this(name, DB_FILE_DIR, keySerde, valueSerde);
    }


    public RocksDBStore(String name, String parentDir, Serde<K> keySerde, Serde<V> valueSerde) {
        this.name = name;
        this.parentDir = parentDir;
        this.keySerde = keySerde;
        this.valueSerde = valueSerde;

        // initialize the default rocksdb options
        BlockBasedTableConfig tableConfig = new BlockBasedTableConfig();
        tableConfig.setBlockCacheSize(BLOCK_CACHE_SIZE);
        tableConfig.setBlockSize(BLOCK_SIZE);

        options = new Options();
        options.setTableFormatConfig(tableConfig);
        options.setWriteBufferSize(WRITE_BUFFER_SIZE);
        options.setCompressionType(COMPRESSION_TYPE);
        options.setCompactionStyle(COMPACTION_STYLE);
        options.setMaxWriteBufferNumber(MAX_WRITE_BUFFERS);
        options.setCreateIfMissing(true);
        options.setErrorIfExists(false);

        wOptions = new WriteOptions();
        wOptions.setDisableWAL(true);

        fOptions = new FlushOptions();
        fOptions.setWaitForFlush(true);
    }

    @SuppressWarnings("unchecked")
    public void openDB(ProcessorContext context) {
        this.context = context;
        final Map<String, Object> configs = context.appConfigs();
        final Class<RocksDBConfigSetter> configSetterClass = (Class<RocksDBConfigSetter>) configs.get(StreamsConfig.ROCKSDB_CONFIG_SETTER_CLASS_CONFIG);
        if (configSetterClass != null) {
            final RocksDBConfigSetter configSetter = Utils.newInstance(configSetterClass);
            configSetter.setConfig(name, options, configs);
        }
        // we need to construct the serde while opening DB since
        // it is also triggered by windowed DB segments without initialization
        this.serdes = new StateSerdes<>(name,
                keySerde == null ? (Serde<K>) context.keySerde() : keySerde,
                valueSerde == null ? (Serde<V>) context.valueSerde() : valueSerde);

        this.dbDir = new File(new File(context.stateDir(), parentDir), this.name);
        this.db = openDB(this.dbDir, this.options, TTL_SECONDS);
    }

    public void init(ProcessorContext context, StateStore root) {
        // open the DB dir
        openDB(context);

        this.changeLogger = this.loggingEnabled ? new StoreChangeLogger<>(name, context, WindowStoreUtils.INNER_SERDES) : null;
<<<<<<< HEAD

        if (this.cacheSize > 0) {
            this.cache = new MemoryLRUCache<K, RocksDBCacheEntry>(name, cacheSize, null, null)
                    .whenEldestRemoved(new MemoryLRUCache.EldestEntryRemovalListener<K, RocksDBCacheEntry>() {
                        @Override
                        public void apply(K key, RocksDBCacheEntry entry) {
                            // flush all the dirty entries to RocksDB if this evicted entry is dirty
                            if (entry.isDirty) {
                                flushCache();
                            }
                        }
                    });

            this.cacheDirtyKeys = new HashSet<>();
        } else {
            this.cache = null;
            this.cacheDirtyKeys = null;
        }

=======
>>>>>>> 850ceb74
        // value getter should always read directly from rocksDB
        // since it is only for values that are already flushed
        context.register(root, loggingEnabled, new StateRestoreCallback() {

            @Override
            public void restore(byte[] key, byte[] value) {
                putInternal(key, value);
            }
        });
        open = true;
    }

    private RocksDB openDB(File dir, Options options, int ttl) {
        try {
            if (ttl == TTL_NOT_USED) {
                dir.getParentFile().mkdirs();
                return RocksDB.open(options, dir.getAbsolutePath());
            } else {
                throw new UnsupportedOperationException("Change log is not supported for store " + this.name + " since it is TTL based.");
                // TODO: support TTL with change log?
                // return TtlDB.open(options, dir.toString(), ttl, false);
            }
        } catch (RocksDBException e) {
            throw new ProcessorStateException("Error opening store " + this.name + " at location " + dir.toString(), e);
        }
    }

    @Override
    public String name() {
        return this.name;
    }

    @Override
    public boolean persistent() {
        return true;
    }

    @Override
<<<<<<< HEAD
    public V get(K key) {
        if (cache != null) {
            RocksDBCacheEntry entry = cache.get(key);
            if (entry == null) {
                byte[] byteValue = getInternal(serdes.rawKey(key));
                //Check value for null, to avoid  deserialization error
                if (byteValue == null) {
                    return null;
                } else {
                    V value = serdes.valueFrom(byteValue);
                    cache.put(key, new RocksDBCacheEntry(value));
                    return value;
                }
            } else {
                return entry.value;
            }
        } else {
            byte[] byteValue = getInternal(serdes.rawKey(key));
            if (byteValue == null) {
                return null;
            } else {
                return serdes.valueFrom(byteValue);
            }
=======
    public boolean isOpen() {
        return open;
    }

    @Override
    public synchronized V get(K key) {
        validateStoreOpen();
        byte[] byteValue = getInternal(serdes.rawKey(key));
        if (byteValue == null) {
            return null;
        } else {
            return serdes.valueFrom(byteValue);
        }
    }

    private void validateStoreOpen() {
        if (!open) {
            throw new InvalidStateStoreException("Store " + this.name + " is currently closed");
>>>>>>> 850ceb74
        }
    }

    private byte[] getInternal(byte[] rawKey) {
        try {
            return this.db.get(rawKey);
        } catch (RocksDBException e) {
            throw new ProcessorStateException("Error while getting value for key " + serdes.keyFrom(rawKey) +
                    " from store " + this.name, e);
        }
    }

    @SuppressWarnings("unchecked")
    @Override
    public synchronized void put(K key, V value) {
        validateStoreOpen();
        byte[] rawKey = serdes.rawKey(key);
        byte[] rawValue = serdes.rawValue(value);
        putInternal(rawKey, rawValue);

        if (loggingEnabled) {
            changeLogger.logChange(Bytes.wrap(rawKey), rawValue);
        }
    }

    @SuppressWarnings("unchecked")
    synchronized void writeToStore(K key, V value) {
        putInternal(serdes.rawKey(key), serdes.rawValue(value));
    }

    @Override
    public synchronized V putIfAbsent(K key, V value) {
        V originalValue = get(key);
        if (originalValue == null) {
            put(key, value);
        }
        return originalValue;
    }

    private void putInternal(byte[] rawKey, byte[] rawValue) {
        if (rawValue == null) {
            try {
                db.remove(wOptions, rawKey);
            } catch (RocksDBException e) {
                throw new ProcessorStateException("Error while removing key " + serdes.keyFrom(rawKey) +
                        " from store " + this.name, e);
            }
        } else {
            try {
                db.put(wOptions, rawKey, rawValue);
            } catch (RocksDBException e) {
                throw new ProcessorStateException("Error while executing put key " + serdes.keyFrom(rawKey) +
                        " and value " + serdes.keyFrom(rawValue) + " from store " + this.name, e);
            }
        }
    }

    @Override
    public void putAll(List<KeyValue<K, V>> entries) {
<<<<<<< HEAD
        for (KeyValue<K, V> entry : entries)
            put(entry.key, entry.value);
    }

    // this function is only called in flushCache()
    private void putAllInternal(List<KeyValue<byte[], byte[]>> entries) {
        WriteBatch batch = new WriteBatch();

        try {
            for (KeyValue<byte[], byte[]> entry : entries) {
                batch.put(entry.key, entry.value);
            }

=======
        try (WriteBatch batch = new WriteBatch()) {
            for (KeyValue<K, V> entry : entries) {
                final byte[] rawKey = serdes.rawKey(entry.key);
                if (entry.value == null) {
                    db.remove(rawKey);
                } else {
                    final byte[] value = serdes.rawValue(entry.value);
                    batch.put(rawKey, value);
                    if (loggingEnabled) {
                        changeLogger.logChange(Bytes.wrap(rawKey), value);
                    }
                }
            }
>>>>>>> 850ceb74
            db.write(wOptions, batch);
        } catch (RocksDBException e) {
            throw new ProcessorStateException("Error while batch writing to store " + this.name, e);
        } finally {
            batch.dispose();
        }

    }

    @Override
    public synchronized V delete(K key) {
        V value = get(key);
        put(key, null);
        return value;
    }

    @Override
    public synchronized KeyValueIterator<K, V> range(K from, K to) {
        validateStoreOpen();
        // query rocksdb
        final RocksDBRangeIterator rocksDBRangeIterator = new RocksDBRangeIterator(db.newIterator(), serdes, from, to);
        openIterators.add(rocksDBRangeIterator);
        return rocksDBRangeIterator;
    }

    @Override
    public synchronized KeyValueIterator<K, V> all() {
        validateStoreOpen();
        // query rocksdb
        RocksIterator innerIter = db.newIterator();
        innerIter.seekToFirst();
        final RocksDbIterator rocksDbIterator = new RocksDbIterator(innerIter, serdes);
        openIterators.add(rocksDbIterator);
        return rocksDbIterator;
    }

    /**
     * Return an approximate count of key-value mappings in this store.
     *
     * <code>RocksDB</code> cannot return an exact entry count without doing a
     * full scan, so this method relies on the <code>rocksdb.estimate-num-keys</code>
     * property to get an approximate count. The returned size also includes
     * a count of dirty keys in the store's in-memory cache, which may lead to some
     * double-counting of entries and inflate the estimate.
     *
     * @return an approximate count of key-value mappings in the store.
     */
    @Override
    public long approximateNumEntries() {
        long value;
        try {
            value = this.db.getLongProperty("rocksdb.estimate-num-keys");
        } catch (RocksDBException e) {
            throw new ProcessorStateException("Error fetching property from store " + this.name, e);
        }
        if (isOverflowing(value)) {
            return Long.MAX_VALUE;
        }
        return value;
    }

    private boolean isOverflowing(long value) {
        // RocksDB returns an unsigned 8-byte integer, which could overflow long
        // and manifest as a negative value.
        return value < 0;
    }

    @Override
<<<<<<< HEAD
    public void flush() {
        if (db == null) {
            return;
        }

        // flush of the cache entries if necessary
        flushCache();

=======
    public synchronized void flush() {
        if (db == null) {
            return;
        }
>>>>>>> 850ceb74
        // flush RocksDB
        flushInternal();
    }
    /**
     * @throws ProcessorStateException if flushing failed because of any internal store exceptions
     */
    private void flushInternal() {
        try {
            db.flush(fOptions);
        } catch (RocksDBException e) {
            throw new ProcessorStateException("Error while executing flush from store " + this.name, e);
        }
    }

    @Override
<<<<<<< HEAD
    public void close() {

        if (db == null) {
            return;
        }

        flush();
        options.dispose();
        wOptions.dispose();
        fOptions.dispose();
=======
    public synchronized void close() {
        if (!open) {
            return;
        }
        open = false;
        closeOpenIterators();
        options.close();
        wOptions.close();
        fOptions.close();
>>>>>>> 850ceb74
        db.close();

        options = null;
        wOptions = null;
        fOptions = null;
        db = null;
    }

    private void closeOpenIterators() {
        for (KeyValueIterator iterator : new HashSet<>(openIterators)) {
            iterator.close();
        }
        openIterators.clear();
    }


    class RocksDbIterator implements KeyValueIterator<K, V> {
        private final RocksIterator iter;
        private final StateSerdes<K, V> serdes;
        private boolean open = true;

        RocksDbIterator(RocksIterator iter, StateSerdes<K, V> serdes) {
            this.iter = iter;
            this.serdes = serdes;
        }

        byte[] peekRawKey() {
            return iter.key();
        }

        private KeyValue<K, V> getKeyValue() {
            return new KeyValue<>(serdes.keyFrom(iter.key()), serdes.valueFrom(iter.value()));
        }

        @Override
        public synchronized boolean hasNext() {
            if (!open) {
                throw new InvalidStateStoreException("store %s has closed");
            }
            return iter.isValid();
        }

        /**
         * @throws NoSuchElementException if no next element exist
         */
        @Override
        public synchronized KeyValue<K, V> next() {
            if (!hasNext())
                throw new NoSuchElementException();

            KeyValue<K, V> entry = this.getKeyValue();
            iter.next();
            return entry;
        }

        /**
         * @throws UnsupportedOperationException
         */
        @Override
        public void remove() {
            throw new UnsupportedOperationException("RocksDB iterator does not support remove");
        }

        @Override
        public synchronized void close() {
            open = false;
            openIterators.remove(this);
            iter.close();
        }

    }

    private class RocksDBRangeIterator extends RocksDbIterator {
        // RocksDB's JNI interface does not expose getters/setters that allow the
        // comparator to be pluggable, and the default is lexicographic, so it's
        // safe to just force lexicographic comparator here for now.
        private final Comparator<byte[]> comparator = Bytes.BYTES_LEXICO_COMPARATOR;
        private byte[] rawToKey;

        RocksDBRangeIterator(RocksIterator iter, StateSerdes<K, V> serdes, K from, K to) {
            super(iter, serdes);
            iter.seek(serdes.rawKey(from));
            this.rawToKey = serdes.rawKey(to);
        }

        @Override
        public synchronized boolean hasNext() {
            return super.hasNext() && comparator.compare(super.peekRawKey(), this.rawToKey) <= 0;
        }
    }

}<|MERGE_RESOLUTION|>--- conflicted
+++ resolved
@@ -83,22 +83,14 @@
     private final String parentDir;
     private final Set<KeyValueIterator> openIterators = new HashSet<>();
 
-<<<<<<< HEAD
-    protected File dbDir;
-=======
     File dbDir;
->>>>>>> 850ceb74
     private StateSerdes<K, V> serdes;
     private final Serde<K> keySerde;
     private final Serde<V> valueSerde;
 
     private RocksDB db;
 
-<<<<<<< HEAD
-    // the following option objects will be created at constructor and disposed at close()
-=======
     // the following option objects will be created in the constructor and closed in the close() method
->>>>>>> 850ceb74
     private Options options;
     private WriteOptions wOptions;
     private FlushOptions fOptions;
@@ -172,28 +164,6 @@
         openDB(context);
 
         this.changeLogger = this.loggingEnabled ? new StoreChangeLogger<>(name, context, WindowStoreUtils.INNER_SERDES) : null;
-<<<<<<< HEAD
-
-        if (this.cacheSize > 0) {
-            this.cache = new MemoryLRUCache<K, RocksDBCacheEntry>(name, cacheSize, null, null)
-                    .whenEldestRemoved(new MemoryLRUCache.EldestEntryRemovalListener<K, RocksDBCacheEntry>() {
-                        @Override
-                        public void apply(K key, RocksDBCacheEntry entry) {
-                            // flush all the dirty entries to RocksDB if this evicted entry is dirty
-                            if (entry.isDirty) {
-                                flushCache();
-                            }
-                        }
-                    });
-
-            this.cacheDirtyKeys = new HashSet<>();
-        } else {
-            this.cache = null;
-            this.cacheDirtyKeys = null;
-        }
-
-=======
->>>>>>> 850ceb74
         // value getter should always read directly from rocksDB
         // since it is only for values that are already flushed
         context.register(root, loggingEnabled, new StateRestoreCallback() {
@@ -232,31 +202,6 @@
     }
 
     @Override
-<<<<<<< HEAD
-    public V get(K key) {
-        if (cache != null) {
-            RocksDBCacheEntry entry = cache.get(key);
-            if (entry == null) {
-                byte[] byteValue = getInternal(serdes.rawKey(key));
-                //Check value for null, to avoid  deserialization error
-                if (byteValue == null) {
-                    return null;
-                } else {
-                    V value = serdes.valueFrom(byteValue);
-                    cache.put(key, new RocksDBCacheEntry(value));
-                    return value;
-                }
-            } else {
-                return entry.value;
-            }
-        } else {
-            byte[] byteValue = getInternal(serdes.rawKey(key));
-            if (byteValue == null) {
-                return null;
-            } else {
-                return serdes.valueFrom(byteValue);
-            }
-=======
     public boolean isOpen() {
         return open;
     }
@@ -275,7 +220,6 @@
     private void validateStoreOpen() {
         if (!open) {
             throw new InvalidStateStoreException("Store " + this.name + " is currently closed");
->>>>>>> 850ceb74
         }
     }
 
@@ -335,21 +279,6 @@
 
     @Override
     public void putAll(List<KeyValue<K, V>> entries) {
-<<<<<<< HEAD
-        for (KeyValue<K, V> entry : entries)
-            put(entry.key, entry.value);
-    }
-
-    // this function is only called in flushCache()
-    private void putAllInternal(List<KeyValue<byte[], byte[]>> entries) {
-        WriteBatch batch = new WriteBatch();
-
-        try {
-            for (KeyValue<byte[], byte[]> entry : entries) {
-                batch.put(entry.key, entry.value);
-            }
-
-=======
         try (WriteBatch batch = new WriteBatch()) {
             for (KeyValue<K, V> entry : entries) {
                 final byte[] rawKey = serdes.rawKey(entry.key);
@@ -363,12 +292,9 @@
                     }
                 }
             }
->>>>>>> 850ceb74
             db.write(wOptions, batch);
         } catch (RocksDBException e) {
             throw new ProcessorStateException("Error while batch writing to store " + this.name, e);
-        } finally {
-            batch.dispose();
         }
 
     }
@@ -432,24 +358,14 @@
     }
 
     @Override
-<<<<<<< HEAD
-    public void flush() {
-        if (db == null) {
-            return;
-        }
-
-        // flush of the cache entries if necessary
-        flushCache();
-
-=======
     public synchronized void flush() {
         if (db == null) {
             return;
         }
->>>>>>> 850ceb74
         // flush RocksDB
         flushInternal();
     }
+
     /**
      * @throws ProcessorStateException if flushing failed because of any internal store exceptions
      */
@@ -462,18 +378,6 @@
     }
 
     @Override
-<<<<<<< HEAD
-    public void close() {
-
-        if (db == null) {
-            return;
-        }
-
-        flush();
-        options.dispose();
-        wOptions.dispose();
-        fOptions.dispose();
-=======
     public synchronized void close() {
         if (!open) {
             return;
@@ -483,7 +387,6 @@
         options.close();
         wOptions.close();
         fOptions.close();
->>>>>>> 850ceb74
         db.close();
 
         options = null;
