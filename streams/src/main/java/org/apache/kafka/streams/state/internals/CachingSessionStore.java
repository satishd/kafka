/*
 * Licensed to the Apache Software Foundation (ASF) under one or more
 * contributor license agreements. See the NOTICE file distributed with
 * this work for additional information regarding copyright ownership.
 * The ASF licenses this file to You under the Apache License, Version 2.0
 * (the "License"); you may not use this file except in compliance with
 * the License. You may obtain a copy of the License at
 *
 *    http://www.apache.org/licenses/LICENSE-2.0
 *
 * Unless required by applicable law or agreed to in writing, software
 * distributed under the License is distributed on an "AS IS" BASIS,
 * WITHOUT WARRANTIES OR CONDITIONS OF ANY KIND, either express or implied.
 * See the License for the specific language governing permissions and
 * limitations under the License.
 */
package org.apache.kafka.streams.state.internals;

import org.apache.kafka.common.serialization.Serde;
import org.apache.kafka.common.utils.Bytes;
<<<<<<< HEAD
=======
import org.apache.kafka.streams.kstream.Window;
>>>>>>> 8ee7b906
import org.apache.kafka.streams.kstream.Windowed;
import org.apache.kafka.streams.kstream.internals.CacheFlushListener;
import org.apache.kafka.streams.kstream.internals.SessionKeySerde;
import org.apache.kafka.streams.processor.ProcessorContext;
import org.apache.kafka.streams.processor.StateStore;
import org.apache.kafka.streams.processor.internals.InternalProcessorContext;
import org.apache.kafka.streams.processor.internals.ProcessorStateManager;
import org.apache.kafka.streams.processor.internals.RecordContext;
import org.apache.kafka.streams.state.KeyValueIterator;
import org.apache.kafka.streams.state.SessionStore;
import org.apache.kafka.streams.state.StateSerdes;

import java.util.List;
<<<<<<< HEAD


class CachingSessionStore<K, AGG> extends WrappedStateStore.AbstractWrappedStateStore implements SessionStore<K, AGG>, CachedStateStore<Windowed<K>, AGG> {
=======
import java.util.Objects;


class CachingSessionStore<K, AGG> extends WrappedStateStore.AbstractStateStore implements SessionStore<Bytes, byte[]>, CachedStateStore<Windowed<K>, AGG> {
>>>>>>> 8ee7b906

    private final SessionStore<Bytes, byte[]> bytesStore;
    private final SessionKeySchema keySchema;
    private final Serde<K> keySerde;
    private final Serde<AGG> aggSerde;
<<<<<<< HEAD
    private InternalProcessorContext context;
    private String cacheName;
    private StateSerdes<K, AGG> serdes;
=======
    private final SegmentedCacheFunction cacheFunction;
    private String cacheName;
>>>>>>> 8ee7b906
    private ThreadCache cache;
    private StateSerdes<K, AGG> serdes;
    private InternalProcessorContext context;
    private CacheFlushListener<Windowed<K>, AGG> flushListener;
<<<<<<< HEAD
=======
    private boolean sendOldValues;
>>>>>>> 8ee7b906
    private String topic;

    CachingSessionStore(final SessionStore<Bytes, byte[]> bytesStore,
                        final Serde<K> keySerde,
<<<<<<< HEAD
                        final Serde<AGG> aggSerde) {
=======
                        final Serde<AGG> aggSerde,
                        final long segmentInterval) {
>>>>>>> 8ee7b906
        super(bytesStore);
        this.bytesStore = bytesStore;
        this.keySerde = keySerde;
        this.aggSerde = aggSerde;
        this.keySchema = new SessionKeySchema();
        this.cacheFunction = new SegmentedCacheFunction(keySchema, segmentInterval);
    }

<<<<<<< HEAD
    public KeyValueIterator<Windowed<K>, AGG> findSessions(final K key,
                                                           final long earliestSessionEndTime,
                                                           final long latestSessionStartTime) {
        validateStoreOpen();
        final Bytes binarySessionId = Bytes.wrap(keySerde.serializer().serialize(topic, key));
        final ThreadCache.MemoryLRUCacheBytesIterator cacheIterator = cache.range(cacheName,
                                                                                  keySchema.lowerRange(binarySessionId,
                                                                                                       earliestSessionEndTime).get(),
                                                                                  keySchema.upperRange(binarySessionId, latestSessionStartTime).get());
        final KeyValueIterator<Windowed<Bytes>, byte[]> storeIterator = bytesStore.findSessions(binarySessionId, earliestSessionEndTime, latestSessionStartTime);
        final HasNextCondition hasNextCondition = keySchema.hasNextCondition(binarySessionId,
                                                                             earliestSessionEndTime,
                                                                             latestSessionStartTime);
        final PeekingKeyValueIterator<Bytes, LRUCacheEntry> filteredCacheIterator = new FilteredCacheIterator(cacheIterator, hasNextCondition);
        return new MergedSortedCacheSessionStoreIterator<>(filteredCacheIterator, storeIterator, serdes);
    }


    public void remove(final Windowed<K> sessionKey) {
        validateStoreOpen();
        put(sessionKey, null);
    }

    public void put(final Windowed<K> key, AGG value) {
        validateStoreOpen();
        final Bytes binaryKey = SessionKeySerde.toBinary(key, keySerde.serializer(), topic);
        final LRUCacheEntry entry = new LRUCacheEntry(serdes.rawValue(value), true, context.offset(),
                                                      key.window().end(), context.partition(), context.topic());
        cache.put(cacheName, binaryKey.get(), entry);
    }

    @Override
    public KeyValueIterator<Windowed<K>, AGG> fetch(final K key) {
        return findSessions(key, 0, Long.MAX_VALUE);
    }

    @SuppressWarnings("unchecked")
=======
>>>>>>> 8ee7b906
    public void init(final ProcessorContext context, final StateStore root) {
        topic = ProcessorStateManager.storeChangelogTopic(context.applicationId(), root.name());
        bytesStore.init(context, root);
        initInternal((InternalProcessorContext) context);
    }

    @SuppressWarnings("unchecked")
    private void initInternal(final InternalProcessorContext context) {
        this.context = context;

        keySchema.init(topic);
<<<<<<< HEAD
        this.serdes = new StateSerdes<>(topic,
                                        keySerde == null ? (Serde<K>) context.keySerde() : keySerde,
                                        aggSerde == null ? (Serde<AGG>) context.valueSerde() : aggSerde);


        this.cacheName = context.taskId() + "-" + bytesStore.name();
        this.cache = this.context.getCache();
=======
        serdes = new StateSerdes<>(
            topic,
            keySerde == null ? (Serde<K>) context.keySerde() : keySerde,
            aggSerde == null ? (Serde<AGG>) context.valueSerde() : aggSerde);


        cacheName = context.taskId() + "-" + bytesStore.name();
        cache = context.getCache();
>>>>>>> 8ee7b906
        cache.addDirtyEntryFlushListener(cacheName, new ThreadCache.DirtyEntryFlushListener() {
            @Override
            public void apply(final List<ThreadCache.DirtyEntry> entries) {
                for (ThreadCache.DirtyEntry entry : entries) {
                    putAndMaybeForward(entry, context);
                }
            }
        });
    }

    public KeyValueIterator<Windowed<Bytes>, byte[]> findSessions(final Bytes key,
                                                                  final long earliestSessionEndTime,
                                                                  final long latestSessionStartTime) {
        validateStoreOpen();
        final Bytes cacheKeyFrom = cacheFunction.cacheKey(keySchema.lowerRangeFixedSize(key, earliestSessionEndTime));
        final Bytes cacheKeyTo = cacheFunction.cacheKey(keySchema.upperRangeFixedSize(key, latestSessionStartTime));
        final ThreadCache.MemoryLRUCacheBytesIterator cacheIterator = cache.range(cacheName, cacheKeyFrom, cacheKeyTo);

        final KeyValueIterator<Windowed<Bytes>, byte[]> storeIterator = bytesStore.findSessions(key,
                                                                                                earliestSessionEndTime,
                                                                                                latestSessionStartTime);
        final HasNextCondition hasNextCondition = keySchema.hasNextCondition(key,
                                                                             key,
                                                                             earliestSessionEndTime,
                                                                             latestSessionStartTime);
        final PeekingKeyValueIterator<Bytes, LRUCacheEntry> filteredCacheIterator = new FilteredCacheIterator(cacheIterator, hasNextCondition, cacheFunction);
        return new MergedSortedCacheSessionStoreIterator(filteredCacheIterator, storeIterator, cacheFunction);
    }

    @Override
    public KeyValueIterator<Windowed<Bytes>, byte[]> findSessions(final Bytes keyFrom,
                                                                  final Bytes keyTo,
                                                                  final long earliestSessionEndTime,
                                                                  final long latestSessionStartTime) {
        validateStoreOpen();

        final Bytes cacheKeyFrom = cacheFunction.cacheKey(keySchema.lowerRange(keyFrom, earliestSessionEndTime));
        final Bytes cacheKeyTo = cacheFunction.cacheKey(keySchema.upperRange(keyTo, latestSessionStartTime));
        final ThreadCache.MemoryLRUCacheBytesIterator cacheIterator = cache.range(cacheName, cacheKeyFrom, cacheKeyTo);

        final KeyValueIterator<Windowed<Bytes>, byte[]> storeIterator = bytesStore.findSessions(
            keyFrom, keyTo, earliestSessionEndTime, latestSessionStartTime
        );
        final HasNextCondition hasNextCondition = keySchema.hasNextCondition(keyFrom,
                                                                             keyTo,
                                                                             earliestSessionEndTime,
                                                                             latestSessionStartTime);
        final PeekingKeyValueIterator<Bytes, LRUCacheEntry> filteredCacheIterator = new FilteredCacheIterator(cacheIterator, hasNextCondition, cacheFunction);
        return new MergedSortedCacheSessionStoreIterator(filteredCacheIterator, storeIterator, cacheFunction);
    }

    @Override
    public void remove(final Windowed<Bytes> sessionKey) {
        validateStoreOpen();
        put(sessionKey, null);
    }

    @Override
    public void put(final Windowed<Bytes> key, byte[] value) {
        validateStoreOpen();
        final Bytes binaryKey = SessionKeySerde.bytesToBinary(key);
        final LRUCacheEntry entry = new LRUCacheEntry(value, true, context.offset(),
                                                      key.window().end(), context.partition(), context.topic());
        cache.put(cacheName, cacheFunction.cacheKey(binaryKey), entry);
    }

    @Override
    public KeyValueIterator<Windowed<Bytes>, byte[]> fetch(final Bytes key) {
        Objects.requireNonNull(key, "key cannot be null");
        return findSessions(key, 0, Long.MAX_VALUE);
    }

    @Override
    public KeyValueIterator<Windowed<Bytes>, byte[]> fetch(final Bytes from, final Bytes to) {
        Objects.requireNonNull(from, "from cannot be null");
        Objects.requireNonNull(to, "to cannot be null");
        return findSessions(from, to, 0, Long.MAX_VALUE);
    }



    private void putAndMaybeForward(final ThreadCache.DirtyEntry entry, final InternalProcessorContext context) {
        final Bytes binaryKey = cacheFunction.key(entry.key());
        final RecordContext current = context.recordContext();
        context.setRecordContext(entry.recordContext());
        try {
<<<<<<< HEAD
            final Windowed<K> key = SessionKeySerde.from(binaryKey.get(), keySerde.deserializer(), topic);
=======
            final Windowed<K> key = SessionKeySerde.from(binaryKey.get(), serdes.keyDeserializer(), topic);
            final Bytes rawKey = Bytes.wrap(serdes.rawKey(key.key()));
>>>>>>> 8ee7b906
            if (flushListener != null) {
                final AGG newValue = serdes.valueFrom(entry.newValue());
                final AGG oldValue = newValue == null || sendOldValues ? fetchPrevious(rawKey, key.window()) : null;
                if (!(newValue == null && oldValue == null)) {
                    flushListener.apply(key, newValue, oldValue);
                }
            }
<<<<<<< HEAD
            bytesStore.put(new Windowed<>(Bytes.wrap(serdes.rawKey(key.key())), key.window()), entry.newValue());
=======
            bytesStore.put(new Windowed<>(rawKey, key.window()), entry.newValue());
>>>>>>> 8ee7b906
        } finally {
            context.setRecordContext(current);
        }
    }

<<<<<<< HEAD
    private AGG fetchPrevious(final Bytes key) {
        try (final KeyValueIterator<Windowed<Bytes>, byte[]> iterator = bytesStore.fetch(key)) {
=======
    private AGG fetchPrevious(final Bytes rawKey, final Window window) {
        try (final KeyValueIterator<Windowed<Bytes>, byte[]> iterator = bytesStore
                .findSessions(rawKey, window.start(), window.end())) {
>>>>>>> 8ee7b906
            if (!iterator.hasNext()) {
                return null;
            }
            return serdes.valueFrom(iterator.next().value);
        }
    }

    public void flush() {
        cache.flush(cacheName);
        bytesStore.flush();
    }

    public void close() {
        flush();
        cache.close(cacheName);
        bytesStore.close();
<<<<<<< HEAD
        cache.close(cacheName);
    }

    public void setFlushListener(CacheFlushListener<Windowed<K>, AGG> flushListener) {
=======
    }

    public void setFlushListener(final CacheFlushListener<Windowed<K>, AGG> flushListener,
                                 final boolean sendOldValues) {
>>>>>>> 8ee7b906
        this.flushListener = flushListener;
        this.sendOldValues = sendOldValues;
    }

}<|MERGE_RESOLUTION|>--- conflicted
+++ resolved
@@ -18,10 +18,7 @@
 
 import org.apache.kafka.common.serialization.Serde;
 import org.apache.kafka.common.utils.Bytes;
-<<<<<<< HEAD
-=======
 import org.apache.kafka.streams.kstream.Window;
->>>>>>> 8ee7b906
 import org.apache.kafka.streams.kstream.Windowed;
 import org.apache.kafka.streams.kstream.internals.CacheFlushListener;
 import org.apache.kafka.streams.kstream.internals.SessionKeySerde;
@@ -35,47 +32,28 @@
 import org.apache.kafka.streams.state.StateSerdes;
 
 import java.util.List;
-<<<<<<< HEAD
-
-
-class CachingSessionStore<K, AGG> extends WrappedStateStore.AbstractWrappedStateStore implements SessionStore<K, AGG>, CachedStateStore<Windowed<K>, AGG> {
-=======
 import java.util.Objects;
 
 
 class CachingSessionStore<K, AGG> extends WrappedStateStore.AbstractStateStore implements SessionStore<Bytes, byte[]>, CachedStateStore<Windowed<K>, AGG> {
->>>>>>> 8ee7b906
 
     private final SessionStore<Bytes, byte[]> bytesStore;
     private final SessionKeySchema keySchema;
     private final Serde<K> keySerde;
     private final Serde<AGG> aggSerde;
-<<<<<<< HEAD
-    private InternalProcessorContext context;
-    private String cacheName;
-    private StateSerdes<K, AGG> serdes;
-=======
     private final SegmentedCacheFunction cacheFunction;
     private String cacheName;
->>>>>>> 8ee7b906
     private ThreadCache cache;
     private StateSerdes<K, AGG> serdes;
     private InternalProcessorContext context;
     private CacheFlushListener<Windowed<K>, AGG> flushListener;
-<<<<<<< HEAD
-=======
     private boolean sendOldValues;
->>>>>>> 8ee7b906
     private String topic;
 
     CachingSessionStore(final SessionStore<Bytes, byte[]> bytesStore,
                         final Serde<K> keySerde,
-<<<<<<< HEAD
-                        final Serde<AGG> aggSerde) {
-=======
                         final Serde<AGG> aggSerde,
                         final long segmentInterval) {
->>>>>>> 8ee7b906
         super(bytesStore);
         this.bytesStore = bytesStore;
         this.keySerde = keySerde;
@@ -84,46 +62,6 @@
         this.cacheFunction = new SegmentedCacheFunction(keySchema, segmentInterval);
     }
 
-<<<<<<< HEAD
-    public KeyValueIterator<Windowed<K>, AGG> findSessions(final K key,
-                                                           final long earliestSessionEndTime,
-                                                           final long latestSessionStartTime) {
-        validateStoreOpen();
-        final Bytes binarySessionId = Bytes.wrap(keySerde.serializer().serialize(topic, key));
-        final ThreadCache.MemoryLRUCacheBytesIterator cacheIterator = cache.range(cacheName,
-                                                                                  keySchema.lowerRange(binarySessionId,
-                                                                                                       earliestSessionEndTime).get(),
-                                                                                  keySchema.upperRange(binarySessionId, latestSessionStartTime).get());
-        final KeyValueIterator<Windowed<Bytes>, byte[]> storeIterator = bytesStore.findSessions(binarySessionId, earliestSessionEndTime, latestSessionStartTime);
-        final HasNextCondition hasNextCondition = keySchema.hasNextCondition(binarySessionId,
-                                                                             earliestSessionEndTime,
-                                                                             latestSessionStartTime);
-        final PeekingKeyValueIterator<Bytes, LRUCacheEntry> filteredCacheIterator = new FilteredCacheIterator(cacheIterator, hasNextCondition);
-        return new MergedSortedCacheSessionStoreIterator<>(filteredCacheIterator, storeIterator, serdes);
-    }
-
-
-    public void remove(final Windowed<K> sessionKey) {
-        validateStoreOpen();
-        put(sessionKey, null);
-    }
-
-    public void put(final Windowed<K> key, AGG value) {
-        validateStoreOpen();
-        final Bytes binaryKey = SessionKeySerde.toBinary(key, keySerde.serializer(), topic);
-        final LRUCacheEntry entry = new LRUCacheEntry(serdes.rawValue(value), true, context.offset(),
-                                                      key.window().end(), context.partition(), context.topic());
-        cache.put(cacheName, binaryKey.get(), entry);
-    }
-
-    @Override
-    public KeyValueIterator<Windowed<K>, AGG> fetch(final K key) {
-        return findSessions(key, 0, Long.MAX_VALUE);
-    }
-
-    @SuppressWarnings("unchecked")
-=======
->>>>>>> 8ee7b906
     public void init(final ProcessorContext context, final StateStore root) {
         topic = ProcessorStateManager.storeChangelogTopic(context.applicationId(), root.name());
         bytesStore.init(context, root);
@@ -135,15 +73,6 @@
         this.context = context;
 
         keySchema.init(topic);
-<<<<<<< HEAD
-        this.serdes = new StateSerdes<>(topic,
-                                        keySerde == null ? (Serde<K>) context.keySerde() : keySerde,
-                                        aggSerde == null ? (Serde<AGG>) context.valueSerde() : aggSerde);
-
-
-        this.cacheName = context.taskId() + "-" + bytesStore.name();
-        this.cache = this.context.getCache();
-=======
         serdes = new StateSerdes<>(
             topic,
             keySerde == null ? (Serde<K>) context.keySerde() : keySerde,
@@ -152,7 +81,6 @@
 
         cacheName = context.taskId() + "-" + bytesStore.name();
         cache = context.getCache();
->>>>>>> 8ee7b906
         cache.addDirtyEntryFlushListener(cacheName, new ThreadCache.DirtyEntryFlushListener() {
             @Override
             public void apply(final List<ThreadCache.DirtyEntry> entries) {
@@ -239,12 +167,8 @@
         final RecordContext current = context.recordContext();
         context.setRecordContext(entry.recordContext());
         try {
-<<<<<<< HEAD
-            final Windowed<K> key = SessionKeySerde.from(binaryKey.get(), keySerde.deserializer(), topic);
-=======
             final Windowed<K> key = SessionKeySerde.from(binaryKey.get(), serdes.keyDeserializer(), topic);
             final Bytes rawKey = Bytes.wrap(serdes.rawKey(key.key()));
->>>>>>> 8ee7b906
             if (flushListener != null) {
                 final AGG newValue = serdes.valueFrom(entry.newValue());
                 final AGG oldValue = newValue == null || sendOldValues ? fetchPrevious(rawKey, key.window()) : null;
@@ -252,24 +176,15 @@
                     flushListener.apply(key, newValue, oldValue);
                 }
             }
-<<<<<<< HEAD
-            bytesStore.put(new Windowed<>(Bytes.wrap(serdes.rawKey(key.key())), key.window()), entry.newValue());
-=======
             bytesStore.put(new Windowed<>(rawKey, key.window()), entry.newValue());
->>>>>>> 8ee7b906
         } finally {
             context.setRecordContext(current);
         }
     }
 
-<<<<<<< HEAD
-    private AGG fetchPrevious(final Bytes key) {
-        try (final KeyValueIterator<Windowed<Bytes>, byte[]> iterator = bytesStore.fetch(key)) {
-=======
     private AGG fetchPrevious(final Bytes rawKey, final Window window) {
         try (final KeyValueIterator<Windowed<Bytes>, byte[]> iterator = bytesStore
                 .findSessions(rawKey, window.start(), window.end())) {
->>>>>>> 8ee7b906
             if (!iterator.hasNext()) {
                 return null;
             }
@@ -286,17 +201,10 @@
         flush();
         cache.close(cacheName);
         bytesStore.close();
-<<<<<<< HEAD
-        cache.close(cacheName);
-    }
-
-    public void setFlushListener(CacheFlushListener<Windowed<K>, AGG> flushListener) {
-=======
     }
 
     public void setFlushListener(final CacheFlushListener<Windowed<K>, AGG> flushListener,
                                  final boolean sendOldValues) {
->>>>>>> 8ee7b906
         this.flushListener = flushListener;
         this.sendOldValues = sendOldValues;
     }
