--- conflicted
+++ resolved
@@ -40,69 +40,4 @@
          */
         RecordCollector recordCollector();
     }
-<<<<<<< HEAD
-
-    private static final Logger log = LoggerFactory.getLogger(RecordCollector.class);
-
-    private final Producer<byte[], byte[]> producer;
-    private final Map<TopicPartition, Long> offsets;
-
-    public RecordCollector(Producer<byte[], byte[]> producer) {
-        this.producer = producer;
-        this.offsets = new HashMap<>();
-    }
-
-    public <K, V> void send(ProducerRecord<K, V> record, Serializer<K> keySerializer, Serializer<V> valueSerializer) {
-        send(record, keySerializer, valueSerializer, null);
-    }
-
-    public <K, V> void send(ProducerRecord<K, V> record, Serializer<K> keySerializer, Serializer<V> valueSerializer,
-                            StreamPartitioner<K, V> partitioner) {
-        byte[] keyBytes = keySerializer.serialize(record.topic(), record.key());
-        byte[] valBytes = valueSerializer.serialize(record.topic(), record.value());
-        Integer partition = record.partition();
-        if (partition == null && partitioner != null) {
-            List<PartitionInfo> partitions = this.producer.partitionsFor(record.topic());
-            if (partitions != null)
-                partition = partitioner.partition(record.key(), record.value(), partitions.size());
-        }
-
-        ProducerRecord<byte[], byte[]> serializedRecord =
-                new ProducerRecord<>(record.topic(), partition, record.timestamp(), keyBytes, valBytes);
-        final String topic = serializedRecord.topic();
-
-        this.producer.send(serializedRecord, new Callback() {
-            @Override
-            public void onCompletion(RecordMetadata metadata, Exception exception) {
-                if (exception == null) {
-                    TopicPartition tp = new TopicPartition(metadata.topic(), metadata.partition());
-                    offsets.put(tp, metadata.offset());
-                } else {
-                    log.error("Error sending record to topic {}", topic, exception);
-                }
-            }
-        });
-    }
-
-    public void flush() {
-        this.producer.flush();
-    }
-
-    /**
-     * Closes this RecordCollector
-     */
-    public void close() {
-        producer.close();
-    }
-
-    /**
-     * The last ack'd offset from the producer
-     *
-     * @return the map from TopicPartition to offset
-     */
-    Map<TopicPartition, Long> offsets() {
-        return this.offsets;
-    }
-=======
->>>>>>> 850ceb74
 }