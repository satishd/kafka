/**
 * Licensed to the Apache Software Foundation (ASF) under one or more
 * contributor license agreements.  See the NOTICE file distributed with
 * this work for additional information regarding copyright ownership.
 * The ASF licenses this file to You under the Apache License, Version 2.0
 * (the "License"); you may not use this file except in compliance with
 * the License.  You may obtain a copy of the License at
 * <p>
 * http://www.apache.org/licenses/LICENSE-2.0
 * <p>
 * Unless required by applicable law or agreed to in writing, software
 * distributed under the License is distributed on an "AS IS" BASIS,
 * WITHOUT WARRANTIES OR CONDITIONS OF ANY KIND, either express or implied.
 * See the License for the specific language governing permissions and
 * limitations under the License.
 */
package org.apache.kafka.streams.processor.internals;

<<<<<<< HEAD
import org.apache.kafka.clients.producer.ProducerRecord;
import org.apache.kafka.common.serialization.Serializer;
import org.apache.kafka.streams.processor.StreamPartitioner;

public interface RecordCollector {
    <K, V> void send(ProducerRecord<K, V> record, Serializer<K> keySerializer, Serializer<V> valueSerializer);

    <K, V> void send(ProducerRecord<K, V> record, Serializer<K> keySerializer, Serializer<V> valueSerializer,
                     StreamPartitioner<K, V> partitioner);

    void flush();

    void close();
=======
import org.apache.kafka.common.TopicPartition;
import org.apache.kafka.common.serialization.Serializer;
import org.apache.kafka.streams.processor.StreamPartitioner;

import java.util.Map;

public interface RecordCollector {
    <K, V> void send(final String topic,
                     K key,
                     V value,
                     Integer partition,
                     Long timestamp,
                     Serializer<K> keySerializer,
                     Serializer<V> valueSerializer);

    <K, V> void send(final String topic,
                     K key,
                     V value,
                     Integer partition,
                     Long timestamp,
                     Serializer<K> keySerializer,
                     Serializer<V> valueSerializer,
                     StreamPartitioner<? super K, ? super V> partitioner);

    void flush();

    void close();

    Map<TopicPartition, Long> offsets();
>>>>>>> d7850a40

    /**
     * A supplier of a {@link RecordCollectorImpl} instance.
     */
    interface Supplier {
        /**
         * Get the record collector.
         * @return the record collector
         */
        RecordCollector recordCollector();
    }
}<|MERGE_RESOLUTION|>--- conflicted
+++ resolved
@@ -14,23 +14,9 @@
  * See the License for the specific language governing permissions and
  * limitations under the License.
  */
+
 package org.apache.kafka.streams.processor.internals;
 
-<<<<<<< HEAD
-import org.apache.kafka.clients.producer.ProducerRecord;
-import org.apache.kafka.common.serialization.Serializer;
-import org.apache.kafka.streams.processor.StreamPartitioner;
-
-public interface RecordCollector {
-    <K, V> void send(ProducerRecord<K, V> record, Serializer<K> keySerializer, Serializer<V> valueSerializer);
-
-    <K, V> void send(ProducerRecord<K, V> record, Serializer<K> keySerializer, Serializer<V> valueSerializer,
-                     StreamPartitioner<K, V> partitioner);
-
-    void flush();
-
-    void close();
-=======
 import org.apache.kafka.common.TopicPartition;
 import org.apache.kafka.common.serialization.Serializer;
 import org.apache.kafka.streams.processor.StreamPartitioner;
@@ -60,7 +46,6 @@
     void close();
 
     Map<TopicPartition, Long> offsets();
->>>>>>> d7850a40
 
     /**
      * A supplier of a {@link RecordCollectorImpl} instance.
