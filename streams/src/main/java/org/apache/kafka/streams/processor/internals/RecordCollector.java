/*
 * Licensed to the Apache Software Foundation (ASF) under one or more
 * contributor license agreements. See the NOTICE file distributed with
 * this work for additional information regarding copyright ownership.
 * The ASF licenses this file to You under the Apache License, Version 2.0
 * (the "License"); you may not use this file except in compliance with
 * the License. You may obtain a copy of the License at
 *
 *    http://www.apache.org/licenses/LICENSE-2.0
 *
 * Unless required by applicable law or agreed to in writing, software
 * distributed under the License is distributed on an "AS IS" BASIS,
 * WITHOUT WARRANTIES OR CONDITIONS OF ANY KIND, either express or implied.
 * See the License for the specific language governing permissions and
 * limitations under the License.
 */

package org.apache.kafka.streams.processor.internals;

<<<<<<< HEAD
=======
import org.apache.kafka.clients.producer.Producer;
>>>>>>> 8ee7b906
import org.apache.kafka.common.TopicPartition;
import org.apache.kafka.common.serialization.Serializer;
import org.apache.kafka.streams.processor.StreamPartitioner;

import java.util.Map;

public interface RecordCollector {
<<<<<<< HEAD
    <K, V> void send(final String topic,
                     K key,
                     V value,
                     Integer partition,
                     Long timestamp,
                     Serializer<K> keySerializer,
                     Serializer<V> valueSerializer);

    <K, V> void send(final String topic,
                     K key,
                     V value,
                     Integer partition,
                     Long timestamp,
                     Serializer<K> keySerializer,
                     Serializer<V> valueSerializer,
                     StreamPartitioner<? super K, ? super V> partitioner);
=======

    <K, V> void send(final String topic,
                     final K key,
                     final V value,
                     final Integer partition,
                     final Long timestamp,
                     final Serializer<K> keySerializer,
                     final Serializer<V> valueSerializer);
>>>>>>> 8ee7b906

    <K, V> void send(final String topic,
                     final K key,
                     final V value,
                     final Long timestamp,
                     final Serializer<K> keySerializer,
                     final Serializer<V> valueSerializer,
                     final StreamPartitioner<? super K, ? super V> partitioner);

    /**
     * Flush the internal {@link Producer}.
     */
    void flush();

    /**
     * Close the internal {@link Producer}.
     */
    void close();

    /**
     * The last acked offsets from the internal {@link Producer}.
     *
     * @return the map from TopicPartition to offset
     */
    Map<TopicPartition, Long> offsets();

    /**
     * A supplier of a {@link RecordCollectorImpl} instance.
     */
    interface Supplier {
        /**
         * Get the record collector.
         * @return the record collector
         */
        RecordCollector recordCollector();
    }
}<|MERGE_RESOLUTION|>--- conflicted
+++ resolved
@@ -17,10 +17,7 @@
 
 package org.apache.kafka.streams.processor.internals;
 
-<<<<<<< HEAD
-=======
 import org.apache.kafka.clients.producer.Producer;
->>>>>>> 8ee7b906
 import org.apache.kafka.common.TopicPartition;
 import org.apache.kafka.common.serialization.Serializer;
 import org.apache.kafka.streams.processor.StreamPartitioner;
@@ -28,24 +25,6 @@
 import java.util.Map;
 
 public interface RecordCollector {
-<<<<<<< HEAD
-    <K, V> void send(final String topic,
-                     K key,
-                     V value,
-                     Integer partition,
-                     Long timestamp,
-                     Serializer<K> keySerializer,
-                     Serializer<V> valueSerializer);
-
-    <K, V> void send(final String topic,
-                     K key,
-                     V value,
-                     Integer partition,
-                     Long timestamp,
-                     Serializer<K> keySerializer,
-                     Serializer<V> valueSerializer,
-                     StreamPartitioner<? super K, ? super V> partitioner);
-=======
 
     <K, V> void send(final String topic,
                      final K key,
@@ -54,7 +33,6 @@
                      final Long timestamp,
                      final Serializer<K> keySerializer,
                      final Serializer<V> valueSerializer);
->>>>>>> 8ee7b906
 
     <K, V> void send(final String topic,
                      final K key,
