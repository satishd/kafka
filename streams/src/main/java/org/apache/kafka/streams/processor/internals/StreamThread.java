/*
 * Licensed to the Apache Software Foundation (ASF) under one or more
 * contributor license agreements. See the NOTICE file distributed with
 * this work for additional information regarding copyright ownership.
 * The ASF licenses this file to You under the Apache License, Version 2.0
 * (the "License"); you may not use this file except in compliance with
 * the License. You may obtain a copy of the License at
 *
 *    http://www.apache.org/licenses/LICENSE-2.0
 *
 * Unless required by applicable law or agreed to in writing, software
 * distributed under the License is distributed on an "AS IS" BASIS,
 * WITHOUT WARRANTIES OR CONDITIONS OF ANY KIND, either express or implied.
 * See the License for the specific language governing permissions and
 * limitations under the License.
 */
package org.apache.kafka.streams.processor.internals;

import org.apache.kafka.clients.consumer.Consumer;
import org.apache.kafka.clients.consumer.ConsumerConfig;
import org.apache.kafka.clients.consumer.ConsumerRebalanceListener;
import org.apache.kafka.clients.consumer.ConsumerRecord;
import org.apache.kafka.clients.consumer.ConsumerRecords;
import org.apache.kafka.clients.consumer.InvalidOffsetException;
import org.apache.kafka.clients.producer.Producer;
import org.apache.kafka.clients.producer.ProducerConfig;
import org.apache.kafka.common.KafkaException;
import org.apache.kafka.common.MetricName;
import org.apache.kafka.common.TopicPartition;
import org.apache.kafka.common.metrics.Metrics;
import org.apache.kafka.common.metrics.Sensor;
import org.apache.kafka.common.metrics.stats.Avg;
import org.apache.kafka.common.metrics.stats.Count;
import org.apache.kafka.common.metrics.stats.Max;
import org.apache.kafka.common.metrics.stats.Meter;
import org.apache.kafka.common.metrics.stats.SampledStat;
import org.apache.kafka.common.metrics.stats.Sum;
import org.apache.kafka.common.utils.LogContext;
import org.apache.kafka.common.utils.Time;
import org.apache.kafka.streams.KafkaClientSupplier;
import org.apache.kafka.streams.StreamsConfig;
import org.apache.kafka.streams.StreamsMetrics;
import org.apache.kafka.streams.errors.StreamsException;
import org.apache.kafka.streams.errors.TaskIdFormatException;
import org.apache.kafka.streams.errors.TaskMigratedException;
import org.apache.kafka.streams.processor.PartitionGrouper;
import org.apache.kafka.streams.processor.StateRestoreListener;
import org.apache.kafka.streams.processor.TaskId;
import org.apache.kafka.streams.processor.TaskMetadata;
import org.apache.kafka.streams.processor.ThreadMetadata;
import org.apache.kafka.streams.state.internals.ThreadCache;
import org.slf4j.Logger;

import java.io.File;
import java.util.ArrayList;
import java.util.Arrays;
import java.util.Collection;
import java.util.Collections;
import java.util.HashMap;
import java.util.HashSet;
import java.util.List;
import java.util.Map;
import java.util.Set;
import java.util.UUID;
import java.util.concurrent.atomic.AtomicInteger;

import static java.util.Collections.singleton;

public class StreamThread extends Thread implements ThreadDataProvider {

    private final Logger log;
    private static final AtomicInteger STREAM_THREAD_ID_SEQUENCE = new AtomicInteger(1);

    /**
     * Stream thread states are the possible states that a stream thread can be in.
     * A thread must only be in one state at a time
     * The expected state transitions with the following defined states is:
     * <p>
     * <pre>
     *                +-------------+
     *          +<--- | Created (0) |
     *          |     +-----+-------+
     *          |           |
     *          |           v
     *          |     +-----+-------+
     *          +<--- | Running (1) | <----+
     *          |     +-----+-------+      |
     *          |           |              |
     *          |           v              |
     *          |     +-----+-------+      |
     *          +<--- | Partitions  |      |
     *          |     | Revoked (2) | <----+
     *          |     +-----+-------+      |
     *          |           |              |
     *          |           v              |
     *          |     +-----+-------+      |
     *          |     | Partitions  |      |
     *          |     | Assigned (3)| ---->+
     *          |     +-----+-------+
     *          |           |
     *          |           v
     *          |     +-----+-------+
     *          +---> | Pending     |
     *                | Shutdown (4)|
     *                +-----+-------+
     *                      |
     *                      v
     *                +-----+-------+
     *                | Dead (5)    |
     *                +-------------+
     * </pre>
     *
<<<<<<< HEAD
     * <pre>
     *                +-------------+
     *                | Not Running | <-------+
     *                +-----+-------+         |
     *                      |                 |
     *                      v                 |
     *                +-----+-------+         |
     *          +<--- | Running     | <----+  |
     *          |     +-----+-------+      |  |
     *          |           |              |  |
     *          |           v              |  |
     *          |     +-----+-------+      |  |
     *          +<--- | Partitions  |      |  |
     *          |     | Revoked     |      |  |
     *          |     +-----+-------+      |  |
     *          |           |              |  |
     *          |           v              |  |
     *          |     +-----+-------+      |  |
     *          |     | Assigning   |      |  |
     *          |     | Partitions  | ---->+  |
     *          |     +-----+-------+         |
     *          |           |                 |
     *          |           v                 |
     *          |     +-----+-------+         |
     *          +---> | Pending     | ------->+
     *                | Shutdown    |
     *                +-------------+
     * </pre>
=======
     * <p>
     * Note the following:
     * - Any state can go to PENDING_SHUTDOWN.
     *   That is because streams can be closed at any time.
     * - State PENDING_SHUTDOWN may want to transit to some other states other than DEAD, in the corner case when
     *   the shutdown is triggered while the thread is still in the rebalance loop.
     *   In this case we will forbid the transition but will not treat as an error.
     * - State PARTITIONS_REVOKED may want transit to itself indefinitely, in the corner case when
     *   the coordinator repeatedly fails in-between revoking partitions and assigning new partitions.
     *   In this case we will forbid the transition but will not treat as an error.
     *
>>>>>>> 8ee7b906
     */
    public enum State implements ThreadStateTransitionValidator {
        CREATED(1, 4), RUNNING(2, 4), PARTITIONS_REVOKED(3, 4), PARTITIONS_ASSIGNED(1, 2, 4), PENDING_SHUTDOWN(5), DEAD;

        private final Set<Integer> validTransitions = new HashSet<>();

        State(final Integer... validTransitions) {
            this.validTransitions.addAll(Arrays.asList(validTransitions));
        }

        public boolean isRunning() {
            return equals(RUNNING) || equals(PARTITIONS_REVOKED) || equals(PARTITIONS_ASSIGNED);
        }

        @Override
        public boolean isValidTransition(final ThreadStateTransitionValidator newState) {
            State tmpState = (State) newState;
            return validTransitions.contains(tmpState.ordinal());
        }
    }

    /**
     * Listen to state change events
     */
    public interface StateListener {

        /**
         * Called when state changes
         * @param thread       thread changing state
         * @param newState     current state
         * @param oldState     previous state
         */
        void onChange(final Thread thread, final ThreadStateTransitionValidator newState, final ThreadStateTransitionValidator oldState);
    }

    /**
     * Set the {@link StreamThread.StateListener} to be notified when state changes. Note this API is internal to
     * Kafka Streams and is not intended to be used by an external application.
     */
    public void setStateListener(final StreamThread.StateListener listener) {
        stateListener = listener;
    }

    /**
     * @return The state this instance is in
     */
    public State state() {
        // we do not need to use the state lock since the variable is volatile
        return state;
    }

<<<<<<< HEAD
    private synchronized void setState(State newState) {
        State oldState = state;
        if (!state.isValidTransition(newState)) {
            log.warn("{} Unexpected state transition from {} to {}.", logPrefix, oldState, newState);
        } else {
            log.info("{} State transition from {} to {}.", logPrefix, oldState, newState);
        }

        state = newState;
=======
    /**
     * Sets the state
     * @param newState New state
     */
    boolean setState(final State newState) {
        final State oldState = state;

        synchronized (stateLock) {
            if (state == State.PENDING_SHUTDOWN && newState != State.DEAD) {
                // when the state is already in PENDING_SHUTDOWN, all other transitions will be
                // refused but we do not throw exception here
                return false;
            } else if (state == State.DEAD) {
                // when the state is already in NOT_RUNNING, all its transitions
                // will be refused but we do not throw exception here
                return false;
            } else if (state == State.PARTITIONS_REVOKED && newState == State.PARTITIONS_REVOKED) {
                // when the state is already in PARTITIONS_REVOKED, its transition to itself will be
                // refused but we do not throw exception here
                return false;
            } else if (!state.isValidTransition(newState)) {
                log.error("Unexpected state transition from {} to {}", oldState, newState);
                throw new StreamsException(logPrefix + "Unexpected state transition from " + oldState + " to " + newState);
            } else {
                log.info("State transition from {} to {}", oldState, newState);
            }

            state = newState;
            if (newState == State.RUNNING) {
                updateThreadMetadata(taskManager.activeTasks(), taskManager.standbyTasks());
            } else {
                updateThreadMetadata(null, null);
            }
        }

>>>>>>> 8ee7b906
        if (stateListener != null) {
            stateListener.onChange(this, state, oldState);
        }

        return true;
    }

    public boolean isRunningAndNotRebalancing() {
        // we do not need to grab stateLock since it is a single read
        return state == State.RUNNING;
    }

    public boolean isRunning() {
        synchronized (stateLock) {
            return state == State.RUNNING || state == State.PARTITIONS_REVOKED || state == State.PARTITIONS_ASSIGNED;
        }
    }

<<<<<<< HEAD
    public final PartitionGrouper partitionGrouper;
    private final StreamsMetadataState streamsMetadataState;
    public final String applicationId;
    public final String clientId;
    public final UUID processId;

    protected final StreamsConfig config;
    protected final TopologyBuilder builder;
    protected final Producer<byte[], byte[]> producer;
    protected final Consumer<byte[], byte[]> consumer;
    protected final Consumer<byte[], byte[]> restoreConsumer;

    private final String logPrefix;
    private final String threadClientId;
    private final Pattern sourceTopicPattern;
    private final Map<TaskId, StreamTask> activeTasks;
    private final Map<TaskId, StandbyTask> standbyTasks;
    private final Map<TopicPartition, StreamTask> activeTasksByPartition;
    private final Map<TopicPartition, StandbyTask> standbyTasksByPartition;
    private final Set<TaskId> prevTasks;
    private final Map<TaskId, StreamTask> suspendedTasks;
    private final Map<TaskId, StandbyTask> suspendedStandbyTasks;
    private final Time time;
    private final long pollTimeMs;
    private final long cleanTimeMs;
    private final long commitTimeMs;
    private final StreamsMetricsThreadImpl streamsMetrics;
    // TODO: this is not private only for tests, should be better refactored
    final StateDirectory stateDirectory;
    private String originalReset;
    private StreamPartitionAssignor partitionAssignor = null;
    private boolean cleanRun = false;
    private long timerStartedMs;
    private long lastCleanMs;
    private long lastCommitMs;
    private Throwable rebalanceException = null;
=======
    static class RebalanceListener implements ConsumerRebalanceListener {
        private final Time time;
        private final TaskManager taskManager;
        private final StreamThread streamThread;
        private final Logger log;

        RebalanceListener(final Time time,
                          final TaskManager taskManager,
                          final StreamThread streamThread,
                          final Logger log) {
            this.time = time;
            this.taskManager = taskManager;
            this.streamThread = streamThread;
            this.log = log;
        }

        @Override
        public void onPartitionsAssigned(final Collection<TopicPartition> assignment) {
            log.debug("at state {}: partitions {} assigned at the end of consumer rebalance.\n" +
                            "\tcurrent suspended active tasks: {}\n" +
                            "\tcurrent suspended standby tasks: {}\n",
                    streamThread.state,
                    assignment,
                    taskManager.suspendedActiveTaskIds(),
                    taskManager.suspendedStandbyTaskIds());

            final long start = time.milliseconds();
            try {
                if (!streamThread.setState(State.PARTITIONS_ASSIGNED)) {
                    return;
                }
                taskManager.createTasks(assignment);
                streamThread.refreshMetadataState();
            } catch (final Throwable t) {
                log.error("Error caught during partition assignment, " +
                        "will abort the current process and re-throw at the end of rebalance: {}", t.getMessage());
                streamThread.setRebalanceException(t);
            } finally {
                log.info("partition assignment took {} ms.\n" +
                                 "\tcurrent active tasks: {}\n" +
                                 "\tcurrent standby tasks: {}\n" +
                                 "\tprevious active tasks: {}\n",
                         time.milliseconds() - start,
                         taskManager.activeTaskIds(),
                         taskManager.standbyTaskIds(),
                         taskManager.prevActiveTaskIds());
            }
        }
>>>>>>> 8ee7b906

        @Override
        public void onPartitionsRevoked(final Collection<TopicPartition> assignment) {
            log.debug("at state {}: partitions {} revoked at the beginning of consumer rebalance.\n" +
                    "\tcurrent assigned active tasks: {}\n" +
                    "\tcurrent assigned standby tasks: {}\n",
                streamThread.state,
                assignment,
                taskManager.activeTaskIds(),
                taskManager.standbyTaskIds());

            if (streamThread.setState(State.PARTITIONS_REVOKED)) {
                final long start = time.milliseconds();
                try {
                    // suspend active tasks
                    taskManager.suspendTasksAndState();
                } catch (final Throwable t) {
                    log.error("Error caught during partition revocation, " +
                              "will abort the current process and re-throw at the end of rebalance: {}", t.getMessage());
                    streamThread.setRebalanceException(t);
                } finally {
                    streamThread.refreshMetadataState();
                    streamThread.clearStandbyRecords();

                    log.info("partition revocation took {} ms.\n" +
                                    "\tsuspended active tasks: {}\n" +
                                    "\tsuspended standby tasks: {}",
                            time.milliseconds() - start,
                            taskManager.suspendedActiveTaskIds(),
                            taskManager.suspendedStandbyTaskIds());
                }
            }
        }
    }

    static abstract class AbstractTaskCreator {
        final String applicationId;
        final InternalTopologyBuilder builder;
        final StreamsConfig config;
        final StreamsMetrics streamsMetrics;
        final StateDirectory stateDirectory;
        final Sensor taskCreatedSensor;
        final ChangelogReader storeChangelogReader;
        final Time time;
        final Logger log;


        AbstractTaskCreator(final InternalTopologyBuilder builder,
                            final StreamsConfig config,
                            final StreamsMetrics streamsMetrics,
                            final StateDirectory stateDirectory,
                            final Sensor taskCreatedSensor,
                            final ChangelogReader storeChangelogReader,
                            final Time time,
                            final Logger log) {
            this.applicationId = config.getString(StreamsConfig.APPLICATION_ID_CONFIG);
            this.builder = builder;
            this.config = config;
            this.streamsMetrics = streamsMetrics;
            this.stateDirectory = stateDirectory;
            this.taskCreatedSensor = taskCreatedSensor;
            this.storeChangelogReader = storeChangelogReader;
            this.time = time;
            this.log = log;
        }

        /**
         * @throws TaskMigratedException if the task producer got fenced (EOS only)
         */
        Collection<Task> createTasks(final Consumer<byte[], byte[]> consumer, final Map<TaskId, Set<TopicPartition>> tasksToBeCreated) {
            final List<Task> createdTasks = new ArrayList<>();
            for (final Map.Entry<TaskId, Set<TopicPartition>> newTaskAndPartitions : tasksToBeCreated.entrySet()) {
                final TaskId taskId = newTaskAndPartitions.getKey();
                final Set<TopicPartition> partitions = newTaskAndPartitions.getValue();
                Task task = createTask(consumer, taskId, partitions);
                if (task != null) {
                    log.trace("Created task {} with assigned partitions {}", taskId, partitions);
                    createdTasks.add(task);
                }

            }
            return createdTasks;
        }

        abstract Task createTask(final Consumer<byte[], byte[]> consumer, final TaskId id, final Set<TopicPartition> partitions);

        public void close() {}
    }

    static class TaskCreator extends AbstractTaskCreator {
        private final ThreadCache cache;
        private final KafkaClientSupplier clientSupplier;
        private final String threadClientId;
        private final Producer<byte[], byte[]> threadProducer;

        TaskCreator(final InternalTopologyBuilder builder,
                    final StreamsConfig config,
                    final StreamsMetrics streamsMetrics,
                    final StateDirectory stateDirectory,
                    final Sensor taskCreatedSensor,
                    final ChangelogReader storeChangelogReader,
                    final ThreadCache cache,
                    final Time time,
                    final KafkaClientSupplier clientSupplier,
                    final Producer<byte[], byte[]> threadProducer,
                    final String threadClientId,
                    final Logger log) {
            super(builder,
                  config,
                  streamsMetrics,
                  stateDirectory,
                  taskCreatedSensor,
                  storeChangelogReader,
                  time,
                    log);
            this.cache = cache;
            this.clientSupplier = clientSupplier;
            this.threadProducer = threadProducer;
            this.threadClientId = threadClientId;
        }

        /**
         * @throws TaskMigratedException if the task producer got fenced (EOS only)
         */
        @Override
        StreamTask createTask(final Consumer<byte[], byte[]> consumer, final TaskId taskId, final Set<TopicPartition> partitions) {
            taskCreatedSensor.record();

            return new StreamTask(
                    taskId,
                    applicationId,
                    partitions,
                    builder.build(taskId.topicGroupId),
                    consumer,
                    storeChangelogReader,
                    config,
                    streamsMetrics,
                    stateDirectory,
                    cache,
                    time,
                    createProducer(taskId));

<<<<<<< HEAD
            try {
                log.info("{} at state {}: new partitions {} assigned at the end of consumer rebalance.", logPrefix, state, assignment);
                setStateWhenNotInPendingShutdown(State.ASSIGNING_PARTITIONS);
                // do this first as we may have suspended standby tasks that
                // will become active or vice versa
                closeNonAssignedSuspendedStandbyTasks();
                closeNonAssignedSuspendedTasks();
                addStreamTasks(assignment);
                addStandbyTasks();
                lastCleanMs = time.milliseconds(); // start the cleaning cycle
                streamsMetadataState.onChange(partitionAssignor.getPartitionsByHostState(), partitionAssignor.clusterMetadata());
                setStateWhenNotInPendingShutdown(State.RUNNING);
            } catch (Throwable t) {
                rebalanceException = t;
                throw t;
=======
        }

        private Producer<byte[], byte[]> createProducer(final TaskId id) {
            // eos
            if (threadProducer == null) {
                final Map<String, Object> producerConfigs = config.getProducerConfigs(threadClientId + "-" + id);
                log.info("Creating producer client for task {}", id);
                producerConfigs.put(ProducerConfig.TRANSACTIONAL_ID_CONFIG, applicationId + "-" + id);
                return clientSupplier.getProducer(producerConfigs);
>>>>>>> 8ee7b906
            }

            return threadProducer;
        }

        @Override
<<<<<<< HEAD
        public void onPartitionsRevoked(Collection<TopicPartition> assignment) {
            try {
                log.info("{} at state {}: partitions {} revoked at the beginning of consumer rebalance.", logPrefix, state, assignment);
                setStateWhenNotInPendingShutdown(State.PARTITIONS_REVOKED);
                lastCleanMs = Long.MAX_VALUE; // stop the cleaning cycle until partitions are assigned
                // suspend active tasks
                suspendTasksAndState();
            } catch (Throwable t) {
                rebalanceException = t;
                throw t;
            } finally {
                streamsMetadataState.onChange(Collections.<HostInfo, Set<TopicPartition>>emptyMap(), partitionAssignor.clusterMetadata());
                removeStreamTasks();
                removeStandbyTasks();
=======
        public void close() {
            if (threadProducer != null) {
                try {
                    threadProducer.close();
                } catch (final Throwable e) {
                    log.error("Failed to close producer due to the following error:", e);
                }
>>>>>>> 8ee7b906
            }
        }
    }

    static class StandbyTaskCreator extends AbstractTaskCreator {
        StandbyTaskCreator(final InternalTopologyBuilder builder,
                           final StreamsConfig config,
                           final StreamsMetrics streamsMetrics,
                           final StateDirectory stateDirectory,
                           final Sensor taskCreatedSensor,
                           final ChangelogReader storeChangelogReader,
                           final Time time,
                           final Logger log) {
            super(builder,
                  config,
                  streamsMetrics,
                  stateDirectory,
                  taskCreatedSensor,
                  storeChangelogReader,
                  time,
                    log);
        }

        @Override
        StandbyTask createTask(final Consumer<byte[], byte[]> consumer,
                               final TaskId taskId,
                               final Set<TopicPartition> partitions) {
            taskCreatedSensor.record();

            final ProcessorTopology topology = builder.build(taskId.topicGroupId);

            if (!topology.stateStores().isEmpty()) {
                return new StandbyTask(taskId,
                                       applicationId,
                                       partitions,
                                       topology,
                                       consumer,
                                       storeChangelogReader,
                                       config,
                                       streamsMetrics,
                                       stateDirectory);
            } else {
                log.trace("Skipped standby task {} with assigned partitions {} " +
                    "since it does not have any state stores to materialize", taskId, partitions);
                return null;
            }
        }
    }

    /**
     * This class extends {@link StreamsMetricsImpl(Metrics, String, String, Map)} and
     * overrides one of its functions for efficiency
     */
    static class StreamsMetricsThreadImpl extends StreamsMetricsImpl {
        final Sensor commitTimeSensor;
        final Sensor pollTimeSensor;
        final Sensor processTimeSensor;
        final Sensor punctuateTimeSensor;
        final Sensor taskCreatedSensor;
        final Sensor tasksClosedSensor;
        final Sensor skippedRecordsSensor;

        StreamsMetricsThreadImpl(final Metrics metrics, final String groupName, final String prefix, final Map<String, String> tags) {
            super(metrics, groupName, tags);
            commitTimeSensor = metrics.sensor(prefix + ".commit-latency", Sensor.RecordingLevel.INFO);
            commitTimeSensor.add(metrics.metricName("commit-latency-avg", this.groupName, "The average commit time in ms", this.tags), new Avg());
            commitTimeSensor.add(metrics.metricName("commit-latency-max", this.groupName, "The maximum commit time in ms", this.tags), new Max());
            commitTimeSensor.add(createMeter(metrics, new Count(), "commit", "commit calls"));

            pollTimeSensor = metrics.sensor(prefix + ".poll-latency", Sensor.RecordingLevel.INFO);
            pollTimeSensor.add(metrics.metricName("poll-latency-avg", this.groupName, "The average poll time in ms", this.tags), new Avg());
            pollTimeSensor.add(metrics.metricName("poll-latency-max", this.groupName, "The maximum poll time in ms", this.tags), new Max());
            pollTimeSensor.add(createMeter(metrics, new Count(), "poll", "record-poll calls"));

            processTimeSensor = metrics.sensor(prefix + ".process-latency", Sensor.RecordingLevel.INFO);
            processTimeSensor.add(metrics.metricName("process-latency-avg", this.groupName, "The average process time in ms", this.tags), new Avg());
            processTimeSensor.add(metrics.metricName("process-latency-max", this.groupName, "The maximum process time in ms", this.tags), new Max());
            processTimeSensor.add(createMeter(metrics, new Count(), "process", "process calls"));

            punctuateTimeSensor = metrics.sensor(prefix + ".punctuate-latency", Sensor.RecordingLevel.INFO);
            punctuateTimeSensor.add(metrics.metricName("punctuate-latency-avg", this.groupName, "The average punctuate time in ms", this.tags), new Avg());
            punctuateTimeSensor.add(metrics.metricName("punctuate-latency-max", this.groupName, "The maximum punctuate time in ms", this.tags), new Max());
            punctuateTimeSensor.add(createMeter(metrics, new Count(), "punctuate", "punctuate calls"));

            taskCreatedSensor = metrics.sensor(prefix + ".task-created", Sensor.RecordingLevel.INFO);
            taskCreatedSensor.add(createMeter(metrics, new Count(), "task-created", "newly created tasks"));

            tasksClosedSensor = metrics.sensor(prefix + ".task-closed", Sensor.RecordingLevel.INFO);
            tasksClosedSensor.add(createMeter(metrics, new Count(), "task-closed", "closed tasks"));

            skippedRecordsSensor = metrics.sensor(prefix + ".skipped-records");
            skippedRecordsSensor.add(createMeter(metrics, new Sum(), "skipped-records", "skipped records"));

        }

        private Meter createMeter(Metrics metrics, SampledStat stat, String baseName, String descriptiveName) {
            MetricName rateMetricName = metrics.metricName(baseName + "-rate", groupName,
                    String.format("The average per-second number of %s", descriptiveName), tags);
            MetricName totalMetricName = metrics.metricName(baseName + "-total", groupName,
                    String.format("The total number of %s", descriptiveName), tags);
            return new Meter(stat, rateMetricName, totalMetricName);
        }

        void removeAllSensors() {
            removeSensor(commitTimeSensor);
            removeSensor(pollTimeSensor);
            removeSensor(processTimeSensor);
            removeSensor(punctuateTimeSensor);
            removeSensor(taskCreatedSensor);
            removeSensor(tasksClosedSensor);
            removeSensor(skippedRecordsSensor);

        }
    }

    private final Time time;
    private final long pollTimeMs;
    private final long commitTimeMs;
    private final Object stateLock;
    private final UUID processId;
    private final String clientId;
    private final String logPrefix;
    private final StreamsConfig config;
    private final TaskManager taskManager;
    private final StateDirectory stateDirectory;
    private final PartitionGrouper partitionGrouper;
    private final StreamsMetricsThreadImpl streamsMetrics;
    private final StreamsMetadataState streamsMetadataState;

    private long lastCommitMs;
    private long timerStartedMs;
    private String originalReset;
    private Throwable rebalanceException = null;
    private boolean processStandbyRecords = false;
    private volatile State state = State.CREATED;
    private StreamThread.StateListener stateListener;
    private ThreadMetadataProvider metadataProvider;
    private Map<TopicPartition, List<ConsumerRecord<byte[], byte[]>>> standbyRecords;

    // package-private for testing
    final ConsumerRebalanceListener rebalanceListener;
    final Consumer<byte[], byte[]> restoreConsumer;

    protected final Consumer<byte[], byte[]> consumer;
    protected final InternalTopologyBuilder builder;

    public final String applicationId;

    private volatile ThreadMetadata threadMetadata;

    private final static int UNLIMITED_RECORDS = -1;

    public StreamThread(final InternalTopologyBuilder builder,
                        final String clientId,
                        final String threadClientId,
                        final StreamsConfig config,
                        final UUID processId,
                        final Time time,
                        final StreamsMetadataState streamsMetadataState,
                        final TaskManager taskManager,
                        final StreamsMetricsThreadImpl streamsMetrics,
                        final KafkaClientSupplier clientSupplier,
                        final Consumer<byte[], byte[]> restoreConsumer,
                        final StateDirectory stateDirectory) {
        super(threadClientId);
        this.builder = builder;
<<<<<<< HEAD
        this.sourceTopicPattern = builder.sourceTopicPattern();
=======
>>>>>>> 8ee7b906
        this.clientId = clientId;
        this.applicationId = config.getString(StreamsConfig.APPLICATION_ID_CONFIG);
        this.pollTimeMs = config.getLong(StreamsConfig.POLL_MS_CONFIG);
        this.commitTimeMs = config.getLong(StreamsConfig.COMMIT_INTERVAL_MS_CONFIG);
        this.processId = processId;
        this.time = time;
        this.streamsMetadataState = streamsMetadataState;
        this.taskManager = taskManager;
        this.logPrefix = String.format("stream-thread [%s] ", threadClientId);
        this.streamsMetrics = streamsMetrics;
        this.restoreConsumer = restoreConsumer;
        this.stateDirectory = stateDirectory;
        this.config = config;
        this.stateLock = new Object();
        this.standbyRecords = new HashMap<>();
        this.partitionGrouper = config.getConfiguredInstance(StreamsConfig.PARTITION_GROUPER_CLASS_CONFIG, PartitionGrouper.class);
        final LogContext logContext = new LogContext(this.logPrefix);
        this.log = logContext.logger(StreamThread.class);
        this.rebalanceListener = new RebalanceListener(time, taskManager, this, this.log);

        log.info("Creating consumer client");
        final Map<String, Object> consumerConfigs = config.getConsumerConfigs(this, applicationId, threadClientId);

        if (!builder.latestResetTopicsPattern().pattern().equals("") || !builder.earliestResetTopicsPattern().pattern().equals("")) {
            originalReset = (String) consumerConfigs.get(ConsumerConfig.AUTO_OFFSET_RESET_CONFIG);
            log.info("Custom offset resets specified updating configs original auto offset reset {}", originalReset);
            consumerConfigs.put(ConsumerConfig.AUTO_OFFSET_RESET_CONFIG, "none");
        }
        this.consumer = clientSupplier.getConsumer(consumerConfigs);
        taskManager.setConsumer(consumer);
        updateThreadMetadata(null, null);
    }

    @SuppressWarnings("ConstantConditions")
    public static StreamThread create(final InternalTopologyBuilder builder,
                                      final StreamsConfig config,
                                      final KafkaClientSupplier clientSupplier,
                                      final UUID processId,
                                      final String clientId,
                                      final Metrics metrics,
                                      final Time time,
                                      final StreamsMetadataState streamsMetadataState,
                                      final long cacheSizeBytes,
                                      final StateDirectory stateDirectory,
                                      final StateRestoreListener userStateRestoreListener) {

        final String threadClientId = clientId + "-StreamThread-" + STREAM_THREAD_ID_SEQUENCE.getAndIncrement();
        final StreamsMetricsThreadImpl streamsMetrics = new StreamsMetricsThreadImpl(metrics,
                                                                                     "stream-metrics",
                                                                                     "thread." + threadClientId,
                                                                                     Collections.singletonMap("client-id",
                                                                                                              threadClientId));

        final String logPrefix = String.format("stream-thread [%s] ", threadClientId);
        final LogContext logContext = new LogContext(logPrefix);
        final Logger log = logContext.logger(StreamThread.class);

        if (config.getLong(StreamsConfig.CACHE_MAX_BYTES_BUFFERING_CONFIG) < 0) {
            log.warn("Negative cache size passed in thread. Reverting to cache size of 0 bytes");
        }
        final ThreadCache cache = new ThreadCache(logContext, cacheSizeBytes, streamsMetrics);

        final boolean eosEnabled = StreamsConfig.EXACTLY_ONCE.equals(config.getString(StreamsConfig.PROCESSING_GUARANTEE_CONFIG));

        log.info("Creating restore consumer client");
        final Map<String, Object> consumerConfigs = config.getRestoreConsumerConfigs(threadClientId);
        final Consumer<byte[], byte[]> restoreConsumer = clientSupplier.getRestoreConsumer(consumerConfigs);
        final StoreChangelogReader changelogReader = new StoreChangelogReader(restoreConsumer,
                                                                              userStateRestoreListener,
                                                                              logContext);

        Producer<byte[], byte[]> threadProducer = null;
        if (!eosEnabled) {
            final Map<String, Object> producerConfigs = config.getProducerConfigs(threadClientId);
            log.info("Creating shared producer client");
            threadProducer = clientSupplier.getProducer(producerConfigs);
        }

        final AbstractTaskCreator activeTaskCreator = new TaskCreator(builder,
                                                                      config,
                                                                      streamsMetrics,
                                                                      stateDirectory,
                                                                      streamsMetrics.taskCreatedSensor,
                                                                      changelogReader,
                                                                      cache,
                                                                      time,
                                                                      clientSupplier,
                                                                      threadProducer,
                                                                      threadClientId,
                                                                      log);
        final AbstractTaskCreator standbyTaskCreator = new StandbyTaskCreator(builder,
                                                                              config,
                                                                              streamsMetrics,
                                                                              stateDirectory,
                                                                              streamsMetrics.taskCreatedSensor,
                                                                              changelogReader,
                                                                              time,
                                                                              log);
        final TaskManager taskManager = new TaskManager(changelogReader,
                                                        logPrefix,
                                                        restoreConsumer,
                                                        activeTaskCreator,
                                                        standbyTaskCreator,
                                                        new AssignedTasks(logContext,
                                                                          "stream task"
                                                        ),
                                                        new AssignedTasks(logContext,
                                                                          "standby task"
                                                        ));

        return new StreamThread(builder,
                                clientId,
                                threadClientId,
                                config,
                                processId,
                                time,
                                streamsMetadataState,
                                taskManager,
                                streamsMetrics,
                                clientSupplier,
                                restoreConsumer,
                                stateDirectory);

<<<<<<< HEAD
        this.time = time;
        this.timerStartedMs = time.milliseconds();
        this.lastCleanMs = Long.MAX_VALUE; // the cleaning cycle won't start until partition assignment
        this.lastCommitMs = timerStartedMs;
        setState(State.RUNNING);
    }
=======
>>>>>>> 8ee7b906

    }

    /**
     * Execute the stream processors
     *
     * @throws KafkaException for any Kafka-related exceptions
     * @throws Exception      for any other non-Kafka exceptions
     */
    @Override
    public void run() {
        log.info("Starting");
        setState(State.RUNNING);
        boolean cleanRun = false;
        try {
            runLoop();
            cleanRun = true;
        } catch (final KafkaException e) {
            // just re-throw the exception as it should be logged already
            throw e;
        } catch (final Exception e) {
            // we have caught all Kafka related exceptions, and other runtime exceptions
            // should be due to user application errors
            log.error("Encountered the following error during processing:", e);
            throw e;
        } finally {
            completeShutdown(cleanRun);
        }
    }

    void setRebalanceException(final Throwable rebalanceException) {
        this.rebalanceException = rebalanceException;
    }

    /**
     * Main event loop for polling, and processing records through topologies.
     * @throws IllegalStateException If store gets registered after initialized is already finished
     * @throws StreamsException if the store's change log does not contain the partition
     */
    private void runLoop() {
        long recordsProcessedBeforeCommit = UNLIMITED_RECORDS;
        consumer.subscribe(builder.sourceTopicPattern(), rebalanceListener);

        while (isRunning()) {
            try {
                recordsProcessedBeforeCommit = runOnce(recordsProcessedBeforeCommit);
            } catch (final TaskMigratedException ignoreAndRejoinGroup) {
                log.warn("Detected a task that got migrated to another thread. " +
                    "This implies that this thread missed a rebalance and dropped out of the consumer group. " +
                    "Trying to rejoin the consumer group now.", ignoreAndRejoinGroup);
            }
        }
    }

    /**
     * @throws IllegalStateException If store gets registered after initialized is already finished
     * @throws StreamsException if the store's change log does not contain the partition
     * @throws TaskMigratedException if another thread wrote to the changelog topic that is currently restored
     *                               or if committing offsets failed (non-EOS)
     *                               or if the task producer got fenced (EOS)
     */
    // Visible for testing
    long runOnce(final long recordsProcessedBeforeCommit) {
        long processedBeforeCommit = recordsProcessedBeforeCommit;

<<<<<<< HEAD
    private void shutdown() {
        log.info("{} Shutting down", logPrefix);
        shutdownTasksAndState();

        // close all embedded clients
        try {
            producer.close();
        } catch (Throwable e) {
            log.error("{} Failed to close producer: ", logPrefix, e);
        }
        try {
            consumer.close();
        } catch (Throwable e) {
            log.error("{} Failed to close consumer: ", logPrefix, e);
        }
        try {
            restoreConsumer.close();
        } catch (Throwable e) {
            log.error("{} Failed to close restore consumer: ", logPrefix, e);
        }
        try {
            partitionAssignor.close();
        } catch (Throwable e) {
            log.error("{} Failed to close KafkaStreamClient: ", logPrefix, e);
        }
=======
        ConsumerRecords<byte[], byte[]> records;
>>>>>>> 8ee7b906

        timerStartedMs = time.milliseconds();

        if (state == State.PARTITIONS_ASSIGNED) {
            // try to fetch some records with zero poll millis
            // to unblock the restoration as soon as possible
            records = pollRequests(0L);

            if (taskManager.updateNewAndRestoringTasks()) {
                setState(State.RUNNING);
            }
        } else {
            // try to fetch some records if necessary
            records = pollRequests(pollTimeMs);

            // if state changed after the poll call,
            // try to initialize the assigned tasks again
            if (state == State.PARTITIONS_ASSIGNED) {
                if (taskManager.updateNewAndRestoringTasks()) {
                    setState(State.RUNNING);
                }
            }
        }

<<<<<<< HEAD

    @SuppressWarnings("ThrowableNotThrown")
    private void shutdownTasksAndState() {
        log.debug("{} shutdownTasksAndState: shutting down" +
                "active tasks {}, standby tasks {}, suspended tasks {}, and suspended standby tasks {}",
            logPrefix, activeTasks.keySet(), standbyTasks.keySet(),
            suspendedTasks.keySet(), suspendedStandbyTasks.keySet());

        final AtomicReference<RuntimeException> firstException = new AtomicReference<>(null);
        // Close all processors in topology order
        firstException.compareAndSet(null, closeTasks(activeAndStandbytasks()));
        firstException.compareAndSet(null, closeTasks(suspendedAndSuspendedStandbytasks()));
        // flush state
        firstException.compareAndSet(null, flushAllState());
        // Close all task state managers. Don't need to set exception as all
        // state would have been flushed above
        closeStateManagers(activeAndStandbytasks(), firstException.get() == null);
        closeStateManagers(suspendedAndSuspendedStandbytasks(), firstException.get() == null);
        // only commit under clean exit
        if (cleanRun && firstException.get() == null) {
            firstException.set(commitOffsets());
=======
        if (records != null && !records.isEmpty() && taskManager.hasActiveRunningTasks()) {
            streamsMetrics.pollTimeSensor.record(computeLatency(), timerStartedMs);
            addRecordsToTasks(records);
            final long totalProcessed = processAndMaybeCommit(recordsProcessedBeforeCommit);
            if (totalProcessed > 0) {
                final long processLatency = computeLatency();
                streamsMetrics.processTimeSensor.record(processLatency / (double) totalProcessed,
                                                        timerStartedMs);
                processedBeforeCommit = adjustRecordsProcessedBeforeCommit(recordsProcessedBeforeCommit,
                                                                           totalProcessed,
                                                                           processLatency,
                                                                           commitTimeMs);
            }
>>>>>>> 8ee7b906
        }

        punctuate();
        maybeCommit(timerStartedMs);
        maybeUpdateStandbyTasks(timerStartedMs);
        return processedBeforeCommit;
    }

    /**
     * Get the next batch of records by polling.
     *
     * @param pollTimeMs poll time millis parameter for the consumer poll
     * @return Next batch of records or null if no records available.
     * @throws TaskMigratedException if the task producer got fenced (EOS only)
     */
<<<<<<< HEAD
    private void suspendTasksAndState()  {
        log.debug("{} suspendTasksAndState: suspending all active tasks {} and standby tasks {}", logPrefix,
            activeTasks.keySet(), standbyTasks.keySet());
        final AtomicReference<RuntimeException> firstException = new AtomicReference<>(null);
        // Close all topology nodes
        firstException.compareAndSet(null, closeActiveAndStandbyTasksTopologies());
        // flush state
        firstException.compareAndSet(null, flushAllState());
        // only commit after all state has been flushed and there hasn't been an exception
        if (firstException.get() == null) {
            // TODO: currently commit failures will not be thrown to users
            // while suspending tasks; this need to be re-visit after KIP-98
            commitOffsets();
        }
        // remove the changelog partitions from restore consumer
        firstException.compareAndSet(null, unAssignChangeLogPartitions());
=======
    private ConsumerRecords<byte[], byte[]> pollRequests(final long pollTimeMs) {
        ConsumerRecords<byte[], byte[]> records = null;
>>>>>>> 8ee7b906

        try {
            records = consumer.poll(pollTimeMs);
        } catch (final InvalidOffsetException e) {
            resetInvalidOffsets(e);
        }

        if (rebalanceException != null) {
            if (rebalanceException instanceof TaskMigratedException) {
                throw (TaskMigratedException) rebalanceException;
            } else {
                throw new StreamsException(logPrefix + "Failed to rebalance.", rebalanceException);
            }
        }

        return records;
    }

<<<<<<< HEAD
    private RuntimeException performOnTasks(final List<AbstractTask> tasks,
                                            final AbstractTaskAction action,
                                            final String exceptionMessage) {
        RuntimeException firstException = null;
        for (final AbstractTask task : tasks) {
            try {
                action.apply(task);
            } catch (RuntimeException t) {
                log.error("{} Failed while executing {} {} due to {}: ",
                    StreamThread.this.logPrefix,
                    task.getClass().getSimpleName(),
                    task.id(),
                    exceptionMessage,
                    t);
                if (firstException == null) {
                    firstException = t;
=======
    private void resetInvalidOffsets(final InvalidOffsetException e) {
        final Set<TopicPartition> partitions = e.partitions();
        final Set<String> loggedTopics = new HashSet<>();
        final Set<TopicPartition> seekToBeginning = new HashSet<>();
        final Set<TopicPartition> seekToEnd = new HashSet<>();

        for (final TopicPartition partition : partitions) {
            if (builder.earliestResetTopicsPattern().matcher(partition.topic()).matches()) {
                addToResetList(partition, seekToBeginning, "Setting topic '{}' to consume from {} offset", "earliest", loggedTopics);
            } else if (builder.latestResetTopicsPattern().matcher(partition.topic()).matches()) {
                addToResetList(partition, seekToEnd, "Setting topic '{}' to consume from {} offset", "latest", loggedTopics);
            } else {
                if (originalReset == null || (!originalReset.equals("earliest") && !originalReset.equals("latest"))) {
                    final String errorMessage = "No valid committed offset found for input topic %s (partition %s) and no valid reset policy configured." +
                        " You need to set configuration parameter \"auto.offset.reset\" or specify a topic specific reset " +
                        "policy via StreamsBuilder#stream(..., Consumed.with(Topology.AutoOffsetReset)) or StreamsBuilder#table(..., Consumed.with(Topology.AutoOffsetReset))";
                    throw new StreamsException(String.format(errorMessage, partition.topic(), partition.partition()), e);
>>>>>>> 8ee7b906
                }

<<<<<<< HEAD
    private List<AbstractTask> activeAndStandbytasks() {
        final List<AbstractTask> tasks = new ArrayList<AbstractTask>(activeTasks.values());
        tasks.addAll(standbyTasks.values());
        return tasks;
    }

    private List<AbstractTask> suspendedAndSuspendedStandbytasks() {
        final List<AbstractTask> tasks = new ArrayList<AbstractTask>(suspendedTasks.values());
        tasks.addAll(suspendedStandbyTasks.values());
        return tasks;
    }

    private Throwable closeStateManagers(final List<AbstractTask> tasks, final boolean writeCheckpoint) {
        return performOnTasks(tasks, new AbstractTaskAction() {
            @Override
            public void apply(final AbstractTask task) {
                log.info("{} Closing the state manager of task {}", StreamThread.this.logPrefix, task.id());
                task.closeStateManager(writeCheckpoint);
=======
                if (originalReset.equals("earliest")) {
                    addToResetList(partition, seekToBeginning, "No custom setting defined for topic '{}' using original config '{}' for offset reset", "earliest", loggedTopics);
                } else if (originalReset.equals("latest")) {
                    addToResetList(partition, seekToEnd, "No custom setting defined for topic '{}' using original config '{}' for offset reset", "latest", loggedTopics);
                }
>>>>>>> 8ee7b906
            }
        }

<<<<<<< HEAD
    private RuntimeException commitOffsets() {
        // Exceptions should not prevent this call from going through all shutdown steps
        return performOnTasks(activeAndStandbytasks(), new AbstractTaskAction() {
            @Override
            public void apply(final AbstractTask task) {
                log.info("{} Committing consumer offsets of task {}", StreamThread.this.logPrefix, task.id());
                task.commitOffsets();
            }
        }, "commit consumer offsets");
    }

    private RuntimeException flushAllState() {
        return performOnTasks(activeAndStandbytasks(), new AbstractTaskAction() {
            @Override
            public void apply(final AbstractTask task) {
                log.info("{} Flushing state stores of task {}", StreamThread.this.logPrefix, task.id());
                task.flushState();
            }
        }, "flush state");
=======
        if (!seekToBeginning.isEmpty()) {
            consumer.seekToBeginning(seekToBeginning);
        }
        if (!seekToEnd.isEmpty()) {
            consumer.seekToEnd(seekToEnd);
        }
    }

    private void addToResetList(final TopicPartition partition, final Set<TopicPartition> partitions, final String logMessage, final String resetPolicy, final Set<String> loggedTopics) {
        final String topic = partition.topic();
        if (loggedTopics.add(topic)) {
            log.info(logMessage, topic, resetPolicy);
        }
        partitions.add(partition);
>>>>>>> 8ee7b906
    }

    /**
     * Take records and add them to each respective task
     * @param records Records, can be null
     */
    private void addRecordsToTasks(final ConsumerRecords<byte[], byte[]> records) {
        if (records != null && !records.isEmpty()) {
            int numAddedRecords = 0;

<<<<<<< HEAD
    private void runLoop() {
        int totalNumBuffered = 0;
        boolean requiresPoll = true;
        boolean polledRecords = false;

        consumer.subscribe(sourceTopicPattern, rebalanceListener);

        while (stillRunning()) {
            this.timerStartedMs = time.milliseconds();

            // try to fetch some records if necessary
            if (requiresPoll) {
                requiresPoll = false;

                boolean longPoll = totalNumBuffered == 0;

                ConsumerRecords<byte[], byte[]> records = null;

                try {
                    records = consumer.poll(longPoll ? this.pollTimeMs : 0);
                } catch (final InvalidOffsetException e) {
                    resetInvalidOffsets(e);
                }

                if (rebalanceException != null)
                    throw new StreamsException(logPrefix + " Failed to rebalance", rebalanceException);

                if (records != null && !records.isEmpty()) {
                    int numAddedRecords = 0;

                    for (TopicPartition partition : records.partitions()) {
                        StreamTask task = activeTasksByPartition.get(partition);
                        numAddedRecords += task.addRecords(partition, records.records(partition));
                    }
                    streamsMetrics.skippedRecordsSensor.record(records.count() - numAddedRecords, timerStartedMs);
                    polledRecords = true;
                } else {
                    polledRecords = false;
                }

                // only record poll latency is long poll is required
                if (longPoll) {
                    streamsMetrics.pollTimeSensor.record(computeLatency());
                }
=======
            for (final TopicPartition partition : records.partitions()) {
                final Task task = taskManager.activeTask(partition);
                numAddedRecords += task.addRecords(partition, records.records(partition));
            }
            streamsMetrics.skippedRecordsSensor.record(records.count() - numAddedRecords, timerStartedMs);
        }
    }

    /**
     * Schedule the records processing by selecting which record is processed next. Commits may
     * happen as records are processed.
     * @param recordsProcessedBeforeCommit number of records to be processed before commit is called.
     *                                     if UNLIMITED_RECORDS, then commit is never called
     * @return Number of records processed since last commit.
     * @throws TaskMigratedException if committing offsets failed (non-EOS)
     *                               or if the task producer got fenced (EOS)
     */
    private long processAndMaybeCommit(final long recordsProcessedBeforeCommit) {

        long processed;
        long totalProcessedSinceLastMaybeCommit = 0;
        // Round-robin scheduling by taking one record from each task repeatedly
        // until no task has any records left
        do {
            processed = taskManager.process();
            if (processed > 0) {
                streamsMetrics.processTimeSensor.record(computeLatency() / (double) processed, timerStartedMs);
>>>>>>> 8ee7b906
            }
            totalProcessedSinceLastMaybeCommit += processed;

            punctuate();

            if (recordsProcessedBeforeCommit != UNLIMITED_RECORDS &&
                totalProcessedSinceLastMaybeCommit >= recordsProcessedBeforeCommit) {
                totalProcessedSinceLastMaybeCommit = 0;
                maybeCommit(timerStartedMs);
            }
            // commit any tasks that have requested a commit
            final int committed = taskManager.maybeCommitActiveTasks();
            if (committed > 0) {
                streamsMetrics.commitTimeSensor.record(computeLatency() / (double) committed, timerStartedMs);
            }
        } while (processed != 0);

        return totalProcessedSinceLastMaybeCommit;
    }

    /**
     * @throws TaskMigratedException if the task producer got fenced (EOS only)
     */
    private void punctuate() {
        final int punctuated = taskManager.punctuate();
        if (punctuated > 0) {
            streamsMetrics.punctuateTimeSensor.record(computeLatency() / (double) punctuated, timerStartedMs);
        }
    }

    /**
     * Adjust the number of records that should be processed by scheduler. This avoids
     * scenarios where the processing time is higher than the commit time.
     * @param prevRecordsProcessedBeforeCommit Previous number of records processed by scheduler.
     * @param totalProcessed Total number of records processed in this last round.
     * @param processLatency Total processing latency in ms processed in this last round.
     * @param commitTime Desired commit time in ms.
     * @return An adjusted number of records to be processed in the next round.
     */
    private long adjustRecordsProcessedBeforeCommit(final long prevRecordsProcessedBeforeCommit, final long totalProcessed,
                                                    final long processLatency, final long commitTime) {
        long recordsProcessedBeforeCommit = UNLIMITED_RECORDS;
        // check if process latency larger than commit latency
        // note that once we set recordsProcessedBeforeCommit, it will never be UNLIMITED_RECORDS again, so
        // we will never process all records again. This might be an issue if the initial measurement
        // was off due to a slow start.
        if (processLatency > 0 && processLatency > commitTime) {
            // push down
            recordsProcessedBeforeCommit = Math.max(1, (commitTime * totalProcessed) / processLatency);
            log.debug("processing latency {} > commit time {} for {} records. Adjusting down recordsProcessedBeforeCommit={}",
                    processLatency, commitTime, totalProcessed, recordsProcessedBeforeCommit);
        } else if (prevRecordsProcessedBeforeCommit != UNLIMITED_RECORDS && processLatency > 0) {
            // push up
            recordsProcessedBeforeCommit = Math.max(1, (commitTime * totalProcessed) / processLatency);
            log.debug("processing latency {} < commit time {} for {} records. Adjusting up recordsProcessedBeforeCommit={}",
                    processLatency, commitTime, totalProcessed, recordsProcessedBeforeCommit);
        }

        return recordsProcessedBeforeCommit;
    }

    /**
     * Commit all tasks owned by this thread if specified interval time has elapsed
     * @throws TaskMigratedException if committing offsets failed (non-EOS)
     *                               or if the task producer got fenced (EOS)
     */
    void maybeCommit(final long now) {
        if (commitTimeMs >= 0 && lastCommitMs + commitTimeMs < now) {
            if (log.isTraceEnabled()) {
                log.trace("Committing all active tasks {} and standby tasks {} since {}ms has elapsed (commit interval is {}ms)",
                        taskManager.activeTaskIds(), taskManager.standbyTaskIds(), now - lastCommitMs, commitTimeMs);
            }

            int committed = taskManager.commitAll();
            if (committed > 0) {
                streamsMetrics.commitTimeSensor.record(computeLatency() / (double) committed, timerStartedMs);
            }
            if (log.isDebugEnabled()) {
                log.debug("Committed all active tasks {} and standby tasks {} in {}ms",
                        taskManager.activeTaskIds(), taskManager.standbyTaskIds(), timerStartedMs - now);
            }

            lastCommitMs = now;

            processStandbyRecords = true;
        }
    }

<<<<<<< HEAD
    private void resetInvalidOffsets(final InvalidOffsetException e) {
        final Set<TopicPartition> partitions = e.partitions();
        final Set<String> loggedTopics = new HashSet<>();
        final Set<TopicPartition> seekToBeginning = new HashSet<>();
        final Set<TopicPartition> seekToEnd = new HashSet<>();

        for (final TopicPartition partition : partitions) {
            if (builder.earliestResetTopicsPattern().matcher(partition.topic()).matches()) {
                addToResetList(partition, seekToBeginning, "stream-thread [%s] setting topic %s to consume from %s offset", "earliest", loggedTopics);
            } else if (builder.latestResetTopicsPattern().matcher(partition.topic()).matches()) {
                addToResetList(partition, seekToEnd, "stream-thread [%s] setting topic %s to consume from %s offset", "latest", loggedTopics);
            } else {
                if (originalReset == null || (!originalReset.equals("earliest") && !originalReset.equals("latest"))) {
                    setState(State.PENDING_SHUTDOWN);
                    final String errorMessage = "No valid committed offset found for input topic %s (partition %s) and no valid reset policy configured." +
                        " You need to set configuration parameter \"auto.offset.reset\" or specify a topic specific reset " +
                        "policy via KStreamBuilder#stream(StreamsConfig.AutoOffsetReset offsetReset, ...) or KStreamBuilder#table(StreamsConfig.AutoOffsetReset offsetReset, ...)";
                    throw new StreamsException(String.format(errorMessage, partition.topic(), partition.partition()), e);
                }

                if (originalReset.equals("earliest")) {
                    addToResetList(partition, seekToBeginning, "stream-thread [%s] no custom setting defined for topic %s using original config %s for offset reset", "earliest", loggedTopics);
                } else if (originalReset.equals("latest")) {
                    addToResetList(partition, seekToEnd, "stream-thread [%s] no custom setting defined for topic %s using original config %s for offset reset", "latest", loggedTopics);
                }
            }
        }

        if (!seekToBeginning.isEmpty()) {
            consumer.seekToBeginning(seekToBeginning);
        }
        if (!seekToEnd.isEmpty()) {
            consumer.seekToEnd(seekToEnd);
        }
    }

    private void addToResetList(final TopicPartition partition, final Set<TopicPartition> partitions, final String logMessage, final String resetPolicy, final Set<String> loggedTopics) {
        final String topic = partition.topic();
        if (loggedTopics.add(topic)) {
            log.info(String.format(logMessage, getName(), topic, resetPolicy));
        }
        partitions.add(partition);
    }

    private void maybeUpdateStandbyTasks() {
        if (!standbyTasks.isEmpty()) {
=======
    private void maybeUpdateStandbyTasks(final long now) {
        if (state == State.RUNNING && taskManager.hasStandbyRunningTasks()) {
>>>>>>> 8ee7b906
            if (processStandbyRecords) {
                if (!standbyRecords.isEmpty()) {
                    final Map<TopicPartition, List<ConsumerRecord<byte[], byte[]>>> remainingStandbyRecords = new HashMap<>();

                    for (final Map.Entry<TopicPartition, List<ConsumerRecord<byte[], byte[]>>> entry : standbyRecords.entrySet()) {
                        final TopicPartition partition = entry.getKey();
                        List<ConsumerRecord<byte[], byte[]>> remaining = entry.getValue();
                        if (remaining != null) {
                            final Task task = taskManager.standbyTask(partition);
                            remaining = task.update(partition, remaining);
                            if (remaining != null) {
                                remainingStandbyRecords.put(partition, remaining);
                            } else {
                                restoreConsumer.resume(singleton(partition));
                            }
                        }
                    }

                    standbyRecords = remainingStandbyRecords;

                    log.debug("Updated standby tasks {} in {}ms", taskManager.standbyTaskIds(), time.milliseconds() - now);
                }
                processStandbyRecords = false;
            }

            final ConsumerRecords<byte[], byte[]> records = restoreConsumer.poll(0);

            if (!records.isEmpty()) {
                for (final TopicPartition partition : records.partitions()) {
                    final Task task = taskManager.standbyTask(partition);

                    if (task == null) {
                        throw new StreamsException(logPrefix + "Missing standby task for partition " + partition);
                    }

                    final List<ConsumerRecord<byte[], byte[]>> remaining = task.update(partition, records.records(partition));
                    if (remaining != null) {
                        restoreConsumer.pause(singleton(partition));
                        standbyRecords.put(partition, remaining);
                    }
                }
            }
        }
    }

    /**
     * Compute the latency based on the current marked timestamp, and update the marked timestamp
     * with the current system timestamp.
     *
     * @return latency
     */
    private long computeLatency() {
        final long previousTimeMs = timerStartedMs;
        timerStartedMs = time.milliseconds();

        return Math.max(timerStartedMs - previousTimeMs, 0);
    }

    /**
     * Shutdown this stream thread.
     *
     * Note that there is nothing to prevent this function from being called multiple times
     * (e.g., in testing), hence the state is set only the first time
     */
    public void shutdown() {
        log.info("Informed to shut down");
        setState(State.PENDING_SHUTDOWN);
    }

<<<<<<< HEAD
    /**
     * Commit the states of all its tasks
     */
    private void commitAll() {
        log.trace("{} Committing all its owned tasks", logPrefix);
        for (StreamTask task : activeTasks.values()) {
            commitOne(task);
        }
        for (StandbyTask task : standbyTasks.values()) {
            commitOne(task);
        }
=======
    public Map<TaskId, Task> tasks() {
        return taskManager.activeTasks();
>>>>>>> 8ee7b906
    }

    /**
     * Returns ids of tasks that were being executed before the rebalance.
     */
    public Set<TaskId> prevActiveTasks() {
        return taskManager.prevActiveTaskIds();
    }

    @Override
    public InternalTopologyBuilder builder() {
        return builder;
    }

    @Override
    public String name() {
        return getName();
    }

    /**
     * Returns ids of tasks whose states are kept on the local storage.
     */
    public Set<TaskId> cachedTasks() {
        // A client could contain some inactive tasks whose states are still kept on the local storage in the following scenarios:
        // 1) the client is actively maintaining standby tasks by maintaining their states from the change log.
        // 2) the client has just got some tasks migrated out of itself to other clients while these task states
        //    have not been cleaned up yet (this can happen in a rolling bounce upgrade, for example).

        final HashSet<TaskId> tasks = new HashSet<>();

        final File[] stateDirs = stateDirectory.listTaskDirectories();
        if (stateDirs != null) {
            for (final File dir : stateDirs) {
                try {
                    final TaskId id = TaskId.parse(dir.getName());
                    // if the checkpoint file exists, the state is valid.
                    if (new File(dir, ProcessorStateManager.CHECKPOINT_FILE_NAME).exists()) {
                        tasks.add(id);
                    }
                } catch (final TaskIdFormatException e) {
                    // there may be some unknown files that sits in the same directory,
                    // we should ignore these files instead trying to delete them as well
                }
            }
        }

        return tasks;
    }

<<<<<<< HEAD
    protected StreamTask createStreamTask(TaskId id, Collection<TopicPartition> partitions) {
        log.info("{} Creating active task {} with assigned partitions {}", logPrefix, id, partitions);

        streamsMetrics.taskCreatedSensor.record();

        final ProcessorTopology topology = builder.build(id.topicGroupId);
        final RecordCollector recordCollector = new RecordCollectorImpl(producer, id.toString());
        return new StreamTask(id, applicationId, partitions, topology, consumer, restoreConsumer, config, streamsMetrics, stateDirectory, cache, time, recordCollector);
    }

    private StreamTask findMatchingSuspendedTask(final TaskId taskId, final Set<TopicPartition> partitions) {
        if (suspendedTasks.containsKey(taskId)) {
            final StreamTask task = suspendedTasks.get(taskId);
            if (task.partitions.equals(partitions)) {
                return task;
            }
        }
        return null;
    }

    private StandbyTask findMatchingSuspendedStandbyTask(final TaskId taskId, final Set<TopicPartition> partitions) {
        if (suspendedStandbyTasks.containsKey(taskId)) {
            final StandbyTask task = suspendedStandbyTasks.get(taskId);
            if (task.partitions.equals(partitions)) {
                return task;
            }
        }
        return null;
    }

    private void closeNonAssignedSuspendedTasks() {
        final Map<TaskId, Set<TopicPartition>> newTaskAssignment = partitionAssignor.activeTasks();
        final Iterator<Map.Entry<TaskId, StreamTask>> suspendedTaskIterator = suspendedTasks.entrySet().iterator();
        while (suspendedTaskIterator.hasNext()) {
            final Map.Entry<TaskId, StreamTask> next = suspendedTaskIterator.next();
            final StreamTask task = next.getValue();
            final Set<TopicPartition> assignedPartitionsForTask = newTaskAssignment.get(next.getKey());
            if (!task.partitions().equals(assignedPartitionsForTask)) {
                log.debug("{} closing suspended non-assigned task", logPrefix);
                try {
                    task.close();
                    task.closeStateManager(true);
                } catch (Exception e) {
                    log.error("{} Failed to remove suspended task {}", logPrefix, next.getKey(), e);
                } finally {
                    suspendedTaskIterator.remove();
                }
            }
        }

    }

    private void closeNonAssignedSuspendedStandbyTasks() {
        final Set<TaskId> currentSuspendedTaskIds = partitionAssignor.standbyTasks().keySet();
        final Iterator<Map.Entry<TaskId, StandbyTask>> standByTaskIterator = suspendedStandbyTasks.entrySet().iterator();
        while (standByTaskIterator.hasNext()) {
            final Map.Entry<TaskId, StandbyTask> suspendedTask = standByTaskIterator.next();
            if (!currentSuspendedTaskIds.contains(suspendedTask.getKey())) {
                log.debug("{} Closing suspended non-assigned standby task {}", logPrefix, suspendedTask.getKey());
                final StandbyTask task = suspendedTask.getValue();
                try {
                    task.close();
                    task.closeStateManager(true);
                } catch (Exception e) {
                    log.error("{} Failed to remove suspended task standby {}", logPrefix, suspendedTask.getKey(), e);
                } finally {
                    standByTaskIterator.remove();
                }
            }
        }
    }

    private void addStreamTasks(Collection<TopicPartition> assignment) {
        if (partitionAssignor == null)
            throw new IllegalStateException(logPrefix + " Partition assignor has not been initialized while adding stream tasks: this should not happen.");

        final Map<TaskId, Set<TopicPartition>> newTasks = new HashMap<>();

        // collect newly assigned tasks and reopen re-assigned tasks
        for (Map.Entry<TaskId, Set<TopicPartition>> entry : partitionAssignor.activeTasks().entrySet()) {
            final TaskId taskId = entry.getKey();
            final Set<TopicPartition> partitions = entry.getValue();

            if (assignment.containsAll(partitions)) {
                try {
                    StreamTask task = findMatchingSuspendedTask(taskId, partitions);
                    if (task != null) {
                        log.debug("{} recycling old task {}", logPrefix, taskId);
                        suspendedTasks.remove(taskId);
                        task.initTopology();

                        activeTasks.put(taskId, task);

                        for (TopicPartition partition : partitions) {
                            activeTasksByPartition.put(partition, task);
                        }
                    } else {
                        newTasks.put(taskId, partitions);
                    }
                } catch (StreamsException e) {
                    log.error("{} Failed to create an active task {}: ", logPrefix, taskId, e);
                    throw e;
                }
            } else {
                log.warn("{} Task {} owned partitions {} are not contained in the assignment {}", logPrefix, taskId, partitions, assignment);
            }
        }

        // create all newly assigned tasks (guard against race condition with other thread via backoff and retry)
        // -> other thread will call removeSuspendedTasks(); eventually
        taskCreator.retryWithBackoff(newTasks);
    }

    StandbyTask createStandbyTask(TaskId id, Collection<TopicPartition> partitions) {
        log.info("{} Creating new standby task {} with assigned partitions {}", logPrefix, id, partitions);

        streamsMetrics.taskCreatedSensor.record();

        ProcessorTopology topology = builder.build(id.topicGroupId);

        if (!topology.stateStores().isEmpty()) {
            return new StandbyTask(id, applicationId, partitions, topology, consumer, restoreConsumer, config, streamsMetrics, stateDirectory);
        } else {
            return null;
        }
    }

    private void addStandbyTasks() {
        if (partitionAssignor == null)
            throw new IllegalStateException(logPrefix + " Partition assignor has not been initialized while adding standby tasks: this should not happen.");

        Map<TopicPartition, Long> checkpointedOffsets = new HashMap<>();

        final Map<TaskId, Set<TopicPartition>> newStandbyTasks = new HashMap<>();

        // collect newly assigned standby tasks and reopen re-assigned standby tasks
        for (Map.Entry<TaskId, Set<TopicPartition>> entry : partitionAssignor.standbyTasks().entrySet()) {
            final TaskId taskId = entry.getKey();
            final Set<TopicPartition> partitions = entry.getValue();
            StandbyTask task = findMatchingSuspendedStandbyTask(taskId, partitions);

            if (task != null) {
                log.debug("{} recycling old standby task {}", logPrefix, taskId);
                suspendedStandbyTasks.remove(taskId);
                task.initTopology();
            } else {
                newStandbyTasks.put(taskId, partitions);
            }

            updateStandByTaskMaps(checkpointedOffsets, taskId, partitions, task);
        }

        // create all newly assigned standby tasks (guard against race condition with other thread via backoff and retry)
        // -> other thread will call removeSuspendedStandbyTasks(); eventually
        new StandbyTaskCreator(checkpointedOffsets).retryWithBackoff(newStandbyTasks);

        restoreConsumer.assign(new ArrayList<>(checkpointedOffsets.keySet()));

        for (Map.Entry<TopicPartition, Long> entry : checkpointedOffsets.entrySet()) {
            TopicPartition partition = entry.getKey();
            long offset = entry.getValue();
            if (offset >= 0) {
                restoreConsumer.seek(partition, offset);
            } else {
                restoreConsumer.seekToBeginning(singleton(partition));
            }
        }
    }

    private void updateStandByTaskMaps(final Map<TopicPartition, Long> checkpointedOffsets, final TaskId taskId, final Set<TopicPartition> partitions, final StandbyTask task) {
        if (task != null) {
            standbyTasks.put(taskId, task);
            for (TopicPartition partition : partitions) {
                standbyTasksByPartition.put(partition, task);
            }
            // collect checked pointed offsets to position the restore consumer
            // this include all partitions from which we restore states
            for (TopicPartition partition : task.checkpointedOffsets().keySet()) {
                standbyTasksByPartition.put(partition, task);
            }
            checkpointedOffsets.putAll(task.checkpointedOffsets());
        }
    }

    private void updateSuspendedTasks() {
        log.info("{} Updating suspended tasks to contain active tasks {}", logPrefix, activeTasks.keySet());
        suspendedTasks.clear();
        suspendedTasks.putAll(activeTasks);
        suspendedStandbyTasks.putAll(standbyTasks);
    }

    private void removeStreamTasks() {
        log.info("{} Removing all active tasks {}", logPrefix, activeTasks.keySet());

        try {
            prevTasks.clear();
            prevTasks.addAll(activeTasks.keySet());

            activeTasks.clear();
            activeTasksByPartition.clear();

        } catch (Exception e) {
            log.error("{} Failed to remove stream tasks: ", logPrefix, e);
        }
    }

    private void removeStandbyTasks() {
        log.info("{} Removing all standby tasks {}", logPrefix, standbyTasks.keySet());

        standbyTasks.clear();
        standbyTasksByPartition.clear();
        standbyRecords.clear();
    }

    private RuntimeException closeTasks(final List<AbstractTask> tasks) {
        return performOnTasks(tasks, new AbstractTaskAction() {
            @Override
            public void apply(final AbstractTask task) {
                log.info("{} Closing task {}", StreamThread.this.logPrefix, task.id());
                task.close();
                streamsMetrics.tasksClosedSensor.record();
            }
        }, "close");
    }

    private RuntimeException closeActiveAndStandbyTasksTopologies() {
        return performOnTasks(activeAndStandbytasks(), new AbstractTaskAction() {
            @Override
            public void apply(final AbstractTask task) {
                log.info("{} Closing task's topology {}", StreamThread.this.logPrefix, task.id());
                task.closeTopology();
                streamsMetrics.tasksClosedSensor.record();
            }
        }, "close");
=======
    @Override
    public UUID processId() {
        return processId;
    }

    @Override
    public StreamsConfig config() {
        return config;
    }

    @Override
    public PartitionGrouper partitionGrouper() {
        return partitionGrouper;
>>>>>>> 8ee7b906
    }

    /**
     * Produces a string representation containing useful information about a StreamThread.
     * This is useful in debugging scenarios.
     * @return A string representation of the StreamThread instance.
     */
    @Override
    public String toString() {
        return toString("");
    }

    /**
     * Produces a string representation containing useful information about a StreamThread, starting with the given indent.
     * This is useful in debugging scenarios.
     * @return A string representation of the StreamThread instance.
     */
    @SuppressWarnings("ThrowableNotThrown")
    public String toString(final String indent) {
        final StringBuilder sb = new StringBuilder()
            .append(indent).append("StreamsThread appId: ").append(applicationId).append("\n")
            .append(indent).append("\tStreamsThread clientId: ").append(clientId).append("\n")
            .append(indent).append("\tStreamsThread threadId: ").append(getName()).append("\n");

        sb.append(taskManager.toString(indent));
        return sb.toString();
    }

<<<<<<< HEAD
    /**
     * This class extends {@link StreamsMetricsImpl(Metrics, String, String, Map)} and
     * overrides one of its functions for efficiency
     */
    private class StreamsMetricsThreadImpl extends StreamsMetricsImpl {
        final Sensor commitTimeSensor;
        final Sensor pollTimeSensor;
        final Sensor processTimeSensor;
        final Sensor punctuateTimeSensor;
        final Sensor taskCreatedSensor;
        final Sensor tasksClosedSensor;
        final Sensor skippedRecordsSensor;

        public StreamsMetricsThreadImpl(Metrics metrics, String groupName, String prefix, Map<String, String> tags) {
            super(metrics, groupName, tags);
            this.commitTimeSensor = metrics.sensor(prefix + ".commit-latency", Sensor.RecordingLevel.INFO);
            this.commitTimeSensor.add(metrics.metricName("commit-latency-avg", this.groupName, "The average commit time in ms", this.tags), new Avg());
            this.commitTimeSensor.add(metrics.metricName("commit-latency-max", this.groupName, "The maximum commit time in ms", this.tags), new Max());
            this.commitTimeSensor.add(metrics.metricName("commit-rate", this.groupName, "The average per-second number of commit calls", this.tags), new Rate(new Count()));

            this.pollTimeSensor = metrics.sensor(prefix + ".poll-latency", Sensor.RecordingLevel.INFO);
            this.pollTimeSensor.add(metrics.metricName("poll-latency-avg", this.groupName, "The average poll time in ms", this.tags), new Avg());
            this.pollTimeSensor.add(metrics.metricName("poll-latency-max", this.groupName, "The maximum poll time in ms", this.tags), new Max());
            this.pollTimeSensor.add(metrics.metricName("poll-rate", this.groupName, "The average per-second number of record-poll calls", this.tags), new Rate(new Count()));

            this.processTimeSensor = metrics.sensor(prefix + ".process-latency", Sensor.RecordingLevel.INFO);
            this.processTimeSensor.add(metrics.metricName("process-latency-avg", this.groupName, "The average process time in ms", this.tags), new Avg());
            this.processTimeSensor.add(metrics.metricName("process-latency-max", this.groupName, "The maximum process time in ms", this.tags), new Max());
            this.processTimeSensor.add(metrics.metricName("process-rate", this.groupName, "The average per-second number of process calls", this.tags), new Rate(new Count()));

            this.punctuateTimeSensor = metrics.sensor(prefix + ".punctuate-latency", Sensor.RecordingLevel.INFO);
            this.punctuateTimeSensor.add(metrics.metricName("punctuate-latency-avg", this.groupName, "The average punctuate time in ms", this.tags), new Avg());
            this.punctuateTimeSensor.add(metrics.metricName("punctuate-latency-max", this.groupName, "The maximum punctuate time in ms", this.tags), new Max());
            this.punctuateTimeSensor.add(metrics.metricName("punctuate-rate", this.groupName, "The average per-second number of punctuate calls", this.tags), new Rate(new Count()));

            this.taskCreatedSensor = metrics.sensor(prefix + ".task-created", Sensor.RecordingLevel.INFO);
            this.taskCreatedSensor.add(metrics.metricName("task-created-rate", this.groupName, "The average per-second number of newly created tasks", this.tags), new Rate(new Count()));

            this.tasksClosedSensor = metrics.sensor(prefix + ".task-closed", Sensor.RecordingLevel.INFO);
            this.tasksClosedSensor.add(metrics.metricName("task-closed-rate", this.groupName, "The average per-second number of closed tasks", this.tags), new Rate(new Count()));

            this.skippedRecordsSensor = metrics.sensor(prefix + ".skipped-records");
            this.skippedRecordsSensor.add(metrics.metricName("skipped-records-rate", this.groupName, "The average per-second number of skipped records.", this.tags), new Rate(new Count()));
=======
    String threadClientId() {
        return getName();
    }

    public void setThreadMetadataProvider(final ThreadMetadataProvider metadataProvider) {
        this.metadataProvider = metadataProvider;
        taskManager.setThreadMetadataProvider(metadataProvider);
    }

    private void completeShutdown(final boolean cleanRun) {
        // set the state to pending shutdown first as it may be called due to error;
        // its state may already be PENDING_SHUTDOWN so it will return false but we
        // intentionally do not check the returned flag
        setState(State.PENDING_SHUTDOWN);

        log.info("Shutting down");
>>>>>>> 8ee7b906

        taskManager.shutdown(cleanRun);
        try {
            consumer.close();
        } catch (final Throwable e) {
            log.error("Failed to close consumer due to the following error:", e);
        }
        try {
            restoreConsumer.close();
        } catch (final Throwable e) {
            log.error("Failed to close restore consumer due to the following error:", e);
        }
        streamsMetrics.removeAllSensors();

<<<<<<< HEAD
        public void removeAllSensors() {
            removeSensor(commitTimeSensor);
            removeSensor(pollTimeSensor);
            removeSensor(processTimeSensor);
            removeSensor(punctuateTimeSensor);
            removeSensor(taskCreatedSensor);
            removeSensor(tasksClosedSensor);
            removeSensor(skippedRecordsSensor);

        }
=======
        setState(State.DEAD);
        log.info("Shutdown complete");
>>>>>>> 8ee7b906
    }

    private void clearStandbyRecords() {
        standbyRecords.clear();
    }

    private void refreshMetadataState() {
        streamsMetadataState.onChange(metadataProvider.getPartitionsByHostState(), metadataProvider.clusterMetadata());
    }

    /**
     * Return information about the current {@link StreamThread}.
     *
     * @return {@link ThreadMetadata}.
     */
    public final ThreadMetadata threadMetadata() {
        return threadMetadata;
    }

    private void updateThreadMetadata(final Map<TaskId, Task> activeTasks, final Map<TaskId, Task> standbyTasks) {
        final Set<TaskMetadata> activeTasksMetadata = new HashSet<>();
        if (activeTasks != null) {
            for (Map.Entry<TaskId, Task> task : activeTasks.entrySet()) {
                activeTasksMetadata.add(new TaskMetadata(task.getKey().toString(), task.getValue().partitions()));
            }
        }
        final Set<TaskMetadata> standbyTasksMetadata = new HashSet<>();
        if (standbyTasks != null) {
            for (Map.Entry<TaskId, Task> task : standbyTasks.entrySet()) {
                standbyTasksMetadata.add(new TaskMetadata(task.getKey().toString(), task.getValue().partitions()));
            }
        }
        threadMetadata = new ThreadMetadata(this.getName(), this.state().name(), activeTasksMetadata, standbyTasksMetadata);
    }
}<|MERGE_RESOLUTION|>--- conflicted
+++ resolved
@@ -110,36 +110,6 @@
      *                +-------------+
      * </pre>
      *
-<<<<<<< HEAD
-     * <pre>
-     *                +-------------+
-     *                | Not Running | <-------+
-     *                +-----+-------+         |
-     *                      |                 |
-     *                      v                 |
-     *                +-----+-------+         |
-     *          +<--- | Running     | <----+  |
-     *          |     +-----+-------+      |  |
-     *          |           |              |  |
-     *          |           v              |  |
-     *          |     +-----+-------+      |  |
-     *          +<--- | Partitions  |      |  |
-     *          |     | Revoked     |      |  |
-     *          |     +-----+-------+      |  |
-     *          |           |              |  |
-     *          |           v              |  |
-     *          |     +-----+-------+      |  |
-     *          |     | Assigning   |      |  |
-     *          |     | Partitions  | ---->+  |
-     *          |     +-----+-------+         |
-     *          |           |                 |
-     *          |           v                 |
-     *          |     +-----+-------+         |
-     *          +---> | Pending     | ------->+
-     *                | Shutdown    |
-     *                +-------------+
-     * </pre>
-=======
      * <p>
      * Note the following:
      * - Any state can go to PENDING_SHUTDOWN.
@@ -151,7 +121,6 @@
      *   the coordinator repeatedly fails in-between revoking partitions and assigning new partitions.
      *   In this case we will forbid the transition but will not treat as an error.
      *
->>>>>>> 8ee7b906
      */
     public enum State implements ThreadStateTransitionValidator {
         CREATED(1, 4), RUNNING(2, 4), PARTITIONS_REVOKED(3, 4), PARTITIONS_ASSIGNED(1, 2, 4), PENDING_SHUTDOWN(5), DEAD;
@@ -203,17 +172,6 @@
         return state;
     }
 
-<<<<<<< HEAD
-    private synchronized void setState(State newState) {
-        State oldState = state;
-        if (!state.isValidTransition(newState)) {
-            log.warn("{} Unexpected state transition from {} to {}.", logPrefix, oldState, newState);
-        } else {
-            log.info("{} State transition from {} to {}.", logPrefix, oldState, newState);
-        }
-
-        state = newState;
-=======
     /**
      * Sets the state
      * @param newState New state
@@ -249,7 +207,6 @@
             }
         }
 
->>>>>>> 8ee7b906
         if (stateListener != null) {
             stateListener.onChange(this, state, oldState);
         }
@@ -268,44 +225,6 @@
         }
     }
 
-<<<<<<< HEAD
-    public final PartitionGrouper partitionGrouper;
-    private final StreamsMetadataState streamsMetadataState;
-    public final String applicationId;
-    public final String clientId;
-    public final UUID processId;
-
-    protected final StreamsConfig config;
-    protected final TopologyBuilder builder;
-    protected final Producer<byte[], byte[]> producer;
-    protected final Consumer<byte[], byte[]> consumer;
-    protected final Consumer<byte[], byte[]> restoreConsumer;
-
-    private final String logPrefix;
-    private final String threadClientId;
-    private final Pattern sourceTopicPattern;
-    private final Map<TaskId, StreamTask> activeTasks;
-    private final Map<TaskId, StandbyTask> standbyTasks;
-    private final Map<TopicPartition, StreamTask> activeTasksByPartition;
-    private final Map<TopicPartition, StandbyTask> standbyTasksByPartition;
-    private final Set<TaskId> prevTasks;
-    private final Map<TaskId, StreamTask> suspendedTasks;
-    private final Map<TaskId, StandbyTask> suspendedStandbyTasks;
-    private final Time time;
-    private final long pollTimeMs;
-    private final long cleanTimeMs;
-    private final long commitTimeMs;
-    private final StreamsMetricsThreadImpl streamsMetrics;
-    // TODO: this is not private only for tests, should be better refactored
-    final StateDirectory stateDirectory;
-    private String originalReset;
-    private StreamPartitionAssignor partitionAssignor = null;
-    private boolean cleanRun = false;
-    private long timerStartedMs;
-    private long lastCleanMs;
-    private long lastCommitMs;
-    private Throwable rebalanceException = null;
-=======
     static class RebalanceListener implements ConsumerRebalanceListener {
         private final Time time;
         private final TaskManager taskManager;
@@ -354,7 +273,6 @@
                          taskManager.prevActiveTaskIds());
             }
         }
->>>>>>> 8ee7b906
 
         @Override
         public void onPartitionsRevoked(final Collection<TopicPartition> assignment) {
@@ -497,23 +415,6 @@
                     time,
                     createProducer(taskId));
 
-<<<<<<< HEAD
-            try {
-                log.info("{} at state {}: new partitions {} assigned at the end of consumer rebalance.", logPrefix, state, assignment);
-                setStateWhenNotInPendingShutdown(State.ASSIGNING_PARTITIONS);
-                // do this first as we may have suspended standby tasks that
-                // will become active or vice versa
-                closeNonAssignedSuspendedStandbyTasks();
-                closeNonAssignedSuspendedTasks();
-                addStreamTasks(assignment);
-                addStandbyTasks();
-                lastCleanMs = time.milliseconds(); // start the cleaning cycle
-                streamsMetadataState.onChange(partitionAssignor.getPartitionsByHostState(), partitionAssignor.clusterMetadata());
-                setStateWhenNotInPendingShutdown(State.RUNNING);
-            } catch (Throwable t) {
-                rebalanceException = t;
-                throw t;
-=======
         }
 
         private Producer<byte[], byte[]> createProducer(final TaskId id) {
@@ -523,29 +424,12 @@
                 log.info("Creating producer client for task {}", id);
                 producerConfigs.put(ProducerConfig.TRANSACTIONAL_ID_CONFIG, applicationId + "-" + id);
                 return clientSupplier.getProducer(producerConfigs);
->>>>>>> 8ee7b906
             }
 
             return threadProducer;
         }
 
         @Override
-<<<<<<< HEAD
-        public void onPartitionsRevoked(Collection<TopicPartition> assignment) {
-            try {
-                log.info("{} at state {}: partitions {} revoked at the beginning of consumer rebalance.", logPrefix, state, assignment);
-                setStateWhenNotInPendingShutdown(State.PARTITIONS_REVOKED);
-                lastCleanMs = Long.MAX_VALUE; // stop the cleaning cycle until partitions are assigned
-                // suspend active tasks
-                suspendTasksAndState();
-            } catch (Throwable t) {
-                rebalanceException = t;
-                throw t;
-            } finally {
-                streamsMetadataState.onChange(Collections.<HostInfo, Set<TopicPartition>>emptyMap(), partitionAssignor.clusterMetadata());
-                removeStreamTasks();
-                removeStandbyTasks();
-=======
         public void close() {
             if (threadProducer != null) {
                 try {
@@ -553,7 +437,6 @@
                 } catch (final Throwable e) {
                     log.error("Failed to close producer due to the following error:", e);
                 }
->>>>>>> 8ee7b906
             }
         }
     }
@@ -720,10 +603,6 @@
                         final StateDirectory stateDirectory) {
         super(threadClientId);
         this.builder = builder;
-<<<<<<< HEAD
-        this.sourceTopicPattern = builder.sourceTopicPattern();
-=======
->>>>>>> 8ee7b906
         this.clientId = clientId;
         this.applicationId = config.getString(StreamsConfig.APPLICATION_ID_CONFIG);
         this.pollTimeMs = config.getLong(StreamsConfig.POLL_MS_CONFIG);
@@ -847,15 +726,6 @@
                                 restoreConsumer,
                                 stateDirectory);
 
-<<<<<<< HEAD
-        this.time = time;
-        this.timerStartedMs = time.milliseconds();
-        this.lastCleanMs = Long.MAX_VALUE; // the cleaning cycle won't start until partition assignment
-        this.lastCommitMs = timerStartedMs;
-        setState(State.RUNNING);
-    }
-=======
->>>>>>> 8ee7b906
 
     }
 
@@ -921,35 +791,7 @@
     long runOnce(final long recordsProcessedBeforeCommit) {
         long processedBeforeCommit = recordsProcessedBeforeCommit;
 
-<<<<<<< HEAD
-    private void shutdown() {
-        log.info("{} Shutting down", logPrefix);
-        shutdownTasksAndState();
-
-        // close all embedded clients
-        try {
-            producer.close();
-        } catch (Throwable e) {
-            log.error("{} Failed to close producer: ", logPrefix, e);
-        }
-        try {
-            consumer.close();
-        } catch (Throwable e) {
-            log.error("{} Failed to close consumer: ", logPrefix, e);
-        }
-        try {
-            restoreConsumer.close();
-        } catch (Throwable e) {
-            log.error("{} Failed to close restore consumer: ", logPrefix, e);
-        }
-        try {
-            partitionAssignor.close();
-        } catch (Throwable e) {
-            log.error("{} Failed to close KafkaStreamClient: ", logPrefix, e);
-        }
-=======
         ConsumerRecords<byte[], byte[]> records;
->>>>>>> 8ee7b906
 
         timerStartedMs = time.milliseconds();
 
@@ -974,29 +816,6 @@
             }
         }
 
-<<<<<<< HEAD
-
-    @SuppressWarnings("ThrowableNotThrown")
-    private void shutdownTasksAndState() {
-        log.debug("{} shutdownTasksAndState: shutting down" +
-                "active tasks {}, standby tasks {}, suspended tasks {}, and suspended standby tasks {}",
-            logPrefix, activeTasks.keySet(), standbyTasks.keySet(),
-            suspendedTasks.keySet(), suspendedStandbyTasks.keySet());
-
-        final AtomicReference<RuntimeException> firstException = new AtomicReference<>(null);
-        // Close all processors in topology order
-        firstException.compareAndSet(null, closeTasks(activeAndStandbytasks()));
-        firstException.compareAndSet(null, closeTasks(suspendedAndSuspendedStandbytasks()));
-        // flush state
-        firstException.compareAndSet(null, flushAllState());
-        // Close all task state managers. Don't need to set exception as all
-        // state would have been flushed above
-        closeStateManagers(activeAndStandbytasks(), firstException.get() == null);
-        closeStateManagers(suspendedAndSuspendedStandbytasks(), firstException.get() == null);
-        // only commit under clean exit
-        if (cleanRun && firstException.get() == null) {
-            firstException.set(commitOffsets());
-=======
         if (records != null && !records.isEmpty() && taskManager.hasActiveRunningTasks()) {
             streamsMetrics.pollTimeSensor.record(computeLatency(), timerStartedMs);
             addRecordsToTasks(records);
@@ -1010,7 +829,6 @@
                                                                            processLatency,
                                                                            commitTimeMs);
             }
->>>>>>> 8ee7b906
         }
 
         punctuate();
@@ -1026,27 +844,8 @@
      * @return Next batch of records or null if no records available.
      * @throws TaskMigratedException if the task producer got fenced (EOS only)
      */
-<<<<<<< HEAD
-    private void suspendTasksAndState()  {
-        log.debug("{} suspendTasksAndState: suspending all active tasks {} and standby tasks {}", logPrefix,
-            activeTasks.keySet(), standbyTasks.keySet());
-        final AtomicReference<RuntimeException> firstException = new AtomicReference<>(null);
-        // Close all topology nodes
-        firstException.compareAndSet(null, closeActiveAndStandbyTasksTopologies());
-        // flush state
-        firstException.compareAndSet(null, flushAllState());
-        // only commit after all state has been flushed and there hasn't been an exception
-        if (firstException.get() == null) {
-            // TODO: currently commit failures will not be thrown to users
-            // while suspending tasks; this need to be re-visit after KIP-98
-            commitOffsets();
-        }
-        // remove the changelog partitions from restore consumer
-        firstException.compareAndSet(null, unAssignChangeLogPartitions());
-=======
     private ConsumerRecords<byte[], byte[]> pollRequests(final long pollTimeMs) {
         ConsumerRecords<byte[], byte[]> records = null;
->>>>>>> 8ee7b906
 
         try {
             records = consumer.poll(pollTimeMs);
@@ -1065,24 +864,6 @@
         return records;
     }
 
-<<<<<<< HEAD
-    private RuntimeException performOnTasks(final List<AbstractTask> tasks,
-                                            final AbstractTaskAction action,
-                                            final String exceptionMessage) {
-        RuntimeException firstException = null;
-        for (final AbstractTask task : tasks) {
-            try {
-                action.apply(task);
-            } catch (RuntimeException t) {
-                log.error("{} Failed while executing {} {} due to {}: ",
-                    StreamThread.this.logPrefix,
-                    task.getClass().getSimpleName(),
-                    task.id(),
-                    exceptionMessage,
-                    t);
-                if (firstException == null) {
-                    firstException = t;
-=======
     private void resetInvalidOffsets(final InvalidOffsetException e) {
         final Set<TopicPartition> partitions = e.partitions();
         final Set<String> loggedTopics = new HashSet<>();
@@ -1100,59 +881,16 @@
                         " You need to set configuration parameter \"auto.offset.reset\" or specify a topic specific reset " +
                         "policy via StreamsBuilder#stream(..., Consumed.with(Topology.AutoOffsetReset)) or StreamsBuilder#table(..., Consumed.with(Topology.AutoOffsetReset))";
                     throw new StreamsException(String.format(errorMessage, partition.topic(), partition.partition()), e);
->>>>>>> 8ee7b906
                 }
 
-<<<<<<< HEAD
-    private List<AbstractTask> activeAndStandbytasks() {
-        final List<AbstractTask> tasks = new ArrayList<AbstractTask>(activeTasks.values());
-        tasks.addAll(standbyTasks.values());
-        return tasks;
-    }
-
-    private List<AbstractTask> suspendedAndSuspendedStandbytasks() {
-        final List<AbstractTask> tasks = new ArrayList<AbstractTask>(suspendedTasks.values());
-        tasks.addAll(suspendedStandbyTasks.values());
-        return tasks;
-    }
-
-    private Throwable closeStateManagers(final List<AbstractTask> tasks, final boolean writeCheckpoint) {
-        return performOnTasks(tasks, new AbstractTaskAction() {
-            @Override
-            public void apply(final AbstractTask task) {
-                log.info("{} Closing the state manager of task {}", StreamThread.this.logPrefix, task.id());
-                task.closeStateManager(writeCheckpoint);
-=======
                 if (originalReset.equals("earliest")) {
                     addToResetList(partition, seekToBeginning, "No custom setting defined for topic '{}' using original config '{}' for offset reset", "earliest", loggedTopics);
                 } else if (originalReset.equals("latest")) {
                     addToResetList(partition, seekToEnd, "No custom setting defined for topic '{}' using original config '{}' for offset reset", "latest", loggedTopics);
                 }
->>>>>>> 8ee7b906
-            }
-        }
-
-<<<<<<< HEAD
-    private RuntimeException commitOffsets() {
-        // Exceptions should not prevent this call from going through all shutdown steps
-        return performOnTasks(activeAndStandbytasks(), new AbstractTaskAction() {
-            @Override
-            public void apply(final AbstractTask task) {
-                log.info("{} Committing consumer offsets of task {}", StreamThread.this.logPrefix, task.id());
-                task.commitOffsets();
-            }
-        }, "commit consumer offsets");
-    }
-
-    private RuntimeException flushAllState() {
-        return performOnTasks(activeAndStandbytasks(), new AbstractTaskAction() {
-            @Override
-            public void apply(final AbstractTask task) {
-                log.info("{} Flushing state stores of task {}", StreamThread.this.logPrefix, task.id());
-                task.flushState();
-            }
-        }, "flush state");
-=======
+            }
+        }
+
         if (!seekToBeginning.isEmpty()) {
             consumer.seekToBeginning(seekToBeginning);
         }
@@ -1167,7 +905,6 @@
             log.info(logMessage, topic, resetPolicy);
         }
         partitions.add(partition);
->>>>>>> 8ee7b906
     }
 
     /**
@@ -1178,52 +915,6 @@
         if (records != null && !records.isEmpty()) {
             int numAddedRecords = 0;
 
-<<<<<<< HEAD
-    private void runLoop() {
-        int totalNumBuffered = 0;
-        boolean requiresPoll = true;
-        boolean polledRecords = false;
-
-        consumer.subscribe(sourceTopicPattern, rebalanceListener);
-
-        while (stillRunning()) {
-            this.timerStartedMs = time.milliseconds();
-
-            // try to fetch some records if necessary
-            if (requiresPoll) {
-                requiresPoll = false;
-
-                boolean longPoll = totalNumBuffered == 0;
-
-                ConsumerRecords<byte[], byte[]> records = null;
-
-                try {
-                    records = consumer.poll(longPoll ? this.pollTimeMs : 0);
-                } catch (final InvalidOffsetException e) {
-                    resetInvalidOffsets(e);
-                }
-
-                if (rebalanceException != null)
-                    throw new StreamsException(logPrefix + " Failed to rebalance", rebalanceException);
-
-                if (records != null && !records.isEmpty()) {
-                    int numAddedRecords = 0;
-
-                    for (TopicPartition partition : records.partitions()) {
-                        StreamTask task = activeTasksByPartition.get(partition);
-                        numAddedRecords += task.addRecords(partition, records.records(partition));
-                    }
-                    streamsMetrics.skippedRecordsSensor.record(records.count() - numAddedRecords, timerStartedMs);
-                    polledRecords = true;
-                } else {
-                    polledRecords = false;
-                }
-
-                // only record poll latency is long poll is required
-                if (longPoll) {
-                    streamsMetrics.pollTimeSensor.record(computeLatency());
-                }
-=======
             for (final TopicPartition partition : records.partitions()) {
                 final Task task = taskManager.activeTask(partition);
                 numAddedRecords += task.addRecords(partition, records.records(partition));
@@ -1251,7 +942,6 @@
             processed = taskManager.process();
             if (processed > 0) {
                 streamsMetrics.processTimeSensor.record(computeLatency() / (double) processed, timerStartedMs);
->>>>>>> 8ee7b906
             }
             totalProcessedSinceLastMaybeCommit += processed;
 
@@ -1340,57 +1030,8 @@
         }
     }
 
-<<<<<<< HEAD
-    private void resetInvalidOffsets(final InvalidOffsetException e) {
-        final Set<TopicPartition> partitions = e.partitions();
-        final Set<String> loggedTopics = new HashSet<>();
-        final Set<TopicPartition> seekToBeginning = new HashSet<>();
-        final Set<TopicPartition> seekToEnd = new HashSet<>();
-
-        for (final TopicPartition partition : partitions) {
-            if (builder.earliestResetTopicsPattern().matcher(partition.topic()).matches()) {
-                addToResetList(partition, seekToBeginning, "stream-thread [%s] setting topic %s to consume from %s offset", "earliest", loggedTopics);
-            } else if (builder.latestResetTopicsPattern().matcher(partition.topic()).matches()) {
-                addToResetList(partition, seekToEnd, "stream-thread [%s] setting topic %s to consume from %s offset", "latest", loggedTopics);
-            } else {
-                if (originalReset == null || (!originalReset.equals("earliest") && !originalReset.equals("latest"))) {
-                    setState(State.PENDING_SHUTDOWN);
-                    final String errorMessage = "No valid committed offset found for input topic %s (partition %s) and no valid reset policy configured." +
-                        " You need to set configuration parameter \"auto.offset.reset\" or specify a topic specific reset " +
-                        "policy via KStreamBuilder#stream(StreamsConfig.AutoOffsetReset offsetReset, ...) or KStreamBuilder#table(StreamsConfig.AutoOffsetReset offsetReset, ...)";
-                    throw new StreamsException(String.format(errorMessage, partition.topic(), partition.partition()), e);
-                }
-
-                if (originalReset.equals("earliest")) {
-                    addToResetList(partition, seekToBeginning, "stream-thread [%s] no custom setting defined for topic %s using original config %s for offset reset", "earliest", loggedTopics);
-                } else if (originalReset.equals("latest")) {
-                    addToResetList(partition, seekToEnd, "stream-thread [%s] no custom setting defined for topic %s using original config %s for offset reset", "latest", loggedTopics);
-                }
-            }
-        }
-
-        if (!seekToBeginning.isEmpty()) {
-            consumer.seekToBeginning(seekToBeginning);
-        }
-        if (!seekToEnd.isEmpty()) {
-            consumer.seekToEnd(seekToEnd);
-        }
-    }
-
-    private void addToResetList(final TopicPartition partition, final Set<TopicPartition> partitions, final String logMessage, final String resetPolicy, final Set<String> loggedTopics) {
-        final String topic = partition.topic();
-        if (loggedTopics.add(topic)) {
-            log.info(String.format(logMessage, getName(), topic, resetPolicy));
-        }
-        partitions.add(partition);
-    }
-
-    private void maybeUpdateStandbyTasks() {
-        if (!standbyTasks.isEmpty()) {
-=======
     private void maybeUpdateStandbyTasks(final long now) {
         if (state == State.RUNNING && taskManager.hasStandbyRunningTasks()) {
->>>>>>> 8ee7b906
             if (processStandbyRecords) {
                 if (!standbyRecords.isEmpty()) {
                     final Map<TopicPartition, List<ConsumerRecord<byte[], byte[]>>> remainingStandbyRecords = new HashMap<>();
@@ -1460,22 +1101,8 @@
         setState(State.PENDING_SHUTDOWN);
     }
 
-<<<<<<< HEAD
-    /**
-     * Commit the states of all its tasks
-     */
-    private void commitAll() {
-        log.trace("{} Committing all its owned tasks", logPrefix);
-        for (StreamTask task : activeTasks.values()) {
-            commitOne(task);
-        }
-        for (StandbyTask task : standbyTasks.values()) {
-            commitOne(task);
-        }
-=======
     public Map<TaskId, Task> tasks() {
         return taskManager.activeTasks();
->>>>>>> 8ee7b906
     }
 
     /**
@@ -1525,242 +1152,6 @@
         return tasks;
     }
 
-<<<<<<< HEAD
-    protected StreamTask createStreamTask(TaskId id, Collection<TopicPartition> partitions) {
-        log.info("{} Creating active task {} with assigned partitions {}", logPrefix, id, partitions);
-
-        streamsMetrics.taskCreatedSensor.record();
-
-        final ProcessorTopology topology = builder.build(id.topicGroupId);
-        final RecordCollector recordCollector = new RecordCollectorImpl(producer, id.toString());
-        return new StreamTask(id, applicationId, partitions, topology, consumer, restoreConsumer, config, streamsMetrics, stateDirectory, cache, time, recordCollector);
-    }
-
-    private StreamTask findMatchingSuspendedTask(final TaskId taskId, final Set<TopicPartition> partitions) {
-        if (suspendedTasks.containsKey(taskId)) {
-            final StreamTask task = suspendedTasks.get(taskId);
-            if (task.partitions.equals(partitions)) {
-                return task;
-            }
-        }
-        return null;
-    }
-
-    private StandbyTask findMatchingSuspendedStandbyTask(final TaskId taskId, final Set<TopicPartition> partitions) {
-        if (suspendedStandbyTasks.containsKey(taskId)) {
-            final StandbyTask task = suspendedStandbyTasks.get(taskId);
-            if (task.partitions.equals(partitions)) {
-                return task;
-            }
-        }
-        return null;
-    }
-
-    private void closeNonAssignedSuspendedTasks() {
-        final Map<TaskId, Set<TopicPartition>> newTaskAssignment = partitionAssignor.activeTasks();
-        final Iterator<Map.Entry<TaskId, StreamTask>> suspendedTaskIterator = suspendedTasks.entrySet().iterator();
-        while (suspendedTaskIterator.hasNext()) {
-            final Map.Entry<TaskId, StreamTask> next = suspendedTaskIterator.next();
-            final StreamTask task = next.getValue();
-            final Set<TopicPartition> assignedPartitionsForTask = newTaskAssignment.get(next.getKey());
-            if (!task.partitions().equals(assignedPartitionsForTask)) {
-                log.debug("{} closing suspended non-assigned task", logPrefix);
-                try {
-                    task.close();
-                    task.closeStateManager(true);
-                } catch (Exception e) {
-                    log.error("{} Failed to remove suspended task {}", logPrefix, next.getKey(), e);
-                } finally {
-                    suspendedTaskIterator.remove();
-                }
-            }
-        }
-
-    }
-
-    private void closeNonAssignedSuspendedStandbyTasks() {
-        final Set<TaskId> currentSuspendedTaskIds = partitionAssignor.standbyTasks().keySet();
-        final Iterator<Map.Entry<TaskId, StandbyTask>> standByTaskIterator = suspendedStandbyTasks.entrySet().iterator();
-        while (standByTaskIterator.hasNext()) {
-            final Map.Entry<TaskId, StandbyTask> suspendedTask = standByTaskIterator.next();
-            if (!currentSuspendedTaskIds.contains(suspendedTask.getKey())) {
-                log.debug("{} Closing suspended non-assigned standby task {}", logPrefix, suspendedTask.getKey());
-                final StandbyTask task = suspendedTask.getValue();
-                try {
-                    task.close();
-                    task.closeStateManager(true);
-                } catch (Exception e) {
-                    log.error("{} Failed to remove suspended task standby {}", logPrefix, suspendedTask.getKey(), e);
-                } finally {
-                    standByTaskIterator.remove();
-                }
-            }
-        }
-    }
-
-    private void addStreamTasks(Collection<TopicPartition> assignment) {
-        if (partitionAssignor == null)
-            throw new IllegalStateException(logPrefix + " Partition assignor has not been initialized while adding stream tasks: this should not happen.");
-
-        final Map<TaskId, Set<TopicPartition>> newTasks = new HashMap<>();
-
-        // collect newly assigned tasks and reopen re-assigned tasks
-        for (Map.Entry<TaskId, Set<TopicPartition>> entry : partitionAssignor.activeTasks().entrySet()) {
-            final TaskId taskId = entry.getKey();
-            final Set<TopicPartition> partitions = entry.getValue();
-
-            if (assignment.containsAll(partitions)) {
-                try {
-                    StreamTask task = findMatchingSuspendedTask(taskId, partitions);
-                    if (task != null) {
-                        log.debug("{} recycling old task {}", logPrefix, taskId);
-                        suspendedTasks.remove(taskId);
-                        task.initTopology();
-
-                        activeTasks.put(taskId, task);
-
-                        for (TopicPartition partition : partitions) {
-                            activeTasksByPartition.put(partition, task);
-                        }
-                    } else {
-                        newTasks.put(taskId, partitions);
-                    }
-                } catch (StreamsException e) {
-                    log.error("{} Failed to create an active task {}: ", logPrefix, taskId, e);
-                    throw e;
-                }
-            } else {
-                log.warn("{} Task {} owned partitions {} are not contained in the assignment {}", logPrefix, taskId, partitions, assignment);
-            }
-        }
-
-        // create all newly assigned tasks (guard against race condition with other thread via backoff and retry)
-        // -> other thread will call removeSuspendedTasks(); eventually
-        taskCreator.retryWithBackoff(newTasks);
-    }
-
-    StandbyTask createStandbyTask(TaskId id, Collection<TopicPartition> partitions) {
-        log.info("{} Creating new standby task {} with assigned partitions {}", logPrefix, id, partitions);
-
-        streamsMetrics.taskCreatedSensor.record();
-
-        ProcessorTopology topology = builder.build(id.topicGroupId);
-
-        if (!topology.stateStores().isEmpty()) {
-            return new StandbyTask(id, applicationId, partitions, topology, consumer, restoreConsumer, config, streamsMetrics, stateDirectory);
-        } else {
-            return null;
-        }
-    }
-
-    private void addStandbyTasks() {
-        if (partitionAssignor == null)
-            throw new IllegalStateException(logPrefix + " Partition assignor has not been initialized while adding standby tasks: this should not happen.");
-
-        Map<TopicPartition, Long> checkpointedOffsets = new HashMap<>();
-
-        final Map<TaskId, Set<TopicPartition>> newStandbyTasks = new HashMap<>();
-
-        // collect newly assigned standby tasks and reopen re-assigned standby tasks
-        for (Map.Entry<TaskId, Set<TopicPartition>> entry : partitionAssignor.standbyTasks().entrySet()) {
-            final TaskId taskId = entry.getKey();
-            final Set<TopicPartition> partitions = entry.getValue();
-            StandbyTask task = findMatchingSuspendedStandbyTask(taskId, partitions);
-
-            if (task != null) {
-                log.debug("{} recycling old standby task {}", logPrefix, taskId);
-                suspendedStandbyTasks.remove(taskId);
-                task.initTopology();
-            } else {
-                newStandbyTasks.put(taskId, partitions);
-            }
-
-            updateStandByTaskMaps(checkpointedOffsets, taskId, partitions, task);
-        }
-
-        // create all newly assigned standby tasks (guard against race condition with other thread via backoff and retry)
-        // -> other thread will call removeSuspendedStandbyTasks(); eventually
-        new StandbyTaskCreator(checkpointedOffsets).retryWithBackoff(newStandbyTasks);
-
-        restoreConsumer.assign(new ArrayList<>(checkpointedOffsets.keySet()));
-
-        for (Map.Entry<TopicPartition, Long> entry : checkpointedOffsets.entrySet()) {
-            TopicPartition partition = entry.getKey();
-            long offset = entry.getValue();
-            if (offset >= 0) {
-                restoreConsumer.seek(partition, offset);
-            } else {
-                restoreConsumer.seekToBeginning(singleton(partition));
-            }
-        }
-    }
-
-    private void updateStandByTaskMaps(final Map<TopicPartition, Long> checkpointedOffsets, final TaskId taskId, final Set<TopicPartition> partitions, final StandbyTask task) {
-        if (task != null) {
-            standbyTasks.put(taskId, task);
-            for (TopicPartition partition : partitions) {
-                standbyTasksByPartition.put(partition, task);
-            }
-            // collect checked pointed offsets to position the restore consumer
-            // this include all partitions from which we restore states
-            for (TopicPartition partition : task.checkpointedOffsets().keySet()) {
-                standbyTasksByPartition.put(partition, task);
-            }
-            checkpointedOffsets.putAll(task.checkpointedOffsets());
-        }
-    }
-
-    private void updateSuspendedTasks() {
-        log.info("{} Updating suspended tasks to contain active tasks {}", logPrefix, activeTasks.keySet());
-        suspendedTasks.clear();
-        suspendedTasks.putAll(activeTasks);
-        suspendedStandbyTasks.putAll(standbyTasks);
-    }
-
-    private void removeStreamTasks() {
-        log.info("{} Removing all active tasks {}", logPrefix, activeTasks.keySet());
-
-        try {
-            prevTasks.clear();
-            prevTasks.addAll(activeTasks.keySet());
-
-            activeTasks.clear();
-            activeTasksByPartition.clear();
-
-        } catch (Exception e) {
-            log.error("{} Failed to remove stream tasks: ", logPrefix, e);
-        }
-    }
-
-    private void removeStandbyTasks() {
-        log.info("{} Removing all standby tasks {}", logPrefix, standbyTasks.keySet());
-
-        standbyTasks.clear();
-        standbyTasksByPartition.clear();
-        standbyRecords.clear();
-    }
-
-    private RuntimeException closeTasks(final List<AbstractTask> tasks) {
-        return performOnTasks(tasks, new AbstractTaskAction() {
-            @Override
-            public void apply(final AbstractTask task) {
-                log.info("{} Closing task {}", StreamThread.this.logPrefix, task.id());
-                task.close();
-                streamsMetrics.tasksClosedSensor.record();
-            }
-        }, "close");
-    }
-
-    private RuntimeException closeActiveAndStandbyTasksTopologies() {
-        return performOnTasks(activeAndStandbytasks(), new AbstractTaskAction() {
-            @Override
-            public void apply(final AbstractTask task) {
-                log.info("{} Closing task's topology {}", StreamThread.this.logPrefix, task.id());
-                task.closeTopology();
-                streamsMetrics.tasksClosedSensor.record();
-            }
-        }, "close");
-=======
     @Override
     public UUID processId() {
         return processId;
@@ -1774,7 +1165,6 @@
     @Override
     public PartitionGrouper partitionGrouper() {
         return partitionGrouper;
->>>>>>> 8ee7b906
     }
 
     /**
@@ -1803,51 +1193,6 @@
         return sb.toString();
     }
 
-<<<<<<< HEAD
-    /**
-     * This class extends {@link StreamsMetricsImpl(Metrics, String, String, Map)} and
-     * overrides one of its functions for efficiency
-     */
-    private class StreamsMetricsThreadImpl extends StreamsMetricsImpl {
-        final Sensor commitTimeSensor;
-        final Sensor pollTimeSensor;
-        final Sensor processTimeSensor;
-        final Sensor punctuateTimeSensor;
-        final Sensor taskCreatedSensor;
-        final Sensor tasksClosedSensor;
-        final Sensor skippedRecordsSensor;
-
-        public StreamsMetricsThreadImpl(Metrics metrics, String groupName, String prefix, Map<String, String> tags) {
-            super(metrics, groupName, tags);
-            this.commitTimeSensor = metrics.sensor(prefix + ".commit-latency", Sensor.RecordingLevel.INFO);
-            this.commitTimeSensor.add(metrics.metricName("commit-latency-avg", this.groupName, "The average commit time in ms", this.tags), new Avg());
-            this.commitTimeSensor.add(metrics.metricName("commit-latency-max", this.groupName, "The maximum commit time in ms", this.tags), new Max());
-            this.commitTimeSensor.add(metrics.metricName("commit-rate", this.groupName, "The average per-second number of commit calls", this.tags), new Rate(new Count()));
-
-            this.pollTimeSensor = metrics.sensor(prefix + ".poll-latency", Sensor.RecordingLevel.INFO);
-            this.pollTimeSensor.add(metrics.metricName("poll-latency-avg", this.groupName, "The average poll time in ms", this.tags), new Avg());
-            this.pollTimeSensor.add(metrics.metricName("poll-latency-max", this.groupName, "The maximum poll time in ms", this.tags), new Max());
-            this.pollTimeSensor.add(metrics.metricName("poll-rate", this.groupName, "The average per-second number of record-poll calls", this.tags), new Rate(new Count()));
-
-            this.processTimeSensor = metrics.sensor(prefix + ".process-latency", Sensor.RecordingLevel.INFO);
-            this.processTimeSensor.add(metrics.metricName("process-latency-avg", this.groupName, "The average process time in ms", this.tags), new Avg());
-            this.processTimeSensor.add(metrics.metricName("process-latency-max", this.groupName, "The maximum process time in ms", this.tags), new Max());
-            this.processTimeSensor.add(metrics.metricName("process-rate", this.groupName, "The average per-second number of process calls", this.tags), new Rate(new Count()));
-
-            this.punctuateTimeSensor = metrics.sensor(prefix + ".punctuate-latency", Sensor.RecordingLevel.INFO);
-            this.punctuateTimeSensor.add(metrics.metricName("punctuate-latency-avg", this.groupName, "The average punctuate time in ms", this.tags), new Avg());
-            this.punctuateTimeSensor.add(metrics.metricName("punctuate-latency-max", this.groupName, "The maximum punctuate time in ms", this.tags), new Max());
-            this.punctuateTimeSensor.add(metrics.metricName("punctuate-rate", this.groupName, "The average per-second number of punctuate calls", this.tags), new Rate(new Count()));
-
-            this.taskCreatedSensor = metrics.sensor(prefix + ".task-created", Sensor.RecordingLevel.INFO);
-            this.taskCreatedSensor.add(metrics.metricName("task-created-rate", this.groupName, "The average per-second number of newly created tasks", this.tags), new Rate(new Count()));
-
-            this.tasksClosedSensor = metrics.sensor(prefix + ".task-closed", Sensor.RecordingLevel.INFO);
-            this.tasksClosedSensor.add(metrics.metricName("task-closed-rate", this.groupName, "The average per-second number of closed tasks", this.tags), new Rate(new Count()));
-
-            this.skippedRecordsSensor = metrics.sensor(prefix + ".skipped-records");
-            this.skippedRecordsSensor.add(metrics.metricName("skipped-records-rate", this.groupName, "The average per-second number of skipped records.", this.tags), new Rate(new Count()));
-=======
     String threadClientId() {
         return getName();
     }
@@ -1864,7 +1209,6 @@
         setState(State.PENDING_SHUTDOWN);
 
         log.info("Shutting down");
->>>>>>> 8ee7b906
 
         taskManager.shutdown(cleanRun);
         try {
@@ -1879,21 +1223,8 @@
         }
         streamsMetrics.removeAllSensors();
 
-<<<<<<< HEAD
-        public void removeAllSensors() {
-            removeSensor(commitTimeSensor);
-            removeSensor(pollTimeSensor);
-            removeSensor(processTimeSensor);
-            removeSensor(punctuateTimeSensor);
-            removeSensor(taskCreatedSensor);
-            removeSensor(tasksClosedSensor);
-            removeSensor(skippedRecordsSensor);
-
-        }
-=======
         setState(State.DEAD);
         log.info("Shutdown complete");
->>>>>>> 8ee7b906
     }
 
     private void clearStandbyRecords() {
