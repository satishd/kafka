--- conflicted
+++ resolved
@@ -35,10 +35,6 @@
 import org.apache.kafka.common.metrics.stats.Min;
 import org.apache.kafka.common.metrics.stats.Rate;
 import org.apache.kafka.common.utils.Time;
-<<<<<<< HEAD
-import org.apache.kafka.common.utils.Utils;
-=======
->>>>>>> 850ceb74
 import org.apache.kafka.streams.KafkaClientSupplier;
 import org.apache.kafka.streams.StreamsConfig;
 import org.apache.kafka.streams.StreamsMetrics;
@@ -169,12 +165,8 @@
                         String clientId,
                         UUID processId,
                         Metrics metrics,
-<<<<<<< HEAD
-                        Time time) {
-=======
                         Time time,
                         StreamsMetadataState streamsMetadataState) {
->>>>>>> 850ceb74
         super("StreamThread-" + STREAM_THREAD_ID_SEQUENCE.getAndIncrement());
 
         this.applicationId = applicationId;
@@ -200,25 +192,12 @@
         this.logPrefix = String.format("stream-thread [%s]", threadName);
 
         // set the producer and consumer clients
-<<<<<<< HEAD
-        String threadName = getName();
-        String threadClientId = clientId + "-" + threadName;
-        log.info("Creating producer client for stream thread [{}]", threadName);
-        this.producer = clientSupplier.getProducer(config.getProducerConfigs(threadClientId));
-        log.info("Creating consumer client for stream thread [{}]", threadName);
-        this.consumer = clientSupplier.getConsumer(
-                config.getConsumerConfigs(this, applicationId, threadClientId));
-        log.info("Creating restore consumer client for stream thread [{}]", threadName);
-        this.restoreConsumer = clientSupplier.getRestoreConsumer(
-                config.getRestoreConsumerConfigs(threadClientId));
-=======
         log.info("{} Creating producer client", logPrefix);
         this.producer = clientSupplier.getProducer(config.getProducerConfigs(threadClientId));
         log.info("{} Creating consumer client", logPrefix);
         this.consumer = clientSupplier.getConsumer(config.getConsumerConfigs(this, applicationId, threadClientId));
         log.info("{} Creating restore consumer client", logPrefix);
         this.restoreConsumer = clientSupplier.getRestoreConsumer(config.getRestoreConsumerConfigs(threadClientId));
->>>>>>> 850ceb74
 
         // initialize the task list
         // activeTasks needs to be concurrent as it can be accessed
