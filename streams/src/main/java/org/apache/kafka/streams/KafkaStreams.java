--- conflicted
+++ resolved
@@ -33,13 +33,6 @@
 import org.apache.kafka.common.utils.LogContext;
 import org.apache.kafka.common.utils.Time;
 import org.apache.kafka.streams.errors.InvalidStateStoreException;
-<<<<<<< HEAD
-import org.apache.kafka.streams.errors.StreamsException;
-import org.apache.kafka.streams.kstream.KStream;
-import org.apache.kafka.streams.kstream.KStreamBuilder;
-import org.apache.kafka.streams.kstream.KTable;
-import org.apache.kafka.streams.processor.Processor;
-=======
 import org.apache.kafka.streams.errors.ProcessorStateException;
 import org.apache.kafka.streams.errors.StreamsException;
 import org.apache.kafka.streams.kstream.KStream;
@@ -47,7 +40,6 @@
 import org.apache.kafka.streams.kstream.Produced;
 import org.apache.kafka.streams.processor.Processor;
 import org.apache.kafka.streams.processor.StateRestoreListener;
->>>>>>> 8ee7b906
 import org.apache.kafka.streams.processor.StateStore;
 import org.apache.kafka.streams.processor.StreamPartitioner;
 import org.apache.kafka.streams.processor.ThreadMetadata;
@@ -69,10 +61,6 @@
 import org.apache.kafka.streams.state.internals.StreamThreadStateStoreProvider;
 import org.slf4j.Logger;
 
-<<<<<<< HEAD
-import java.io.File;
-=======
->>>>>>> 8ee7b906
 import java.io.IOException;
 import java.util.ArrayList;
 import java.util.Arrays;
@@ -85,12 +73,9 @@
 import java.util.Properties;
 import java.util.Set;
 import java.util.UUID;
-<<<<<<< HEAD
-=======
 import java.util.concurrent.Executors;
 import java.util.concurrent.ScheduledExecutorService;
 import java.util.concurrent.ThreadFactory;
->>>>>>> 8ee7b906
 import java.util.concurrent.TimeUnit;
 
 import static org.apache.kafka.common.utils.Utils.getHost;
@@ -102,14 +87,9 @@
  * A Kafka client that allows for performing continuous computation on input coming from one or more input topics and
  * sends output to zero, one, or more output topics.
  * <p>
-<<<<<<< HEAD
- * The computational logic can be specified either by using the {@link TopologyBuilder} to define a DAG topology of
- * {@link Processor}s or by using the {@link KStreamBuilder} which provides the high-level DSL to define transformations.
-=======
  * The computational logic can be specified either by using the {@link Topology} to define a DAG topology of
  * {@link Processor}s or by using the {@link StreamsBuilder} which provides the high-level DSL to define
  * transformations.
->>>>>>> 8ee7b906
  * <p>
  * One {@code KafkaStreams} instance can contain one or more threads specified in the configs for the processing work.
  * <p>
@@ -129,23 +109,6 @@
  * Map<String, Object> props = new HashMap<>();
  * props.put(StreamsConfig.APPLICATION_ID_CONFIG, "my-stream-processing-application");
  * props.put(StreamsConfig.BOOTSTRAP_SERVERS_CONFIG, "localhost:9092");
-<<<<<<< HEAD
- * props.put(StreamsConfig.KEY_SERDE_CLASS_CONFIG, Serdes.String().getClass());
- * props.put(StreamsConfig.VALUE_SERDE_CLASS_CONFIG, Serdes.String().getClass());
- * StreamsConfig config = new StreamsConfig(props);
- *
- * KStreamBuilder builder = new KStreamBuilder();
- * builder.stream("my-input-topic").mapValues(value -> value.length().toString()).to("my-output-topic");
- *
- * KafkaStreams streams = new KafkaStreams(builder, config);
- * streams.start();
- * }</pre>
- *
- * @see KStreamBuilder
- * @see TopologyBuilder
- */
-@InterfaceStability.Unstable
-=======
  * props.put(StreamsConfig.DEFAULT_KEY_SERDE_CLASS_CONFIG, Serdes.String().getClass());
  * props.put(StreamsConfig.DEFAULT_VALUE_SERDE_CLASS_CONFIG, Serdes.String().getClass());
  * StreamsConfig config = new StreamsConfig(props);
@@ -161,7 +124,6 @@
  * @see org.apache.kafka.streams.Topology
  */
 @InterfaceStability.Evolving
->>>>>>> 8ee7b906
 public class KafkaStreams {
 
     private static final String JMX_PREFIX = "kafka.streams";
@@ -174,14 +136,10 @@
     private final Logger log;
     private final String logPrefix;
     private final UUID processId;
-<<<<<<< HEAD
-    private final String logPrefix;
-=======
     private final Metrics metrics;
     private final StreamsConfig config;
     private final StreamThread[] threads;
     private final StateDirectory stateDirectory;
->>>>>>> 8ee7b906
     private final StreamsMetadataState streamsMetadataState;
     private final ScheduledExecutorService stateDirCleaner;
     private final QueryableStoreProvider queryableStoreProvider;
@@ -198,25 +156,6 @@
      *
      * <pre>
      *                 +--------------+
-<<<<<<< HEAD
-     *         +<----- | Created      |
-     *         |       +-----+--------+
-     *         |             |
-     *         |             v
-     *         |       +-----+--------+
-     *         +<----- | Rebalancing  | <----+
-     *         |       +--------------+      |
-     *         |                             |
-     *         |                             |
-     *         |       +--------------+      |
-     *         +-----> | Running      | ---->+
-     *         |       +-----+--------+
-     *         |             |
-     *         |             v
-     *         |       +-----+--------+
-     *         +-----> | Pending      |
-     *                 | Shutdown     |
-=======
      *         +<----- | Created (0)  |
      *         |       +-----+--------+
      *         |             |
@@ -235,16 +174,10 @@
      *         |       +-----+--------+     +----+-------+
      *         +-----> | Pending      |<--- | Error (5)  |
      *                 | Shutdown (3) |     +------------+
->>>>>>> 8ee7b906
      *                 +-----+--------+
      *                       |
      *                       v
      *                 +-----+--------+
-<<<<<<< HEAD
-     *                 | Not Running  |
-     *                 +--------------+
-     * </pre>
-=======
      *                 | Not          |
      *                 | Running (4)  |
      *                 +--------------+
@@ -257,7 +190,6 @@
      * - Any state except NOT_RUNNING can go to PENDING_SHUTDOWN (whenever close is called)
      * - Of special importance: If the global stream thread dies, or all stream threads die (or both) then
      *   the instance will be in the ERROR state. The user will need to close it.
->>>>>>> 8ee7b906
      */
     public enum State {
         CREATED(2, 3), REBALANCING(2, 3, 5), RUNNING(1, 3, 5), PENDING_SHUTDOWN(4), NOT_RUNNING, ERROR(3);
@@ -270,24 +202,12 @@
 
         public boolean isRunning() {
             return equals(RUNNING) || equals(REBALANCING);
-<<<<<<< HEAD
-        }
-        public boolean isCreatedOrRunning() {
-            return isRunning() || equals(CREATED);
-=======
->>>>>>> 8ee7b906
         }
 
         public boolean isValidTransition(final State newState) {
             return validTransitions.contains(newState.ordinal());
         }
     }
-<<<<<<< HEAD
-    private volatile State state = State.CREATED;
-    private StateListener stateListener = null;
-
-=======
->>>>>>> 8ee7b906
 
     private final Object stateLock = new Object();
     private volatile State state = State.CREATED;
@@ -407,34 +327,6 @@
     }
 
     /**
-<<<<<<< HEAD
-     * An app can set a single {@link StateListener} so that the app is notified when state changes.
-     * @param listener a new state listener
-     */
-    public void setStateListener(final StateListener listener) {
-        stateListener = listener;
-    }
-
-    private synchronized void setState(final State newState) {
-        final State oldState = state;
-        if (!state.isValidTransition(newState)) {
-            log.warn("{} Unexpected state transition from {} to {}.", logPrefix, oldState, newState);
-        } else {
-            log.info("{} State transition from {} to {}.", logPrefix, oldState, newState);
-        }
-
-        state = newState;
-
-        if (stateListener != null) {
-            stateListener.onChange(state, oldState);
-        }
-    }
-
-    /**
-     * Return the current {@link State} of this {@code KafkaStreams} instance.
-     *
-     * @return the currnt state of this Kafka Streams instance
-=======
      * An app can set a single {@link KafkaStreams.StateListener} so that the app is notified when state changes.
      *
      * @param listener a new state listener
@@ -477,7 +369,6 @@
      *
      * @param globalStateRestoreListener The listener triggered when {@link StateStore} is being restored.
      * @throws IllegalStateException if this {@code KafkaStreams} instance is not in state {@link State#CREATED CREATED}.
->>>>>>> 8ee7b906
      */
     public void setGlobalStateRestoreListener(final StateRestoreListener globalStateRestoreListener) {
         if (state == State.CREATED) {
@@ -547,20 +438,6 @@
 
 
         @Override
-<<<<<<< HEAD
-        public synchronized void onChange(final StreamThread thread,
-                                          final StreamThread.State newState,
-                                          final StreamThread.State oldState) {
-            threadState.put(thread.getId(), newState);
-            if (newState == StreamThread.State.PARTITIONS_REVOKED ||
-                newState == StreamThread.State.ASSIGNING_PARTITIONS) {
-                setState(State.REBALANCING);
-            } else if (newState == StreamThread.State.RUNNING) {
-                for (final StreamThread.State state : threadState.values()) {
-                    if (state != StreamThread.State.RUNNING) {
-                        return;
-                    }
-=======
         public synchronized void onChange(final Thread thread,
                                           final ThreadStateTransitionValidator abstractNewState,
                                           final ThreadStateTransitionValidator abstractOldState) {
@@ -584,21 +461,13 @@
                 // special case when global thread is dead
                 if (newState == GlobalStreamThread.State.DEAD && state != State.ERROR && setState(State.ERROR)) {
                     log.warn("Global thread has died. The instance will be in error state and should be closed.");
->>>>>>> 8ee7b906
                 }
             }
         }
     }
 
     /**
-<<<<<<< HEAD
-     * Create a {@code KafkaStreams} instance.
-     *
-     * @param builder the processor topology builder specifying the computational logic
-     * @param props   properties for {@link StreamsConfig}
-=======
      * @deprecated use {@link #KafkaStreams(Topology, Properties)} instead
->>>>>>> 8ee7b906
      */
     @Deprecated
     public KafkaStreams(final org.apache.kafka.streams.processor.TopologyBuilder builder,
@@ -607,12 +476,6 @@
     }
 
     /**
-<<<<<<< HEAD
-     * Create a {@code KafkaStreams} instance.
-     *
-     * @param builder the processor topology builder specifying the computational logic
-     * @param config  the Kafka Streams configuration
-=======
      * @deprecated use {@link #KafkaStreams(Topology, StreamsConfig)} instead
      */
     @Deprecated
@@ -637,7 +500,6 @@
      * @param topology the topology specifying the computational logic
      * @param props   properties for {@link StreamsConfig}
      * @throws StreamsException if any fatal error occurs
->>>>>>> 8ee7b906
      */
     public KafkaStreams(final Topology topology,
                         final Properties props) {
@@ -647,18 +509,6 @@
     /**
      * Create a {@code KafkaStreams} instance.
      *
-<<<<<<< HEAD
-     * @param builder        the processor topology builder specifying the computational logic
-     * @param config         the Kafka Streams configuration
-     * @param clientSupplier the Kafka clients supplier which provides underlying producer and consumer clients
-     *                       for the new {@code KafkaStreams} instance
-     */
-    public KafkaStreams(final TopologyBuilder builder,
-                        final StreamsConfig config,
-                        final KafkaClientSupplier clientSupplier) {
-        // create the metrics
-        final Time time = Time.SYSTEM;
-=======
      * @param topology the topology specifying the computational logic
      * @param config  the Kafka Streams configuration
      * @throws StreamsException if any fatal error occurs
@@ -667,7 +517,6 @@
                         final StreamsConfig config) {
         this(topology.internalTopologyBuilder, config, new DefaultKafkaClientSupplier());
     }
->>>>>>> 8ee7b906
 
     /**
      * Create a {@code KafkaStreams} instance.
@@ -699,16 +548,9 @@
         }
 
         this.logPrefix = String.format("stream-client [%s]", clientId);
-<<<<<<< HEAD
-
-        final List<MetricsReporter> reporters = config.getConfiguredInstances(StreamsConfig.METRIC_REPORTER_CLASSES_CONFIG,
-            MetricsReporter.class);
-        reporters.add(new JmxReporter(JMX_PREFIX));
-=======
         final LogContext logContext = new LogContext(logPrefix);
         this.log = logContext.logger(getClass());
         final String cleanupThreadName = clientId + "-CleanupThread";
->>>>>>> 8ee7b906
 
         internalTopologyBuilder.setApplicationId(applicationId);
         // sanity check to fail-fast in case we cannot build a ProcessorTopology due to an exception
@@ -767,10 +609,6 @@
             }
         };
 
-<<<<<<< HEAD
-        if (config.getLong(StreamsConfig.CACHE_MAX_BYTES_BUFFERING_CONFIG) < 0) {
-            log.warn("{} Negative cache size passed in. Reverting to cache size of 0 bytes.", logPrefix);
-=======
         threads = new StreamThread[config.getInt(StreamsConfig.NUM_STREAM_THREADS_CONFIG)];
         try {
             stateDirectory = new StateDirectory(
@@ -779,7 +617,6 @@
                 Time.SYSTEM);
         } catch (final ProcessorStateException fatal) {
             throw new StreamsException(fatal);
->>>>>>> 8ee7b906
         }
         streamsMetadataState = new StreamsMetadataState(
             internalTopologyBuilder,
@@ -812,19 +649,6 @@
         final Map<Long, StreamThread.State> threadState = new HashMap<>(threads.length);
         final ArrayList<StateStoreProvider> storeProviders = new ArrayList<>();
         for (int i = 0; i < threads.length; i++) {
-<<<<<<< HEAD
-            threads[i] = new StreamThread(builder,
-                                          config,
-                                          clientSupplier,
-                                          applicationId,
-                                          clientId,
-                                          processId,
-                                          metrics,
-                                          time,
-                                          streamsMetadataState,
-                                          cacheSizeBytes);
-            threads[i].setStateListener(new StreamStateListener());
-=======
             threads[i] = StreamThread.create(internalTopologyBuilder,
                                              config,
                                              clientSupplier,
@@ -836,7 +660,6 @@
                                              cacheSize / (threads.length + (globalTaskTopology == null ? 0 : 1)),
                                              stateDirectory,
                                              delegatingStateRestoreListener);
->>>>>>> 8ee7b906
             threadState.put(threads[i].getId(), threads[i].state());
             storeProviders.add(new StreamThreadStateStoreProvider(threads[i]));
         }
@@ -884,32 +707,20 @@
      * @throws StreamsException if brokers have version 0.10.0.x
      */
     private void checkBrokerVersionCompatibility() throws StreamsException {
-<<<<<<< HEAD
-        final StreamsKafkaClient client = new StreamsKafkaClient(config);
-
-        client.checkBrokerCompatibility();
-=======
         final StreamsKafkaClient client = StreamsKafkaClient.create(config);
 
         client.checkBrokerCompatibility(EXACTLY_ONCE.equals(config.getString(PROCESSING_GUARANTEE_CONFIG)));
->>>>>>> 8ee7b906
 
         try {
             client.close();
         } catch (final IOException e) {
-<<<<<<< HEAD
-            log.warn("{} Could not close StreamKafkaClient.", logPrefix, e);
-=======
             log.warn("Could not close StreamKafkaClient.", e);
->>>>>>> 8ee7b906
         }
 
     }
 
     /**
      * Start the {@code KafkaStreams} instance by starting all its threads.
-<<<<<<< HEAD
-=======
      * This function is expected to be called only once during the life cycle of the client.
      * <p>
      * Because threads are started in the background, this method does not block.
@@ -917,23 +728,12 @@
      * If you want to be notified about dying threads, you can
      * {@link #setUncaughtExceptionHandler(Thread.UncaughtExceptionHandler) register an uncaught exception handler}
      * before starting the {@code KafkaStreams} instance.
->>>>>>> 8ee7b906
      * <p>
      * Note, for brokers with version {@code 0.9.x} or lower, the broker version cannot be checked.
      * There will be no error and the client will hang and retry to verify the broker version until it
      * {@link StreamsConfig#REQUEST_TIMEOUT_MS_CONFIG times out}.
 
      * @throws IllegalStateException if process was already started
-<<<<<<< HEAD
-     * @throws StreamsException if the Kafka brokers have version 0.10.0.x
-     */
-    public synchronized void start() throws IllegalStateException, StreamsException {
-        log.debug("{} Starting Kafka Stream process.", logPrefix);
-
-        if (state == State.CREATED) {
-            checkBrokerVersionCompatibility();
-            setState(State.RUNNING);
-=======
      * @throws StreamsException if the Kafka brokers have version 0.10.0.x or
      *                          if {@link StreamsConfig#PROCESSING_GUARANTEE_CONFIG exactly-once} is enabled for pre 0.11.0.x brokers
      */
@@ -944,7 +744,6 @@
         // making sure the state will always transit to RUNNING before REBALANCING
         if (setRunningFromCreated()) {
             checkBrokerVersionCompatibility();
->>>>>>> 8ee7b906
 
             if (globalStreamThread != null) {
                 globalStreamThread.start();
@@ -954,9 +753,6 @@
                 thread.start();
             }
 
-<<<<<<< HEAD
-            log.info("{} Started Kafka Stream process", logPrefix);
-=======
             final Long cleanupDelay = config.getLong(StreamsConfig.STATE_CLEANUP_DELAY_MS_CONFIG);
             stateDirCleaner.scheduleAtFixedRate(new Runnable() {
                 @Override
@@ -968,7 +764,6 @@
             }, cleanupDelay, cleanupDelay, TimeUnit.MILLISECONDS);
 
             log.info("Started Streams client");
->>>>>>> 8ee7b906
         } else {
             // if transition failed but no exception is thrown; currently it is not possible
             // since we do not allow calling start multiple times whether or not it is already shutdown.
@@ -994,13 +789,6 @@
      * @param timeUnit unit of time used for timeout
      * @return {@code true} if all threads were successfully stopped&mdash;{@code false} if the timeout was reached
      * before all threads stopped
-<<<<<<< HEAD
-     */
-    public synchronized boolean close(final long timeout, final TimeUnit timeUnit) {
-        log.debug("{} Stopping Kafka Stream process.", logPrefix);
-        if (state.isCreatedOrRunning()) {
-            setState(State.PENDING_SHUTDOWN);
-=======
      * Note that this method must not be called in the {@code onChange} callback of {@link StateListener}.
      */
     public synchronized boolean close(final long timeout, final TimeUnit timeUnit) {
@@ -1025,54 +813,11 @@
             }
 
             // wait for all threads to join in a separate thread;
->>>>>>> 8ee7b906
             // save the current thread so that if it is a stream thread
             // we don't attempt to join it and cause a deadlock
             final Thread shutdownThread = new Thread(new Runnable() {
                 @Override
                 public void run() {
-<<<<<<< HEAD
-                    // signal the threads to stop and wait
-                    for (final StreamThread thread : threads) {
-                        // avoid deadlocks by stopping any further state reports
-                        // from the thread since we're shutting down
-                        thread.setStateListener(null);
-                        thread.close();
-                    }
-                    if (globalStreamThread != null) {
-                        globalStreamThread.close();
-                        if (!globalStreamThread.stillRunning()) {
-                            try {
-                                globalStreamThread.join();
-                            } catch (final InterruptedException e) {
-                                Thread.interrupted();
-                            }
-                        }
-                    }
-                    for (final StreamThread thread : threads) {
-                        try {
-                            if (!thread.stillRunning()) {
-                                thread.join();
-                            }
-                        } catch (final InterruptedException ex) {
-                            Thread.interrupted();
-                        }
-                    }
-
-                    metrics.close();
-                    log.info("{} Stopped Kafka Streams process.", logPrefix);
-                }
-            }, "kafka-streams-close-thread");
-            shutdown.setDaemon(true);
-            shutdown.start();
-            try {
-                shutdown.join(TimeUnit.MILLISECONDS.convert(timeout, timeUnit));
-            } catch (final InterruptedException e) {
-                Thread.interrupted();
-            }
-            setState(State.NOT_RUNNING);
-            return !shutdown.isAlive();
-=======
                     for (final StreamThread thread : threads) {
                         try {
                             if (!thread.isRunning()) {
@@ -1106,18 +851,13 @@
         } else {
             log.info("Streams client cannot stop completely within the timeout");
             return false;
->>>>>>> 8ee7b906
         }
     }
 
     /**
      * Produce a string representation containing useful information about this {@code KafkaStream} instance such as
      * thread IDs, task IDs, and a representation of the topology DAG including {@link StateStore}s (cf.
-<<<<<<< HEAD
-     * {@link TopologyBuilder} and {@link KStreamBuilder}).
-=======
      * {@link Topology} and {@link StreamsBuilder}).
->>>>>>> 8ee7b906
      *
      * @return A string representation of the Kafka Streams instance.
      *
@@ -1132,11 +872,7 @@
     /**
      * Produce a string representation containing useful information about this {@code KafkaStream} instance such as
      * thread IDs, task IDs, and a representation of the topology DAG including {@link StateStore}s (cf.
-<<<<<<< HEAD
-     * {@link TopologyBuilder} and {@link KStreamBuilder}).
-=======
      * {@link Topology} and {@link StreamsBuilder}).
->>>>>>> 8ee7b906
      *
      * @param indent the top-level indent for each line
      * @return A string representation of the Kafka Streams instance.
@@ -1161,66 +897,22 @@
     /**
      * Do a clean up of the local {@link StateStore} directory ({@link StreamsConfig#STATE_DIR_CONFIG}) by deleting all
      * data with regard to the {@link StreamsConfig#APPLICATION_ID_CONFIG application ID}.
-<<<<<<< HEAD
      * <p>
      * May only be called either before this {@code KafkaStreams} instance is {@link #start() started} or after the
      * instance is {@link #close() closed}.
      * <p>
      * Calling this method triggers a restore of local {@link StateStore}s on the next {@link #start() application start}.
      *
-     * @throws IllegalStateException if the instance is currently running
-=======
-     * <p>
-     * May only be called either before this {@code KafkaStreams} instance is {@link #start() started} or after the
-     * instance is {@link #close() closed}.
-     * <p>
-     * Calling this method triggers a restore of local {@link StateStore}s on the next {@link #start() application start}.
-     *
      * @throws IllegalStateException if this {@code KafkaStreams} instance is currently {@link State#RUNNING running}
->>>>>>> 8ee7b906
      */
     public void cleanUp() {
         if (isRunning()) {
             throw new IllegalStateException("Cannot clean up while running.");
         }
-<<<<<<< HEAD
-
-        final String appId = config.getString(StreamsConfig.APPLICATION_ID_CONFIG);
-        final String stateDir = config.getString(StreamsConfig.STATE_DIR_CONFIG);
-
-        final String localApplicationDir = stateDir + File.separator + appId;
-        log.debug("{} Removing local Kafka Streams application data in {} for application {}.",
-            logPrefix,
-            localApplicationDir,
-            appId);
-
-        final StateDirectory stateDirectory = new StateDirectory(appId, stateDir);
-        stateDirectory.cleanRemovedTasks();
-    }
-
-    /**
-     * Set the handler invoked when a {@link StreamsConfig#NUM_STREAM_THREADS_CONFIG internal thread} abruptly
-     * terminates due to an uncaught exception.
-     *
-     * @param eh the uncaught exception handler for all internal threads; {@code null} deletes the current handler
-     */
-    public void setUncaughtExceptionHandler(final Thread.UncaughtExceptionHandler eh) {
-        for (final StreamThread thread : threads) {
-            thread.setUncaughtExceptionHandler(eh);
-        }
-
-        if (globalStreamThread != null) {
-            globalStreamThread.setUncaughtExceptionHandler(eh);
-        }
-    }
-
-    /**
-=======
         stateDirectory.cleanRemovedTasks(0);
     }
 
     /**
->>>>>>> 8ee7b906
      * Find all currently running {@code KafkaStreams} instances (potentially remotely) that use the same
      * {@link StreamsConfig#APPLICATION_ID_CONFIG application ID} as this instance (i.e., all instances that belong to
      * the same Kafka Streams application) and return {@link StreamsMetadata} for each discovered instance.
@@ -1266,28 +958,18 @@
      * <p>
      * This will use the default Kafka Streams partitioner to locate the partition.
      * If a {@link StreamPartitioner custom partitioner} has been
-<<<<<<< HEAD
-     * {@link ProducerConfig#PARTITIONER_CLASS_CONFIG configured} via {@link StreamsConfig},
-     * {@link KStream#through(StreamPartitioner, String)}, or {@link KTable#through(StreamPartitioner, String, String)},
-     * or if the original {@link KTable}'s input {@link KStreamBuilder#table(String, String) topic} is partitioned
-     * differently, please use {@link #metadataForKey(String, Object, StreamPartitioner)}.
-=======
      * {@link ProducerConfig#PARTITIONER_CLASS_CONFIG configured} via {@link StreamsConfig} or
      * {@link KStream#through(String, Produced)}, or if the original {@link KTable}'s input
      * {@link StreamsBuilder#table(String) topic} is partitioned differently, please use
      * {@link #metadataForKey(String, Object, StreamPartitioner)}.
->>>>>>> 8ee7b906
      * <p>
      * Note:
      * <ul>
      *   <li>this is a point in time view and it may change due to partition reassignment</li>
      *   <li>the key may not exist in the {@link StateStore}; this method provides a way of finding which host it
      *       <em>would</em> exist on</li>
-<<<<<<< HEAD
-=======
      *   <li>if this is for a window store the serializer should be the serializer for the record key,
      *       not the window serializer</li>
->>>>>>> 8ee7b906
      * </ul>
      *
      * @param storeName     the {@code storeName} to find metadata for
@@ -1352,11 +1034,6 @@
         return queryableStoreProvider.getStore(storeName, queryableStoreType);
     }
 
-<<<<<<< HEAD
-    private void validateIsRunning() {
-        if (!state.isRunning()) {
-            throw new IllegalStateException("KafkaStreams is not running. State is " + state + ".");
-=======
     /**
      * Returns runtime information about the local threads of this {@link KafkaStreams} instance.
      *
@@ -1367,7 +1044,6 @@
         final Set<ThreadMetadata> threadMetadata = new HashSet<>();
         for (StreamThread thread : threads) {
             threadMetadata.add(thread.threadMetadata());
->>>>>>> 8ee7b906
         }
         return threadMetadata;
     }
