/**
 * Licensed to the Apache Software Foundation (ASF) under one or more
 * contributor license agreements.  See the NOTICE file distributed with
 * this work for additional information regarding copyright ownership.
 * The ASF licenses this file to You under the Apache License, Version 2.0
 * (the "License"); you may not use this file except in compliance with
 * the License.  You may obtain a copy of the License at
 * <p>
 * http://www.apache.org/licenses/LICENSE-2.0
 * <p>
 * Unless required by applicable law or agreed to in writing, software
 * distributed under the License is distributed on an "AS IS" BASIS,
 * WITHOUT WARRANTIES OR CONDITIONS OF ANY KIND, either express or implied.
 * See the License for the specific language governing permissions and
 * limitations under the License.
 */

package org.apache.kafka.streams;

import org.apache.kafka.common.annotation.InterfaceStability;
import org.apache.kafka.common.metrics.JmxReporter;
import org.apache.kafka.common.metrics.MetricConfig;
import org.apache.kafka.common.metrics.Metrics;
import org.apache.kafka.common.metrics.MetricsReporter;
import org.apache.kafka.common.serialization.Serializer;
import org.apache.kafka.common.utils.SystemTime;
import org.apache.kafka.common.utils.Time;
<<<<<<< HEAD
import org.apache.kafka.common.utils.Utils;
import org.apache.kafka.streams.processor.TopologyBuilder;
import org.apache.kafka.streams.processor.internals.DefaultKafkaClientSupplier;
=======
import org.apache.kafka.streams.processor.StateStore;
import org.apache.kafka.streams.processor.StreamPartitioner;
import org.apache.kafka.streams.processor.TopologyBuilder;
import org.apache.kafka.streams.processor.internals.DefaultKafkaClientSupplier;
import org.apache.kafka.streams.processor.internals.StateDirectory;
>>>>>>> 850ceb74
import org.apache.kafka.streams.processor.internals.StreamThread;
import org.apache.kafka.streams.processor.internals.StreamsMetadataState;
import org.apache.kafka.streams.state.QueryableStoreType;
import org.apache.kafka.streams.state.StreamsMetadata;
import org.apache.kafka.streams.state.internals.QueryableStoreProvider;
import org.apache.kafka.streams.state.internals.StateStoreProvider;
import org.apache.kafka.streams.state.internals.StreamThreadStateStoreProvider;
import org.slf4j.Logger;
import org.slf4j.LoggerFactory;

import java.io.File;
<<<<<<< HEAD
=======
import java.util.ArrayList;
import java.util.Collection;
>>>>>>> 850ceb74
import java.util.List;
import java.util.Properties;
import java.util.UUID;
import java.util.concurrent.TimeUnit;
import java.util.concurrent.atomic.AtomicInteger;

/**
 * Kafka Streams allows for performing continuous computation on input coming from one or more input topics and
 * sends output to zero or more output topics.
 * <p>
 * The computational logic can be specified either by using the {@link TopologyBuilder} class to define the a DAG topology of
 * {@link org.apache.kafka.streams.processor.Processor}s or by using the {@link org.apache.kafka.streams.kstream.KStreamBuilder}
 * class which provides the high-level {@link org.apache.kafka.streams.kstream.KStream} DSL to define the transformation.
 * <p>
 * The {@link KafkaStreams} class manages the lifecycle of a Kafka Streams instance. One stream instance can contain one or
 * more threads specified in the configs for the processing work.
 * <p>
 * A {@link KafkaStreams} instance can co-ordinate with any other instances with the same application ID (whether in this same process, on other processes
 * on this machine, or on remote machines) as a single (possibly distributed) stream processing client. These instances will divide up the work
 * based on the assignment of the input topic partitions so that all partitions are being
 * consumed. If instances are added or failed, all instances will rebalance the partition assignment among themselves
 * to balance processing load.
 * <p>
 * Internally the {@link KafkaStreams} instance contains a normal {@link org.apache.kafka.clients.producer.KafkaProducer KafkaProducer}
 * and {@link org.apache.kafka.clients.consumer.KafkaConsumer KafkaConsumer} instance that is used for reading input and writing output.
 * <p>
 * <p>
 * A simple example might look like this:
 * <pre>
 *    Map&lt;String, Object&gt; props = new HashMap&lt;&gt;();
 *    props.put(StreamsConfig.APPLICATION_ID_CONFIG, "my-stream-processing-application");
 *    props.put(StreamsConfig.BOOTSTRAP_SERVERS_CONFIG, "localhost:9092");
 *    props.put(StreamsConfig.KEY_SERDE_CLASS_CONFIG, Serdes.String().getClass().getName());
 *    props.put(StreamsConfig.VALUE_SERDE_CLASS_CONFIG, Serdes.String().getClass().getName());
 *    StreamsConfig config = new StreamsConfig(props);
 *
 *    KStreamBuilder builder = new KStreamBuilder();
 *    builder.stream("my-input-topic").mapValues(value -&gt; value.length().toString()).to("my-output-topic");
 *
 *    KafkaStreams streams = new KafkaStreams(builder, config);
 *    streams.start();
 * </pre>
 */

@InterfaceStability.Unstable
public class KafkaStreams {

    private static final Logger log = LoggerFactory.getLogger(KafkaStreams.class);
    private static final AtomicInteger STREAM_CLIENT_ID_SEQUENCE = new AtomicInteger(1);
    private static final String JMX_PREFIX = "kafka.streams";

    // container states
    private static final int CREATED = 0;
    private static final int RUNNING = 1;
    private static final int STOPPED = 2;
    private int state = CREATED;

    private final StreamThread[] threads;
    private final Metrics metrics;
<<<<<<< HEAD
=======
    private final QueryableStoreProvider queryableStoreProvider;
>>>>>>> 850ceb74

    // processId is expected to be unique across JVMs and to be used
    // in userData of the subscription request to allow assignor be aware
    // of the co-location of stream thread's consumers. It is for internal
    // usage only and should not be exposed to users at all.
    private final UUID processId;
    private final StreamsMetadataState streamsMetadataState;

    private final StreamsConfig config;

    /**
     * Construct the stream instance.
     *
     * @param builder the processor topology builder specifying the computational logic
     * @param props   properties for the {@link StreamsConfig}
     */
    public KafkaStreams(final TopologyBuilder builder, final Properties props) {
        this(builder, new StreamsConfig(props), new DefaultKafkaClientSupplier());
    }

    private final StreamsConfig config;

    /**
     * Construct the stream instance.
     *
     * @param builder the processor topology builder specifying the computational logic
<<<<<<< HEAD
     * @param props   properties for the {@link StreamsConfig}
     */
    public KafkaStreams(final TopologyBuilder builder, final Properties props) {
        this(builder, new StreamsConfig(props), new DefaultKafkaClientSupplier());
=======
     * @param config  the stream configs
     */
    public KafkaStreams(final TopologyBuilder builder, final StreamsConfig config) {
        this(builder, config, new DefaultKafkaClientSupplier());
>>>>>>> 850ceb74
    }

    /**
     * Construct the stream instance.
     *
<<<<<<< HEAD
     * @param builder the processor topology builder specifying the computational logic
     * @param config  the stream configs
     */
    public KafkaStreams(final TopologyBuilder builder, final StreamsConfig config) {
        this(builder, config, new DefaultKafkaClientSupplier());
    }

    /**
     * Construct the stream instance.
     *
     * @param builder        the processor topology builder specifying the computational logic
     * @param config         the stream configs
     * @param clientSupplier the kafka clients supplier which provides underlying producer and consumer clients
     *                       for this {@link KafkaStreams} instance
     */
=======
     * @param builder        the processor topology builder specifying the computational logic
     * @param config         the stream configs
     * @param clientSupplier the kafka clients supplier which provides underlying producer and consumer clients
     *                       for this {@link KafkaStreams} instance
     */
>>>>>>> 850ceb74
    public KafkaStreams(final TopologyBuilder builder, final StreamsConfig config, final KafkaClientSupplier clientSupplier) {
        // create the metrics
        final Time time = new SystemTime();

        processId = UUID.randomUUID();

        this.config = config;

        this.config = config;

        // The application ID is a required config and hence should always have value
        final String applicationId = config.getString(StreamsConfig.APPLICATION_ID_CONFIG);
<<<<<<< HEAD
=======

        builder.setApplicationId(applicationId);
>>>>>>> 850ceb74

        String clientId = config.getString(StreamsConfig.CLIENT_ID_CONFIG);
        if (clientId.length() <= 0)
            clientId = applicationId + "-" + STREAM_CLIENT_ID_SEQUENCE.getAndIncrement();

        final List<MetricsReporter> reporters = config.getConfiguredInstances(StreamsConfig.METRIC_REPORTER_CLASSES_CONFIG,
            MetricsReporter.class);
        reporters.add(new JmxReporter(JMX_PREFIX));

        final MetricConfig metricConfig = new MetricConfig().samples(config.getInt(StreamsConfig.METRICS_NUM_SAMPLES_CONFIG))
            .timeWindow(config.getLong(StreamsConfig.METRICS_SAMPLE_WINDOW_MS_CONFIG),
                TimeUnit.MILLISECONDS);

<<<<<<< HEAD
        this.metrics = new Metrics(metricConfig, reporters, time);

        this.threads = new StreamThread[config.getInt(StreamsConfig.NUM_STREAM_THREADS_CONFIG)];
        for (int i = 0; i < this.threads.length; i++) {
            this.threads[i] = new StreamThread(builder, config, clientSupplier, applicationId, clientId, this.processId, this.metrics, time);
=======
        metrics = new Metrics(metricConfig, reporters, time);

        threads = new StreamThread[config.getInt(StreamsConfig.NUM_STREAM_THREADS_CONFIG)];
        final ArrayList<StateStoreProvider> storeProviders = new ArrayList<>();
        streamsMetadataState = new StreamsMetadataState(builder);
        for (int i = 0; i < threads.length; i++) {
            threads[i] = new StreamThread(builder,
                config,
                clientSupplier,
                applicationId,
                clientId,
                processId,
                metrics,
                time,
                streamsMetadataState);
            storeProviders.add(new StreamThreadStateStoreProvider(threads[i]));
>>>>>>> 850ceb74
        }
        queryableStoreProvider = new QueryableStoreProvider(storeProviders);
    }

    /**
     * Start the stream instance by starting all its threads.
     *
     * @throws IllegalStateException if process was already started
     */
    public synchronized void start() {
        log.debug("Starting Kafka Stream process");

<<<<<<< HEAD
        if (this.state == CREATED) {
            for (final StreamThread thread : this.threads)
=======
        if (state == CREATED) {
            for (final StreamThread thread : threads)
>>>>>>> 850ceb74
                thread.start();

            this.state = RUNNING;

            log.info("Started Kafka Stream process");
<<<<<<< HEAD
        } else if (this.state == RUNNING) {
=======
        } else if (state == RUNNING) {
>>>>>>> 850ceb74
            throw new IllegalStateException("This process was already started.");
        } else {
            throw new IllegalStateException("Cannot restart after closing.");
        }
    }

    /**
     * Shutdown this stream instance by signaling all the threads to stop,
     * and then wait for them to join.
     *
     * @throws IllegalStateException if process has not started yet
     */
    public synchronized void close() {
        log.debug("Stopping Kafka Stream process");

        if (this.state == RUNNING) {
            // signal the threads to stop and wait
<<<<<<< HEAD
            for (final StreamThread thread : this.threads)
                thread.close();

            for (final StreamThread thread : this.threads) {
=======
            for (final StreamThread thread : threads)
                thread.close();

            for (final StreamThread thread : threads) {
>>>>>>> 850ceb74
                try {
                    thread.join();
                } catch (final InterruptedException ex) {
                    Thread.interrupted();
                }
            }
        }

<<<<<<< HEAD
        if (this.state != STOPPED) {
            this.metrics.close();
            this.state = STOPPED;
=======
        if (state != STOPPED) {
            metrics.close();
            state = STOPPED;
>>>>>>> 850ceb74
            log.info("Stopped Kafka Stream process");
        }

    }

    /**
<<<<<<< HEAD
=======
     * Produces a string representation contain useful information about Kafka Streams
     * Such as thread IDs, task IDs and a representation of the topology. This is useful
     * in debugging scenarios.
     * @return A string representation of the Kafka Streams instance.
     */
    public String toString() {
        final StringBuilder sb = new StringBuilder("KafkaStreams processID:" + processId + "\n");
        for (final StreamThread thread : threads) {
            sb.append("\t").append(thread.toString());
        }
        sb.append("\n");

        return sb.toString();
    }

    /**
>>>>>>> 850ceb74
     * Cleans up local state store directory ({@code state.dir}), by deleting all data with regard to the application-id.
     * <p>
     * May only be called either before instance is started or after instance is closed.
     *
     * @throws IllegalStateException if instance is currently running
     */
    public void cleanUp() {
<<<<<<< HEAD
        if (this.state == RUNNING) {
            throw new IllegalStateException("Cannot clean up while running.");
        }

        final String localApplicationDir = this.config.getString(StreamsConfig.STATE_DIR_CONFIG)
            + File.separator
            + this.config.getString(StreamsConfig.APPLICATION_ID_CONFIG);

        log.debug("Clean up local Kafka Streams data in {}", localApplicationDir);
        log.debug("Removing local Kafka Streams application data in {} for application {}",
            localApplicationDir,
            this.config.getString(StreamsConfig.APPLICATION_ID_CONFIG));
        Utils.delete(new File(localApplicationDir));
=======
        if (state == RUNNING) {
            throw new IllegalStateException("Cannot clean up while running.");
        }

        final String appId = config.getString(StreamsConfig.APPLICATION_ID_CONFIG);
        final String stateDir = config.getString(StreamsConfig.STATE_DIR_CONFIG);

        final String localApplicationDir = stateDir + File.separator + appId;
        log.debug("Removing local Kafka Streams application data in {} for application {}",
            localApplicationDir,
            appId);

        final StateDirectory stateDirectory = new StateDirectory(appId, stateDir);
        stateDirectory.cleanRemovedTasks();
>>>>>>> 850ceb74
    }

    /**
     * Sets the handler invoked when a stream thread abruptly terminates due to an uncaught exception.
     *
     * @param eh the object to use as this thread's uncaught exception handler. If null then this thread has no explicit handler.
     */
    public void setUncaughtExceptionHandler(final Thread.UncaughtExceptionHandler eh) {
<<<<<<< HEAD
        for (final StreamThread thread : this.threads)
=======
        for (final StreamThread thread : threads)
>>>>>>> 850ceb74
            thread.setUncaughtExceptionHandler(eh);
    }


    /**
     * Find all of the instances of {@link StreamsMetadata} in the {@link KafkaStreams} application that this instance belongs to
     *
     * Note: this is a point in time view and it may change due to partition reassignment.
     * @return collection containing all instances of {@link StreamsMetadata} in the {@link KafkaStreams} application that this instance belongs to
     */
    public Collection<StreamsMetadata> allMetadata() {
        validateIsRunning();
        return streamsMetadataState.getAllMetadata();
    }


    /**
     * Find instances of {@link StreamsMetadata} that contains the given storeName
     *
     * Note: this is a point in time view and it may change due to partition reassignment.
     * @param storeName the storeName to find metadata for
     * @return  A collection containing instances of {@link StreamsMetadata} that have the provided storeName
     */
    public Collection<StreamsMetadata> allMetadataForStore(final String storeName) {
        validateIsRunning();
        return streamsMetadataState.getAllMetadataForStore(storeName);
    }

    /**
     * Find the {@link StreamsMetadata} instance that contains the given storeName
     * and the corresponding hosted store instance contains the given key. This will use
     * the {@link org.apache.kafka.streams.processor.internals.DefaultStreamPartitioner} to
     * locate the partition. If a custom partitioner has been used please use
     * {@link KafkaStreams#metadataForKey(String, Object, StreamPartitioner)}
     *
     * Note: the key may not exist in the {@link org.apache.kafka.streams.processor.StateStore},
     * this method provides a way of finding which host it would exist on.
     *
     * Note: this is a point in time view and it may change due to partition reassignment.
     * @param storeName         Name of the store
     * @param key               Key to use to for partition
     * @param keySerializer     Serializer for the key
     * @param <K>               key type
     * @return  The {@link StreamsMetadata} for the storeName and key or {@link StreamsMetadata#NOT_AVAILABLE}
     * if streams is (re-)initializing
     */
    public <K> StreamsMetadata metadataForKey(final String storeName,
                                              final K key,
                                              final Serializer<K> keySerializer) {
        validateIsRunning();
        return streamsMetadataState.getMetadataWithKey(storeName, key, keySerializer);
    }

    /**
     * Find the {@link StreamsMetadata} instance that contains the given storeName
     * and the corresponding hosted store instance contains the given key
     *
     * Note: the key may not exist in the {@link org.apache.kafka.streams.processor.StateStore},
     * this method provides a way of finding which host it would exist on.
     *
     * Note: this is a point in time view and it may change due to partition reassignment.
     * @param storeName         Name of the store
     * @param key               Key to use to for partition
     * @param partitioner       Partitioner for the store
     * @param <K>               key type
     * @return  The {@link StreamsMetadata} for the storeName and key or {@link StreamsMetadata#NOT_AVAILABLE}
     * if streams is (re-)initializing
     */
    public <K> StreamsMetadata metadataForKey(final String storeName,
                                              final K key,
                                              final StreamPartitioner<K, ?> partitioner) {
        validateIsRunning();
        return streamsMetadataState.getMetadataWithKey(storeName, key, partitioner);
    }


    /**
     * Get a facade wrapping the {@link org.apache.kafka.streams.processor.StateStore} instances
     * with the provided storeName and accepted by {@link QueryableStoreType#accepts(StateStore)}.
     * The returned object can be used to query the {@link org.apache.kafka.streams.processor.StateStore} instances
     * @param storeName             name of the store to find
     * @param queryableStoreType    accept only stores that are accepted by {@link QueryableStoreType#accepts(StateStore)}
     * @param <T>                   return type
     * @return  A facade wrapping the {@link org.apache.kafka.streams.processor.StateStore} instances
     * @throws org.apache.kafka.streams.errors.InvalidStateStoreException if the streams are (re-)initializing or
     * a store with storeName and queryableStoreType doesnt' exist.
     */
    public <T> T store(final String storeName, final QueryableStoreType<T> queryableStoreType) {
        validateIsRunning();
        return queryableStoreProvider.getStore(storeName, queryableStoreType);
    }

    private void validateIsRunning() {
        if (state != RUNNING) {
            throw new IllegalStateException("KafkaStreams is not running");
        }
    }

}<|MERGE_RESOLUTION|>--- conflicted
+++ resolved
@@ -25,17 +25,11 @@
 import org.apache.kafka.common.serialization.Serializer;
 import org.apache.kafka.common.utils.SystemTime;
 import org.apache.kafka.common.utils.Time;
-<<<<<<< HEAD
-import org.apache.kafka.common.utils.Utils;
-import org.apache.kafka.streams.processor.TopologyBuilder;
-import org.apache.kafka.streams.processor.internals.DefaultKafkaClientSupplier;
-=======
 import org.apache.kafka.streams.processor.StateStore;
 import org.apache.kafka.streams.processor.StreamPartitioner;
 import org.apache.kafka.streams.processor.TopologyBuilder;
 import org.apache.kafka.streams.processor.internals.DefaultKafkaClientSupplier;
 import org.apache.kafka.streams.processor.internals.StateDirectory;
->>>>>>> 850ceb74
 import org.apache.kafka.streams.processor.internals.StreamThread;
 import org.apache.kafka.streams.processor.internals.StreamsMetadataState;
 import org.apache.kafka.streams.state.QueryableStoreType;
@@ -47,11 +41,8 @@
 import org.slf4j.LoggerFactory;
 
 import java.io.File;
-<<<<<<< HEAD
-=======
 import java.util.ArrayList;
 import java.util.Collection;
->>>>>>> 850ceb74
 import java.util.List;
 import java.util.Properties;
 import java.util.UUID;
@@ -94,6 +85,7 @@
  *    KafkaStreams streams = new KafkaStreams(builder, config);
  *    streams.start();
  * </pre>
+ *
  */
 
 @InterfaceStability.Unstable
@@ -111,10 +103,7 @@
 
     private final StreamThread[] threads;
     private final Metrics metrics;
-<<<<<<< HEAD
-=======
     private final QueryableStoreProvider queryableStoreProvider;
->>>>>>> 850ceb74
 
     // processId is expected to be unique across JVMs and to be used
     // in userData of the subscription request to allow assignor be aware
@@ -135,29 +124,9 @@
         this(builder, new StreamsConfig(props), new DefaultKafkaClientSupplier());
     }
 
-    private final StreamsConfig config;
-
     /**
      * Construct the stream instance.
      *
-     * @param builder the processor topology builder specifying the computational logic
-<<<<<<< HEAD
-     * @param props   properties for the {@link StreamsConfig}
-     */
-    public KafkaStreams(final TopologyBuilder builder, final Properties props) {
-        this(builder, new StreamsConfig(props), new DefaultKafkaClientSupplier());
-=======
-     * @param config  the stream configs
-     */
-    public KafkaStreams(final TopologyBuilder builder, final StreamsConfig config) {
-        this(builder, config, new DefaultKafkaClientSupplier());
->>>>>>> 850ceb74
-    }
-
-    /**
-     * Construct the stream instance.
-     *
-<<<<<<< HEAD
      * @param builder the processor topology builder specifying the computational logic
      * @param config  the stream configs
      */
@@ -173,13 +142,6 @@
      * @param clientSupplier the kafka clients supplier which provides underlying producer and consumer clients
      *                       for this {@link KafkaStreams} instance
      */
-=======
-     * @param builder        the processor topology builder specifying the computational logic
-     * @param config         the stream configs
-     * @param clientSupplier the kafka clients supplier which provides underlying producer and consumer clients
-     *                       for this {@link KafkaStreams} instance
-     */
->>>>>>> 850ceb74
     public KafkaStreams(final TopologyBuilder builder, final StreamsConfig config, final KafkaClientSupplier clientSupplier) {
         // create the metrics
         final Time time = new SystemTime();
@@ -188,15 +150,10 @@
 
         this.config = config;
 
-        this.config = config;
-
         // The application ID is a required config and hence should always have value
         final String applicationId = config.getString(StreamsConfig.APPLICATION_ID_CONFIG);
-<<<<<<< HEAD
-=======
 
         builder.setApplicationId(applicationId);
->>>>>>> 850ceb74
 
         String clientId = config.getString(StreamsConfig.CLIENT_ID_CONFIG);
         if (clientId.length() <= 0)
@@ -210,13 +167,6 @@
             .timeWindow(config.getLong(StreamsConfig.METRICS_SAMPLE_WINDOW_MS_CONFIG),
                 TimeUnit.MILLISECONDS);
 
-<<<<<<< HEAD
-        this.metrics = new Metrics(metricConfig, reporters, time);
-
-        this.threads = new StreamThread[config.getInt(StreamsConfig.NUM_STREAM_THREADS_CONFIG)];
-        for (int i = 0; i < this.threads.length; i++) {
-            this.threads[i] = new StreamThread(builder, config, clientSupplier, applicationId, clientId, this.processId, this.metrics, time);
-=======
         metrics = new Metrics(metricConfig, reporters, time);
 
         threads = new StreamThread[config.getInt(StreamsConfig.NUM_STREAM_THREADS_CONFIG)];
@@ -233,7 +183,6 @@
                 time,
                 streamsMetadataState);
             storeProviders.add(new StreamThreadStateStoreProvider(threads[i]));
->>>>>>> 850ceb74
         }
         queryableStoreProvider = new QueryableStoreProvider(storeProviders);
     }
@@ -246,23 +195,14 @@
     public synchronized void start() {
         log.debug("Starting Kafka Stream process");
 
-<<<<<<< HEAD
-        if (this.state == CREATED) {
-            for (final StreamThread thread : this.threads)
-=======
         if (state == CREATED) {
             for (final StreamThread thread : threads)
->>>>>>> 850ceb74
                 thread.start();
 
-            this.state = RUNNING;
+            state = RUNNING;
 
             log.info("Started Kafka Stream process");
-<<<<<<< HEAD
-        } else if (this.state == RUNNING) {
-=======
         } else if (state == RUNNING) {
->>>>>>> 850ceb74
             throw new IllegalStateException("This process was already started.");
         } else {
             throw new IllegalStateException("Cannot restart after closing.");
@@ -278,19 +218,12 @@
     public synchronized void close() {
         log.debug("Stopping Kafka Stream process");
 
-        if (this.state == RUNNING) {
+        if (state == RUNNING) {
             // signal the threads to stop and wait
-<<<<<<< HEAD
-            for (final StreamThread thread : this.threads)
-                thread.close();
-
-            for (final StreamThread thread : this.threads) {
-=======
             for (final StreamThread thread : threads)
                 thread.close();
 
             for (final StreamThread thread : threads) {
->>>>>>> 850ceb74
                 try {
                     thread.join();
                 } catch (final InterruptedException ex) {
@@ -299,23 +232,15 @@
             }
         }
 
-<<<<<<< HEAD
-        if (this.state != STOPPED) {
-            this.metrics.close();
-            this.state = STOPPED;
-=======
         if (state != STOPPED) {
             metrics.close();
             state = STOPPED;
->>>>>>> 850ceb74
             log.info("Stopped Kafka Stream process");
         }
 
     }
 
     /**
-<<<<<<< HEAD
-=======
      * Produces a string representation contain useful information about Kafka Streams
      * Such as thread IDs, task IDs and a representation of the topology. This is useful
      * in debugging scenarios.
@@ -332,7 +257,6 @@
     }
 
     /**
->>>>>>> 850ceb74
      * Cleans up local state store directory ({@code state.dir}), by deleting all data with regard to the application-id.
      * <p>
      * May only be called either before instance is started or after instance is closed.
@@ -340,21 +264,6 @@
      * @throws IllegalStateException if instance is currently running
      */
     public void cleanUp() {
-<<<<<<< HEAD
-        if (this.state == RUNNING) {
-            throw new IllegalStateException("Cannot clean up while running.");
-        }
-
-        final String localApplicationDir = this.config.getString(StreamsConfig.STATE_DIR_CONFIG)
-            + File.separator
-            + this.config.getString(StreamsConfig.APPLICATION_ID_CONFIG);
-
-        log.debug("Clean up local Kafka Streams data in {}", localApplicationDir);
-        log.debug("Removing local Kafka Streams application data in {} for application {}",
-            localApplicationDir,
-            this.config.getString(StreamsConfig.APPLICATION_ID_CONFIG));
-        Utils.delete(new File(localApplicationDir));
-=======
         if (state == RUNNING) {
             throw new IllegalStateException("Cannot clean up while running.");
         }
@@ -369,7 +278,6 @@
 
         final StateDirectory stateDirectory = new StateDirectory(appId, stateDir);
         stateDirectory.cleanRemovedTasks();
->>>>>>> 850ceb74
     }
 
     /**
@@ -378,11 +286,7 @@
      * @param eh the object to use as this thread's uncaught exception handler. If null then this thread has no explicit handler.
      */
     public void setUncaughtExceptionHandler(final Thread.UncaughtExceptionHandler eh) {
-<<<<<<< HEAD
-        for (final StreamThread thread : this.threads)
-=======
         for (final StreamThread thread : threads)
->>>>>>> 850ceb74
             thread.setUncaughtExceptionHandler(eh);
     }
 
