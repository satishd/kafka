--- conflicted
+++ resolved
@@ -16,18 +16,11 @@
  */
 package org.apache.kafka.streams.kstream;
 
-<<<<<<< HEAD
-import org.apache.kafka.common.annotation.InterfaceStability;
-import org.apache.kafka.streams.KeyValue;
-import org.apache.kafka.streams.errors.StreamsException;
-import org.apache.kafka.streams.processor.ProcessorContext;
-=======
 import org.apache.kafka.streams.KeyValue;
 import org.apache.kafka.streams.errors.StreamsException;
 import org.apache.kafka.streams.processor.ProcessorContext;
 import org.apache.kafka.streams.processor.PunctuationType;
 import org.apache.kafka.streams.processor.Punctuator;
->>>>>>> 8ee7b906
 import org.apache.kafka.streams.processor.StateStore;
 import org.apache.kafka.streams.processor.TimestampExtractor;
 
@@ -36,13 +29,8 @@
  * This is a stateful record-by-record operation, i.e, {@link #transform(Object)} is invoked individually for each
  * record of a stream and can access and modify a state that is available beyond a single call of
  * {@link #transform(Object)} (cf. {@link ValueMapper} for stateless value transformation).
-<<<<<<< HEAD
- * Additionally, the interface can be called in regular intervals based on the processing progress
- * (cf. {@link #punctuate(long)}.
-=======
  * Additionally, this {@code ValueTransformer} can {@link ProcessorContext#schedule(long, PunctuationType, Punctuator) schedule}
  * a method to be {@link Punctuator#punctuate(long) called periodically} with the provided context.
->>>>>>> 8ee7b906
  * If {@code ValueTransformer} is applied to a {@link KeyValue} pair record the record's key is preserved.
  * <p>
  * Use {@link ValueTransformerSupplier} to provide new instances of {@code ValueTransformer} to Kafka Stream's runtime.
@@ -55,28 +43,16 @@
  * @see KStream#transformValues(ValueTransformerSupplier, String...)
  * @see Transformer
  */
-<<<<<<< HEAD
-@InterfaceStability.Unstable
-=======
->>>>>>> 8ee7b906
 public interface ValueTransformer<V, VR> {
 
     /**
      * Initialize this transformer.
      * This is called once per instance when the topology gets initialized.
-<<<<<<< HEAD
-     * <p>
-     * The provided {@link ProcessorContext context} can be used to access topology and record meta data, to
-     * {@link ProcessorContext#schedule(long) schedule itself} for periodical calls (cf. {@link #punctuate(long)}), and
-     * to access attached {@link StateStore}s.
-     * <p>
-=======
      * <p>
      * The provided {@link ProcessorContext context} can be used to access topology and record meta data, to
      * {@link ProcessorContext#schedule(long, PunctuationType, Punctuator) schedule} a method to be
      * {@link Punctuator#punctuate(long) called periodically} and to access attached {@link StateStore}s.
      * <p>
->>>>>>> 8ee7b906
      * Note that {@link ProcessorContext} is updated in the background with the current record's meta data.
      * Thus, it only contains valid record meta data when accessed within {@link #transform(Object)}.
      * <p>
@@ -86,11 +62,8 @@
      * {@code ValueTransformer} and will result in an {@link StreamsException exception}.
      *
      * @param context the context
-<<<<<<< HEAD
-=======
      * @throws IllegalStateException If store gets registered after initialization is already finished
      * @throws StreamsException if the store's change log does not contain the partition
->>>>>>> 8ee7b906
      */
     void init(final ProcessorContext context);
 
@@ -124,18 +97,12 @@
      * timestamps return by the used {@link TimestampExtractor})
      * and not based on wall-clock time.
      *
-<<<<<<< HEAD
-     * @param timestamp the stream time when {@code punctuate} is being called
-     * @return must return {@code null}&mdash;otherwise, an {@link StreamsException exception} will be thrown
-     */
-=======
      * @deprecated Please use {@link Punctuator} functional interface instead.
      *
      * @param timestamp the stream time when {@code punctuate} is being called
      * @return must return {@code null}&mdash;otherwise, an {@link StreamsException exception} will be thrown
      */
     @Deprecated
->>>>>>> 8ee7b906
     VR punctuate(final long timestamp);
 
     /**
