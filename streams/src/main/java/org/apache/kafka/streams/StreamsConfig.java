--- conflicted
+++ resolved
@@ -31,10 +31,6 @@
 import org.apache.kafka.common.serialization.Serde;
 import org.apache.kafka.common.serialization.Serdes;
 import org.apache.kafka.streams.errors.StreamsException;
-<<<<<<< HEAD
-import org.apache.kafka.streams.processor.ConsumerRecordTimestampExtractor;
-=======
->>>>>>> d7850a40
 import org.apache.kafka.streams.processor.DefaultPartitionGrouper;
 import org.apache.kafka.streams.processor.FailOnInvalidTimestamp;
 import org.apache.kafka.streams.processor.internals.StreamPartitionAssignor;
@@ -460,18 +456,11 @@
      *
      * @param props properties that specify Kafka Streams and internal consumer/producer configuration
      */
-<<<<<<< HEAD
-    public Map<String, Object> getConsumerConfigs(StreamThread streamThread, String groupId, String clientId) throws ConfigException {
-
-        final Map<String, Object> consumerProps = new HashMap<>(CONSUMER_DEFAULT_OVERRIDES);
-
-=======
     public StreamsConfig(final Map<?, ?> props) {
         super(CONFIG, props);
     }
 
     private Map<String, Object> getCommonConsumerConfigs() throws ConfigException {
->>>>>>> d7850a40
         final Map<String, Object> clientProvidedProps = getClientPropsWithPrefix(CONSUMER_PREFIX, ConsumerConfig.configNames());
 
         // disable auto commit and throw exception if there is user overridden values,
@@ -481,27 +470,6 @@
                 + ", as the streams client will always turn off auto committing.");
         }
 
-<<<<<<< HEAD
-        consumerProps.putAll(clientProvidedProps);
-
-        // bootstrap.servers should be from StreamsConfig
-        consumerProps.put(ConsumerConfig.BOOTSTRAP_SERVERS_CONFIG, this.originals().get(BOOTSTRAP_SERVERS_CONFIG));
-        // add client id with stream client id prefix, and group id
-        consumerProps.put(ConsumerConfig.GROUP_ID_CONFIG, groupId);
-        consumerProps.put(CommonClientConfigs.CLIENT_ID_CONFIG, clientId + "-consumer");
-
-        // add configs required for stream partition assignor
-        consumerProps.put(StreamsConfig.InternalConfig.STREAM_THREAD_INSTANCE, streamThread);
-        consumerProps.put(StreamsConfig.REPLICATION_FACTOR_CONFIG, getInt(REPLICATION_FACTOR_CONFIG));
-        consumerProps.put(StreamsConfig.NUM_STANDBY_REPLICAS_CONFIG, getInt(NUM_STANDBY_REPLICAS_CONFIG));
-        consumerProps.put(ConsumerConfig.PARTITION_ASSIGNMENT_STRATEGY_CONFIG, StreamPartitionAssignor.class.getName());
-        consumerProps.put(StreamsConfig.WINDOW_STORE_CHANGE_LOG_ADDITIONAL_RETENTION_MS_CONFIG, getLong(WINDOW_STORE_CHANGE_LOG_ADDITIONAL_RETENTION_MS_CONFIG));
-        if (!getString(ZOOKEEPER_CONNECT_CONFIG).equals("")) {
-            consumerProps.put(StreamsConfig.ZOOKEEPER_CONNECT_CONFIG, getString(ZOOKEEPER_CONNECT_CONFIG));
-        }
-
-        consumerProps.put(APPLICATION_SERVER_CONFIG, getString(APPLICATION_SERVER_CONFIG));
-=======
         final Map<String, Object> consumerProps = new HashMap<>(CONSUMER_DEFAULT_OVERRIDES);
         consumerProps.putAll(clientProvidedProps);
 
@@ -510,7 +478,6 @@
         // remove deprecate ZK config
         consumerProps.remove(ZOOKEEPER_CONNECT_CONFIG);
 
->>>>>>> d7850a40
         return consumerProps;
     }
 
@@ -526,27 +493,6 @@
      * @return Map of the consumer configuration.
      * @throws ConfigException if {@code "enable.auto.commit"} was set to {@code false} by the user
      */
-<<<<<<< HEAD
-    public Map<String, Object> getRestoreConsumerConfigs(String clientId) throws ConfigException {
-        Map<String, Object> consumerProps = new HashMap<>(CONSUMER_DEFAULT_OVERRIDES);
-
-        final Map<String, Object> clientProvidedProps = getClientPropsWithPrefix(CONSUMER_PREFIX, ConsumerConfig.configNames());
-
-        // disable auto commit and throw exception if there is user overridden values,
-        // this is necessary for streams commit semantics
-        if (clientProvidedProps.containsKey(ConsumerConfig.ENABLE_AUTO_COMMIT_CONFIG)) {
-            throw new ConfigException("Unexpected user-specified consumer config " + ConsumerConfig.ENABLE_AUTO_COMMIT_CONFIG
-                    + ", as the streams client will always turn off auto committing.");
-        }
-
-        consumerProps.putAll(clientProvidedProps);
-
-        // bootstrap.servers should be from StreamsConfig
-        consumerProps.put(ConsumerConfig.BOOTSTRAP_SERVERS_CONFIG, this.originals().get(BOOTSTRAP_SERVERS_CONFIG));
-
-        // no need to set group id for a restore consumer
-        consumerProps.remove(ConsumerConfig.GROUP_ID_CONFIG);
-=======
     public Map<String, Object> getConsumerConfigs(final StreamThread streamThread,
                                                   final String groupId,
                                                   final String clientId) throws ConfigException {
@@ -567,7 +513,6 @@
 
         return consumerProps;
     }
->>>>>>> d7850a40
 
     /**
      * Get the configs for the {@link KafkaConsumer restore-consumer}.
@@ -604,27 +549,17 @@
         final Map<String, Object> props = new HashMap<>(PRODUCER_DEFAULT_OVERRIDES);
         props.putAll(getClientPropsWithPrefix(PRODUCER_PREFIX, ProducerConfig.configNames()));
 
-<<<<<<< HEAD
-        props.put(ProducerConfig.BOOTSTRAP_SERVERS_CONFIG, this.originals().get(BOOTSTRAP_SERVERS_CONFIG));
-=======
         props.put(ProducerConfig.BOOTSTRAP_SERVERS_CONFIG, originals().get(BOOTSTRAP_SERVERS_CONFIG));
->>>>>>> d7850a40
         // add client id with stream client id prefix
         props.put(CommonClientConfigs.CLIENT_ID_CONFIG, clientId + "-producer");
 
         return props;
     }
 
-<<<<<<< HEAD
-    private Map<String, Object> getClientPropsWithPrefix(final String prefix, final Set<String> configNames) {
-        final Map<String, Object> props = clientProps(configNames, originals());
-        props.putAll(this.originalsWithPrefix(prefix));
-=======
     private Map<String, Object> getClientPropsWithPrefix(final String prefix,
                                                          final Set<String> configNames) {
         final Map<String, Object> props = clientProps(configNames, originals());
         props.putAll(originalsWithPrefix(prefix));
->>>>>>> d7850a40
         return props;
     }
 
@@ -636,19 +571,11 @@
      */
     public Serde keySerde() {
         try {
-<<<<<<< HEAD
-            Serde<?> serde = getConfiguredInstance(StreamsConfig.KEY_SERDE_CLASS_CONFIG, Serde.class);
-            serde.configure(originals(), true);
-            return serde;
-        } catch (Exception e) {
-            throw new StreamsException(String.format("Failed to configure key serde %s", get(StreamsConfig.KEY_SERDE_CLASS_CONFIG)), e);
-=======
             final Serde<?> serde = getConfiguredInstance(KEY_SERDE_CLASS_CONFIG, Serde.class);
             serde.configure(originals(), true);
             return serde;
         } catch (final Exception e) {
             throw new StreamsException(String.format("Failed to configure key serde %s", get(KEY_SERDE_CLASS_CONFIG)), e);
->>>>>>> d7850a40
         }
     }
 
@@ -660,19 +587,11 @@
      */
     public Serde valueSerde() {
         try {
-<<<<<<< HEAD
-            Serde<?> serde = getConfiguredInstance(StreamsConfig.VALUE_SERDE_CLASS_CONFIG, Serde.class);
-            serde.configure(originals(), false);
-            return serde;
-        } catch (Exception e) {
-            throw new StreamsException(String.format("Failed to configure value serde %s", get(StreamsConfig.VALUE_SERDE_CLASS_CONFIG)), e);
-=======
             final Serde<?> serde = getConfiguredInstance(VALUE_SERDE_CLASS_CONFIG, Serde.class);
             serde.configure(originals(), false);
             return serde;
         } catch (final Exception e) {
             throw new StreamsException(String.format("Failed to configure value serde %s", get(VALUE_SERDE_CLASS_CONFIG)), e);
->>>>>>> d7850a40
         }
     }
 
@@ -680,18 +599,11 @@
      * Override any client properties in the original configs with overrides
      *
      * @param configNames The given set of configuration names.
-<<<<<<< HEAD
-     * @param originals The original configs to be filtered.
-     * @return client config with any overrides
-     */
-    private Map<String, Object> clientProps(Set<String> configNames, Map<String, Object> originals) {
-=======
      * @param originals   The original configs to be filtered.
      * @return client config with any overrides
      */
     private Map<String, Object> clientProps(final Set<String> configNames,
                                             final Map<String, Object> originals) {
->>>>>>> d7850a40
         // iterate all client config names, filter out non-client configs from the original
         // property map and use the overridden values when they are not specified by users
         final Map<String, Object> parsed = new HashMap<>();
