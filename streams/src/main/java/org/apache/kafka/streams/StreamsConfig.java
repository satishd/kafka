--- conflicted
+++ resolved
@@ -418,19 +418,6 @@
     }
 
     public Serde keySerde() {
-<<<<<<< HEAD
-        Serde<?> serde = getConfiguredInstance(StreamsConfig.KEY_SERDE_CLASS_CONFIG, Serde.class);
-        serde.configure(originals(), true);
-
-        return serde;
-    }
-
-    public Serde valueSerde() {
-        Serde<?> serde = getConfiguredInstance(StreamsConfig.VALUE_SERDE_CLASS_CONFIG, Serde.class);
-        serde.configure(originals(), false);
-
-        return serde;
-=======
         try {
             Serde<?> serde = getConfiguredInstance(StreamsConfig.KEY_SERDE_CLASS_CONFIG, Serde.class);
             serde.configure(originals(), true);
@@ -468,7 +455,6 @@
         }
 
         return parsed;
->>>>>>> 850ceb74
     }
 
     public static void main(String[] args) {
