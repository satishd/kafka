--- conflicted
+++ resolved
@@ -14,62 +14,6 @@
  See the License for the specific language governing permissions and
  limitations under the License.
 -->
-<<<<<<< HEAD
-<h3> Kafka is <i>a distributed streaming platform</i>. What exactly does that mean?</h3>
-<p>We think of a streaming platform as having three key capabilities:</p>
-<ol>
-	<li>It lets you publish and subscribe to streams of records. In this respect it is similar to a message queue or enterprise messaging system.
-	<li>It lets you store streams of records in a fault-tolerant way.
-	<li>It lets you process streams of records as they occur.
-</ol>
-<p>What is Kafka good for?</p>
-<p>It gets used for two broad classes of application:</p>
-<ol>
-  <li>Building real-time streaming data pipelines that reliably get data between systems or applications
-  <li>Building real-time streaming applications that transform or react to the streams of data
-</ol>
-<p>To understand how Kafka does these things, let's dive in and explore Kafka's capabilities from the bottom up.</p>
-<p>First a few concepts:</p>
-<ul>
-	<li>Kafka is run as a cluster on one or more servers.
-    <li>The Kafka cluster stores streams of <i>records</i> in categories called <i>topics</i>.
-	<li>Each record consists of a key, a value, and a timestamp.
-</ul>
-<p>Kafka has four core APIs:</p>
-<div style="overflow: hidden;">
-    <ul style="float: left; width: 40%;">
-    <li>The <a href="/documentation.html#producerapi">Producer API</a> allows an application to publish a stream records to one or more Kafka topics.
-    <li>The <a href="/documentation.html#consumerapi">Consumer API</a> allows an application to subscribe to one or more topics and process the stream of records produced to them.
-	<li>The <a href="/documentation.html#streams">Streams API</a> allows an application to act as a <i>stream processor</i>, consuming an input stream from one or more topics and producing an output stream to one or more output topics, effectively transforming the input streams to output streams.
-	<li>The <a href="/documentation.html#connect">Connector API</a> allows building and running reusable producers or consumers that connect Kafka topics to existing applications or data systems. For example, a connector to a relational database might capture every change to a table.
-</ul>
-    <img src="images/kafka-apis.png" style="float: right; width: 50%;">
-    </div>
-<p>
-In Kafka the communication between the clients and the servers is done with a simple, high-performance, language agnostic <a href="https://kafka.apache.org/protocol.html">TCP protocol</a>. This protocol is versioned and maintains backwards compatibility with older version. We provide a Java client for Kafka, but clients are available in <a href="https://cwiki.apache.org/confluence/display/KAFKA/Clients">many languages</a>.</p>
-
-<h4><a id="intro_topics" href="#intro_topics">Topics and Logs</a></h4>
-<p>Let's first dive into the core abstraction Kafka provides for a stream of records&mdash;the topic.</p>
-<p>A topic is a category or feed name to which records are published. Topics in Kafka are always multi-subscriber; that is, a topic can have zero, one, or many consumers that subscribe to the data written to it.</p>
-<p> For each topic, the Kafka cluster maintains a partitioned log that looks like this: </p>
-<img class="centered" src="images/log_anatomy.png">
-
-<p> Each partition is an ordered, immutable sequence of records that is continually appended to&mdash;a structured commit log. The records in the partitions are each assigned a sequential id number called the <i>offset</i> that uniquely identifies each record within the partition.
-</p>
-<p>
-The Kafka cluster retains all published records&mdash;whether or not they have been consumed&mdash;using a configurable retention period. For example, if the retention policy is set to two days, then for the two days after a record is published, it is available for consumption, after which it will be discarded to free up space. Kafka's performance is effectively constant with respect to data size so storing data for a long time is not a problem.
-</p>
-<img class="centered" src="images/log_consumer.png" style="width:400px">
-<p>
-In fact, the only metadata retained on a per-consumer basis is the offset or position of that consumer in the log. This offset is controlled by the consumer: normally a consumer will advance its offset linearly as it reads records, but, in fact, since the position is controlled by the consumer it can consume records in any order it likes. For example a consumer can reset to an older offset to reprocess data from the past or skip ahead to the most recent record and start consuming from "now".
-</p>
-<p>
-This combination of features means that Kafka consumers are very cheap&mdash;they can come and go without much impact on the cluster or on other consumers. For example, you can use our command line tools to "tail" the contents of any topic without changing what is consumed by any existing consumers.
-</p>
-<p>
-The partitions in the log serve several purposes. First, they allow the log to scale beyond a size that will fit on a single server. Each individual partition must fit on the servers that host it, but a topic may have many partitions so it can handle an arbitrary amount of data. Second they act as the unit of parallelism&mdash;more on that in a bit.
-</p>
-=======
 
 <script><!--#include virtual="js/templateData.js" --></script>
 
@@ -128,23 +72,9 @@
   <p>
   The partitions in the log serve several purposes. First, they allow the log to scale beyond a size that will fit on a single server. Each individual partition must fit on the servers that host it, but a topic may have many partitions so it can handle an arbitrary amount of data. Second they act as the unit of parallelism&mdash;more on that in a bit.
   </p>
->>>>>>> d7850a40
 
   <h4><a id="intro_distribution" href="#intro_distribution">Distribution</a></h4>
 
-<<<<<<< HEAD
-<p>
-The partitions of the log are distributed over the servers in the Kafka cluster with each server handling data and requests for a share of the partitions. Each partition is replicated across a configurable number of servers for fault tolerance.
-</p>
-<p>
-Each partition has one server which acts as the "leader" and zero or more servers which act as "followers". The leader handles all read and write requests for the partition while the followers passively replicate the leader. If the leader fails, one of the followers will automatically become the new leader. Each server acts as a leader for some of its partitions and a follower for others so load is well balanced within the cluster.
-</p>
-
-<h4><a id="intro_producers" href="#intro_producers">Producers</a></h4>
-<p>
-Producers publish data to the topics of their choice. The producer is responsible for choosing which record to assign to which partition within the topic. This can be done in a round-robin fashion simply to balance load or it can be done according to some semantic partition function (say based on some key in the record). More on the use of partitioning in a second!
-</p>
-=======
   <p>
   The partitions of the log are distributed over the servers in the Kafka cluster with each server handling data and requests for a share of the partitions. Each partition is replicated across a configurable number of servers for fault tolerance.
   </p>
@@ -158,7 +88,6 @@
   </p>
 
   <h4><a id="intro_consumers" href="#intro_consumers">Consumers</a></h4>
->>>>>>> d7850a40
 
   <p>
   Consumers label themselves with a <i>consumer group</i> name, and each record published to a topic is delivered to one consumer instance within each subscribing consumer group. Consumer instances can be in separate processes or on separate machines.
@@ -173,121 +102,6 @@
     A two server Kafka cluster hosting four partitions (P0-P3) with two consumer groups. Consumer group A has two consumer instances and group B has four.
   </p>
 
-<<<<<<< HEAD
-Messaging traditionally has two models: <a href="http://en.wikipedia.org/wiki/Message_queue">queuing</a> and <a href="http://en.wikipedia.org/wiki/Publish%E2%80%93subscribe_pattern">publish-subscribe</a>. In a queue, a pool of consumers may read from a server and each message goes to one of them; in publish-subscribe the message is broadcast to all consumers. Kafka offers a single consumer abstraction that generalizes both of these&mdash;the <i>consumer group</i>.
-<p>
-Consumers label themselves with a <i>consumer group</i> name, and each record published to a topic is delivered to one consumer instance within each subscribing consumer group. Consumer instances can be in separate processes or on separate machines.
-</p>
-<p>
-If all the consumer instances have the same consumer group, then the records will effectively be load balanced over the consumer instances.</p>
-<p>
-If all the consumer instances have different consumer groups, then each record will be broadcast to all the consumer processes.
-</p>
-<img class="centered" src="images/consumer-groups.png">
-<p>
-  A two server Kafka cluster hosting four partitions (P0-P3) with two consumer groups. Consumer group A has two consumer instances and group B has four.
-</p>
-
-<p>
-More commonly, however, we have found that topics have a small number of consumer groups, one for each "logical subscriber". Each group is composed of many consumer instances for scalability and fault tolerance. This is nothing more than publish-subscribe semantics where the subscriber is a cluster of consumers instead of a single process.
-</p>
-<p>
-The way consumption is implemented in Kafka is by dividing up the partitions in the log over the consumer instances so that each instance is the exclusive consumer of a "fair share" of partitions at any point in time. This process of maintaining membership in the group is handled by the Kafka protocol dynamically. If new instances join the group they will take over some partitions from other members of the group; if an instance dies, its partitions will be distributed to the remaining instances.
-</p>
-<p>
-Kafka only provides a total order over records <i>within</i> a partition, not between different partitions in a topic. Per-partition ordering combined with the ability to partition data by key is sufficient for most applications. However, if you require a total order over records this can be achieved with a topic that has only one partition, though this will mean only one consumer process per consumer group.
-</p>
-<h4><a id="intro_guarantees" href="#intro_guarantees">Guarantees</a></h4>
-<p>
-At a high-level Kafka gives the following guarantees:
-</p>
-<ul>
-  <li>Messages sent by a producer to a particular topic partition will be appended in the order they are sent. That is, if a record M1 is sent by the same producer as a record M2, and M1 is sent first, then M1 will have a lower offset than M2 and appear earlier in the log.
-  <li>A consumer instance sees records in the order they are stored in the log.
-  <li>For a topic with replication factor N, we will tolerate up to N-1 server failures without losing any records committed to the log.
-</ul>
-<p>
-More details on these guarantees are given in the design section of the documentation.
-</p>
-<h4><a id="kafka_mq" href="#kafka_mq">Kafka as a Messaging System</a></h4>
-<p>
-How does Kafka's notion of streams compare to a traditional enterprise messaging system?
-</p>
-<p>
-Messaging traditionally has two models: <a href="http://en.wikipedia.org/wiki/Message_queue">queuing</a> and <a href="http://en.wikipedia.org/wiki/Publish%E2%80%93subscribe_pattern">publish-subscribe</a>. In a queue, a pool of consumers may read from a server and each record goes to one of them; in publish-subscribe the record is broadcast to all consumers. Each of these two models has a strength and a weakness. The strength of queuing is that it allows you to divide up the processing of data over multiple consumer instances, which lets you scale your processing. Unfortunately, queues aren't multi-subscriber&mdash;once one process reads the data it's gone. Publish-subscribe allows you broadcast data to multiple processes, but has no way of scaling processing since every message goes to every subscriber.
-</p>
-<p>
-The consumer group concept in Kafka generalizes these two concepts. As with a queue the consumer group allows you to divide up processing over a collection of processes (the members of the consumer group). As with publish-subscribe, Kafka allows you to broadcast messages to multiple consumer groups.
-</p>
-<p>
-The advantage of Kafka's model is that every topic has both these properties&mdash;it can scale processing and is also multi-subscriber&mdash;there is no need to choose one or the other.
-</p>
-<p>
-Kafka has stronger ordering guarantees than a traditional messaging system, too.
-</p>
-<p>
-A traditional queue retains records in-order on the server, and if multiple consumers consume from the queue then the server hands out records in the order they are stored. However, although the server hands out records in order, the records are delivered asynchronously to consumers, so they may arrive out of order on different consumers. This effectively means the ordering of the records is lost in the presence of parallel consumption. Messaging systems often work around this by having a notion of "exclusive consumer" that allows only one process to consume from a queue, but of course this means that there is no parallelism in processing.
-</p>
-<p>
-Kafka does it better. By having a notion of parallelism&mdash;the partition&mdash;within the topics, Kafka is able to provide both ordering guarantees and load balancing over a pool of consumer processes. This is achieved by assigning the partitions in the topic to the consumers in the consumer group so that each partition is consumed by exactly one consumer in the group. By doing this we ensure that the consumer is the only reader of that partition and consumes the data in order. Since there are many partitions this still balances the load over many consumer instances. Note however that there cannot be more consumer instances in a consumer group than partitions.
-</p>
-
-<h4>Kafka as a Storage System</h4>
-
-<p>
-Any message queue that allows publishing messages decoupled from consuming them is effectively acting as a storage system for the in-flight messages. What is different about Kafka is that it is a very good storage system.
-</p>
-<p>
-Data written to Kafka is written to disk and replicated for fault-tolerance. Kafka allows producers to wait on acknowledgement so that a write isn't considered complete until it is fully replicated and guaranteed to persist even if the server written to fails.
-</p>
-<p>
-The disk structures Kafka uses scale well&mdash;Kafka will perform the same whether you have 50 KB or 50 TB of persistent data on the server.
-</p>
-<p>
-As a result of taking storage seriously and allowing the clients to control their read position, you can think of Kafka as a kind of special purpose distributed filesystem dedicated to high-performance, low-latency commit log storage, replication, and propagation.
-</p>
-<h4>Kafka for Stream Processing</h4>
-<p>
-It isn't enough to just read, write, and store streams of data, the purpose is to enable real-time processing of streams.
-</p>
-<p>
-In Kafka a stream processor is anything that takes continual streams of  data from input topics, performs some processing on this input, and produces continual streams of data to output topics.
-</p>
-<p>
-For example, a retail application might take in input streams of sales and shipments, and output a stream of reorders and price adjustments computed off this data.
-</p>
-<p>
-It is possible to do simple processing directly using the producer and consumer APIs. However for more complex transformations Kafka provides a fully integrated <a href="/documentation.html#streams">Streams API</a>. This allows building applications that do non-trivial processing that compute aggregations off of streams or join streams together.
-</p>
-<p>
-This facility helps solve the hard problems this type of application faces: handling out-of-order data, reprocessing input as code changes, performing stateful computations, etc.
-</p>
-<p>
-The streams API builds on the core primitives Kafka provides: it uses the producer and consumer APIs for input, uses Kafka for stateful storage, and uses the same group mechanism for fault tolerance among the stream processor instances.
-</p>
-<h4>Putting the Pieces Together</h4>
-<p>
-This combination of messaging, storage, and stream processing may seem unusual but it is essential to Kafka's role as a streaming platform.
-</p>
-<p>
-A distributed file system like HDFS allows storing static files for batch processing. Effectively a system like this allows storing and processing <i>historical</i> data from the past.
-</p>
-<p>
-A traditional enterprise messaging system allows processing future messages that will arrive after you subscribe. Applications built in this way process future data as it arrives.
-</p>
-<p>
-Kafka combines both of these capabilities, and the combination is critical both for Kafka usage as a platform for streaming applications as well as for streaming data pipelines.
-</p>
-<p>
-By combining storage and low-latency subscriptions, streaming applications can treat both past and future data the same way. That is a single application can process historical, stored data but rather than ending when it reaches the last record it can keep processing as future data arrives. This is a generalized notion of stream processing that subsumes batch processing as well as message-driven applications.
-</p>
-<p>
-Likewise for streaming data pipelines the combination of subscription to real-time events make it possible to use Kafka for very low-latency pipelines; but the ability to store data reliably make it possible to use it for critical data where the delivery of data must be guaranteed or for integration with offline systems that load data only periodically or may go down for extended periods of time for maintenance. The stream processing facilities make it possible to transform data as it arrives.
-</p>
-<p>
-For more information on the guarantees, apis, and capabilities Kafka provides see the rest of the <a href="/documentation.html">documentation</a>.
-</p>
-=======
   <p>
   More commonly, however, we have found that topics have a small number of consumer groups, one for each "logical subscriber". Each group is composed of many consumer instances for scalability and fault tolerance. This is nothing more than publish-subscribe semantics where the subscriber is a cluster of consumers instead of a single process.
   </p>
@@ -389,5 +203,4 @@
   </p>
 </script>
 
-<div class="p-introduction"></div>
->>>>>>> d7850a40
+<div class="p-introduction"></div>