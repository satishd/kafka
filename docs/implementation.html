--- conflicted
+++ resolved
@@ -15,396 +15,6 @@
  limitations under the License.
 -->
 
-<<<<<<< HEAD
-<h3><a id="apidesign" href="#apidesign">5.1 API Design</a></h3>
-
-<h4><a id="impl_producer" href="#impl_producer">Producer APIs</a></h4>
-
-<p>
-The Producer API that wraps the 2 low-level producers - <code>kafka.producer.SyncProducer</code> and <code>kafka.producer.async.AsyncProducer</code>.
-<pre>
-class Producer<T> {
-
-  /* Sends the data, partitioned by key to the topic using either the */
-  /* synchronous or the asynchronous producer */
-  public void send(kafka.javaapi.producer.ProducerData&lt;K,V&gt; producerData);
-
-  /* Sends a list of data, partitioned by key to the topic using either */
-  /* the synchronous or the asynchronous producer */
-  public void send(java.util.List&lt;kafka.javaapi.producer.ProducerData&lt;K,V&gt;&gt; producerData);
-
-  /* Closes the producer and cleans up */
-  public void close();
-
-}
-</pre>
-
-The goal is to expose all the producer functionality through a single API to the client.
-
-The Kafka producer
-<ul>
-<li>can handle queueing/buffering of multiple producer requests and asynchronous dispatch of the batched data:
-<p><code>kafka.producer.Producer</code> provides the ability to batch multiple produce requests (<code>producer.type=async</code>), before serializing and dispatching them to the appropriate kafka broker partition. The size of the batch can be controlled by a few config parameters. As events enter a queue, they are buffered in a queue, until either <code>queue.time</code> or <code>batch.size</code> is reached. A background thread (<code>kafka.producer.async.ProducerSendThread</code>) dequeues the batch of data and lets the <code>kafka.producer.EventHandler</code> serialize and send the data to the appropriate kafka broker partition. A custom event handler can be plugged in through the <code>event.handler</code> config parameter. At various stages of this producer queue pipeline, it is helpful to be able to inject callbacks, either for plugging in custom logging/tracing code or custom monitoring logic. This is possible by implementing the <code>kafka.producer.async.CallbackHandler</code> interface and setting <code>callback.handler</code> config parameter to that class.
-</p>
-</li>
-<li>handles the serialization of data through a user-specified <code>Encoder</code>:
-<pre>
-interface Encoder&lt;T&gt; {
-  public Message toMessage(T data);
-}
-</pre>
-<p>The default is the no-op <code>kafka.serializer.DefaultEncoder</code></p>
-</li>
-<li>provides software load balancing through an optionally user-specified <code>Partitioner</code>:
-<p>
-The routing decision is influenced by the <code>kafka.producer.Partitioner</code>.
-<pre>
-interface Partitioner&lt;T&gt; {
-   int partition(T key, int numPartitions);
-}
-</pre>
-The partition API uses the key and the number of available broker partitions to return a partition id. This id is used as an index into a sorted list of broker_ids and partitions to pick a broker partition for the producer request. The default partitioning strategy is <code>hash(key)%numPartitions</code>. If the key is null, then a random broker partition is picked. A custom partitioning strategy can also be plugged in using the <code>partitioner.class</code> config parameter.
-</p>
-</li>
-</ul>
-</p>
-
-<h4><a id="impl_consumer" href="#impl_consumer">Consumer APIs</a></h4>
-<p>
-We have 2 levels of consumer APIs. The low-level "simple" API maintains a connection to a single broker and has a close correspondence to the network requests sent to the server. This API is completely stateless, with the offset being passed in on every request, allowing the user to maintain this metadata however they choose.
-</p>
-<p>
-The high-level API hides the details of brokers from the consumer and allows consuming off the cluster of machines without concern for the underlying topology. It also maintains the state of what has been consumed. The high-level API also provides the ability to subscribe to topics that match a filter expression (i.e., either a whitelist or a blacklist regular expression).
-</p>
-
-<h5><a id="impl_lowlevel" href="#impl_lowlevel">Low-level API</a></h5>
-<pre>
-class SimpleConsumer {
-
-  /* Send fetch request to a broker and get back a set of messages. */
-  public ByteBufferMessageSet fetch(FetchRequest request);
-
-  /* Send a list of fetch requests to a broker and get back a response set. */
-  public MultiFetchResponse multifetch(List&lt;FetchRequest&gt; fetches);
-
-  /**
-   * Get a list of valid offsets (up to maxSize) before the given time.
-   * The result is a list of offsets, in descending order.
-   * @param time: time in millisecs,
-   *              if set to OffsetRequest$.MODULE$.LATEST_TIME(), get from the latest offset available.
-   *              if set to OffsetRequest$.MODULE$.EARLIEST_TIME(), get from the earliest offset available.
-   */
-  public long[] getOffsetsBefore(String topic, int partition, long time, int maxNumOffsets);
-}
-</pre>
-
-The low-level API is used to implement the high-level API as well as being used directly for some of our offline consumers which have particular requirements around maintaining state.
-
-<h5><a id="impl_highlevel" href="#impl_highlevel">High-level API</a></h5>
-<pre>
-
-/* create a connection to the cluster */
-ConsumerConnector connector = Consumer.create(consumerConfig);
-
-interface ConsumerConnector {
-
-  /**
-   * This method is used to get a list of KafkaStreams, which are iterators over
-   * MessageAndMetadata objects from which you can obtain messages and their
-   * associated metadata (currently only topic).
-   *  Input: a map of &lt;topic, #streams&gt;
-   *  Output: a map of &lt;topic, list of message streams&gt;
-   */
-  public Map&lt;String,List&lt;KafkaStream&gt;&gt; createMessageStreams(Map&lt;String,Int&gt; topicCountMap);
-
-  /**
-   * You can also obtain a list of KafkaStreams, that iterate over messages
-   * from topics that match a TopicFilter. (A TopicFilter encapsulates a
-   * whitelist or a blacklist which is a standard Java regex.)
-   */
-  public List&lt;KafkaStream&gt; createMessageStreamsByFilter(
-      TopicFilter topicFilter, int numStreams);
-
-  /* Commit the offsets of all messages consumed so far. */
-  public commitOffsets()
-
-  /* Shut down the connector */
-  public shutdown()
-}
-</pre>
-<p>
-This API is centered around iterators, implemented by the KafkaStream class. Each KafkaStream represents the stream of messages from one or more partitions on one or more servers. Each stream is used for single threaded processing, so the client can provide the number of desired streams in the create call. Thus a stream may represent the merging of multiple server partitions (to correspond to the number of processing threads), but each partition only goes to one stream.
-</p>
-<p>
-The createMessageStreams call registers the consumer for the topic, which results in rebalancing the consumer/broker assignment. The API encourages creating many topic streams in a single call in order to minimize this rebalancing. The createMessageStreamsByFilter call (additionally) registers watchers to discover new topics that match its filter. Note that each stream that createMessageStreamsByFilter returns may iterate over messages from multiple topics (i.e., if multiple topics are allowed by the filter).
-</p>
-
-<h3><a id="networklayer" href="#networklayer">5.2 Network Layer</a></h3>
-<p>
-The network layer is a fairly straight-forward NIO server, and will not be described in great detail. The sendfile implementation is done by giving the <code>MessageSet</code> interface a <code>writeTo</code> method. This allows the file-backed message set to use the more efficient <code>transferTo</code> implementation instead of an in-process buffered write. The threading model is a single acceptor thread and <i>N</i> processor threads which handle a fixed number of connections each. This design has been pretty thoroughly tested <a href="http://sna-projects.com/blog/2009/08/introducing-the-nio-socketserver-implementation">elsewhere</a> and found to be simple to implement and fast. The protocol is kept quite simple to allow for future implementation of clients in other languages.
-</p>
-<h3><a id="messages" href="#messages">5.3 Messages</a></h3>
-<p>
-Messages consist of a fixed-size header, a variable length opaque key byte array and a variable length opaque value byte array. The header contains the following fields:
-<ul>
-    <li> A CRC32 checksum to detect corruption or truncation. <li/>
-    <li> A format version. </li>
-    <li> An attributes identifier </li>
-    <li> A timestamp </li>
-</ul>
-Leaving the key and value opaque is the right decision: there is a great deal of progress being made on serialization libraries right now, and any particular choice is unlikely to be right for all uses. Needless to say a particular application using Kafka would likely mandate a particular serialization type as part of its usage. The <code>MessageSet</code> interface is simply an iterator over messages with specialized methods for bulk reading and writing to an NIO <code>Channel</code>.
-
-<h3><a id="messageformat" href="#messageformat">5.4 Message Format</a></h3>
-
-<pre>
-    /**
-     * 1. 4 byte CRC32 of the message
-     * 2. 1 byte "magic" identifier to allow format changes, value is 0 or 1
-     * 3. 1 byte "attributes" identifier to allow annotations on the message independent of the version
-     *    bit 0 ~ 2 : Compression codec.
-     *      0 : no compression
-     *      1 : gzip
-     *      2 : snappy
-     *      3 : lz4
-     *    bit 3 : Timestamp type
-     *      0 : create time
-     *      1 : log append time
-     *    bit 4 ~ 7 : reserved
-     * 4. (Optional) 8 byte timestamp only if "magic" identifier is greater than 0
-     * 5. 4 byte key length, containing length K
-     * 6. K byte key
-     * 7. 4 byte payload length, containing length V
-     * 8. V byte payload
-     */
-</pre>
-</p>
-<h3><a id="log" href="#log">5.5 Log</a></h3>
-<p>
-A log for a topic named "my_topic" with two partitions consists of two directories (namely <code>my_topic_0</code> and <code>my_topic_1</code>) populated with data files containing the messages for that topic. The format of the log files is a sequence of "log entries""; each log entry is a 4 byte integer <i>N</i> storing the message length which is followed by the <i>N</i> message bytes. Each message is uniquely identified by a 64-bit integer <i>offset</i> giving the byte position of the start of this message in the stream of all messages ever sent to that topic on that partition. The on-disk format of each message is given below. Each log file is named with the offset of the first message it contains. So the first file created will be 00000000000.kafka, and each additional file will have an integer name roughly <i>S</i> bytes from the previous file where <i>S</i> is the max log file size given in the configuration.
-</p>
-<p>
-The exact binary format for messages is versioned and maintained as a standard interface so message sets can be transferred between producer, broker, and client without recopying or conversion when desirable. This format is as follows:
-</p>
-<pre>
-On-disk format of a message
-
-offset         : 8 bytes 
-message length : 4 bytes (value: 4 + 1 + 1 + 8(if magic value > 0) + 4 + K + 4 + V)
-crc            : 4 bytes
-magic value    : 1 byte
-attributes     : 1 byte
-timestamp      : 8 bytes (Only exists when magic value is greater than zero)
-key length     : 4 bytes
-key            : K bytes
-value length   : 4 bytes
-value          : V bytes
-</pre>
-<p>
-The use of the message offset as the message id is unusual. Our original idea was to use a GUID generated by the producer, and maintain a mapping from GUID to offset on each broker. But since a consumer must maintain an ID for each server, the global uniqueness of the GUID provides no value. Furthermore, the complexity of maintaining the mapping from a random id to an offset requires a heavy weight index structure which must be synchronized with disk, essentially requiring a full persistent random-access data structure. Thus to simplify the lookup structure we decided to use a simple per-partition atomic counter which could be coupled with the partition id and node id to uniquely identify a message; this makes the lookup structure simpler, though multiple seeks per consumer request are still likely. However once we settled on a counter, the jump to directly using the offset seemed natural&mdash;both after all are monotonically increasing integers unique to a partition. Since the offset is hidden from the consumer API this decision is ultimately an implementation detail and we went with the more efficient approach.
-</p>
-<img class="centered" src="images/kafka_log.png">
-<h4><a id="impl_writes" href="#impl_writes">Writes</a></h4>
-<p>
-The log allows serial appends which always go to the last file. This file is rolled over to a fresh file when it reaches a configurable size (say 1GB). The log takes two configuration parameters: <i>M</i>, which gives the number of messages to write before forcing the OS to flush the file to disk, and <i>S</i>, which gives a number of seconds after which a flush is forced. This gives a durability guarantee of losing at most <i>M</i> messages or <i>S</i> seconds of data in the event of a system crash.
-</p>
-<h4><a id="impl_reads" href="#impl_reads">Reads</a></h4>
-<p>
-Reads are done by giving the 64-bit logical offset of a message and an <i>S</i>-byte max chunk size. This will return an iterator over the messages contained in the <i>S</i>-byte buffer. <i>S</i> is intended to be larger than any single message, but in the event of an abnormally large message, the read can be retried multiple times, each time doubling the buffer size, until the message is read successfully. A maximum message and buffer size can be specified to make the server reject messages larger than some size, and to give a bound to the client on the maximum it needs to ever read to get a complete message. It is likely that the read buffer ends with a partial message, this is easily detected by the size delimiting.
-</p>
-<p>
-The actual process of reading from an offset requires first locating the log segment file in which the data is stored, calculating the file-specific offset from the global offset value, and then reading from that file offset. The search is done as a simple binary search variation against an in-memory range maintained for each file.
-</p>
-<p>
-The log provides the capability of getting the most recently written message to allow clients to start subscribing as of "right now". This is also useful in the case the consumer fails to consume its data within its SLA-specified number of days. In this case when the client attempts to consume a non-existent offset it is given an OutOfRangeException and can either reset itself or fail as appropriate to the use case.
-</p>
-
-<p> The following is the format of the results sent to the consumer.
-
-<pre>
-MessageSetSend (fetch result)
-
-total length     : 4 bytes
-error code       : 2 bytes
-message 1        : x bytes
-...
-message n        : x bytes
-</pre>
-
-<pre>
-MultiMessageSetSend (multiFetch result)
-
-total length       : 4 bytes
-error code         : 2 bytes
-messageSetSend 1
-...
-messageSetSend n
-</pre>
-<h4><a id="impl_deletes" href="#impl_deletes">Deletes</a></h4>
-<p>
-Data is deleted one log segment at a time. The log manager allows pluggable delete policies to choose which files are eligible for deletion. The current policy deletes any log with a modification time of more than <i>N</i> days ago, though a policy which retained the last <i>N</i> GB could also be useful. To avoid locking reads while still allowing deletes that modify the segment list we use a copy-on-write style segment list implementation that provides consistent views to allow a binary search to proceed on an immutable static snapshot view of the log segments while deletes are progressing.
-</p>
-<h4><a id="impl_guarantees" href="#impl_guarantees">Guarantees</a></h4>
-<p>
-The log provides a configuration parameter <i>M</i> which controls the maximum number of messages that are written before forcing a flush to disk. On startup a log recovery process is run that iterates over all messages in the newest log segment and verifies that each message entry is valid. A message entry is valid if the sum of its size and offset are less than the length of the file AND the CRC32 of the message payload matches the CRC stored with the message. In the event corruption is detected the log is truncated to the last valid offset.
-</p>
-<p>
-Note that two kinds of corruption must be handled: truncation in which an unwritten block is lost due to a crash, and corruption in which a nonsense block is ADDED to the file. The reason for this is that in general the OS makes no guarantee of the write order between the file inode and the actual block data so in addition to losing written data the file can gain nonsense data if the inode is updated with a new size but a crash occurs before the block containing that data is written. The CRC detects this corner case, and prevents it from corrupting the log (though the unwritten messages are, of course, lost).
-</p>
-
-<h3><a id="distributionimpl" href="#distributionimpl">5.6 Distribution</a></h3>
-<h4><a id="impl_offsettracking" href="#impl_offsettracking">Consumer Offset Tracking</a></h4>
-<p>
-The high-level consumer tracks the maximum offset it has consumed in each partition and periodically commits its offset vector so that it can resume from those offsets in the event of a restart. Kafka provides the option to store all the offsets for a given consumer group in a designated broker (for that group) called the <i>offset manager</i>. i.e., any consumer instance in that consumer group should send its offset commits and fetches to that offset manager (broker). The high-level consumer handles this automatically. If you use the simple consumer you will need to manage offsets manually. This is currently unsupported in the Java simple consumer which can only commit or fetch offsets in ZooKeeper. If you use the Scala simple consumer you can discover the offset manager and explicitly commit or fetch offsets to the offset manager. A consumer can look up its offset manager by issuing a GroupCoordinatorRequest to any Kafka broker and reading the GroupCoordinatorResponse which will contain the offset manager. The consumer can then proceed to commit or fetch offsets from the offsets manager broker. In case the offset manager moves, the consumer will need to rediscover the offset manager. If you wish to manage your offsets manually, you can take a look at these <a href="https://cwiki.apache.org/confluence/display/KAFKA/Committing+and+fetching+consumer+offsets+in+Kafka">code samples that explain how to issue OffsetCommitRequest and OffsetFetchRequest</a>.
-</p>
-
-<p>
-When the offset manager receives an OffsetCommitRequest, it appends the request to a special <a href="#compaction">compacted</a> Kafka topic named <i>__consumer_offsets</i>. The offset manager sends a successful offset commit response to the consumer only after all the replicas of the offsets topic receive the offsets. In case the offsets fail to replicate within a configurable timeout, the offset commit will fail and the consumer may retry the commit after backing off. (This is done automatically by the high-level consumer.) The brokers periodically compact the offsets topic since it only needs to maintain the most recent offset commit per partition. The offset manager also caches the offsets in an in-memory table in order to serve offset fetches quickly.
-</p>
-
-<p>
-When the offset manager receives an offset fetch request, it simply returns the last committed offset vector from the offsets cache. In case the offset manager was just started or if it just became the offset manager for a new set of consumer groups (by becoming a leader for a partition of the offsets topic), it may need to load the offsets topic partition into the cache. In this case, the offset fetch will fail with an OffsetsLoadInProgress exception and the consumer may retry the OffsetFetchRequest after backing off. (This is done automatically by the high-level consumer.)
-</p>
-
-<h5><a id="offsetmigration" href="#offsetmigration">Migrating offsets from ZooKeeper to Kafka</a></h5>
-<p>
-Kafka consumers in earlier releases store their offsets by default in ZooKeeper. It is possible to migrate these consumers to commit offsets into Kafka by following these steps:
-<ol>
-   <li>Set <code>offsets.storage=kafka</code> and <code>dual.commit.enabled=true</code> in your consumer config.
-   </li>
-   <li>Do a rolling bounce of your consumers and then verify that your consumers are healthy.
-   </li>
-   <li>Set <code>dual.commit.enabled=false</code> in your consumer config.
-   </li>
-   <li>Do a rolling bounce of your consumers and then verify that your consumers are healthy.
-   </li>
-</ol>
-A roll-back (i.e., migrating from Kafka back to ZooKeeper) can also be performed using the above steps if you set <code>offsets.storage=zookeeper</code>.
-</p>
-
-<h4><a id="impl_zookeeper" href="#impl_zookeeper">ZooKeeper Directories</a></h4>
-<p>
-The following gives the ZooKeeper structures and algorithms used for co-ordination between consumers and brokers.
-</p>
-
-<h4><a id="impl_zknotation" href="#impl_zknotation">Notation</a></h4>
-<p>
-When an element in a path is denoted [xyz], that means that the value of xyz is not fixed and there is in fact a ZooKeeper znode for each possible value of xyz. For example /topics/[topic] would be a directory named /topics containing a sub-directory for each topic name. Numerical ranges are also given such as [0...5] to indicate the subdirectories 0, 1, 2, 3, 4. An arrow -> is used to indicate the contents of a znode. For example /hello -> world would indicate a znode /hello containing the value "world".
-</p>
-
-<h4><a id="impl_zkbroker" href="#impl_zkbroker">Broker Node Registry</a></h4>
-<pre>
-/brokers/ids/[0...N] --> {"jmx_port":...,"timestamp":...,"endpoints":[...],"host":...,"version":...,"port":...} (ephemeral node)
-</pre>
-<p>
-This is a list of all present broker nodes, each of which provides a unique logical broker id which identifies it to consumers (which must be given as part of its configuration). On startup, a broker node registers itself by creating a znode with the logical broker id under /brokers/ids. The purpose of the logical broker id is to allow a broker to be moved to a different physical machine without affecting consumers. An attempt to register a broker id that is already in use (say because two servers are configured with the same broker id) results in an error.
-</p>
-<p>
-Since the broker registers itself in ZooKeeper using ephemeral znodes, this registration is dynamic and will disappear if the broker is shutdown or dies (thus notifying consumers it is no longer available).
-</p>
-<h4><a id="impl_zktopic" href="#impl_zktopic">Broker Topic Registry</a></h4>
-<pre>
-/brokers/topics/[topic]/partitions/[0...N]/state --> {"controller_epoch":...,"leader":...,"version":...,"leader_epoch":...,"isr":[...]} (ephemeral node)
-</pre>
-
-<p>
-Each broker registers itself under the topics it maintains and stores the number of partitions for that topic.
-</p>
-
-<h4><a id="impl_zkconsumers" href="#impl_zkconsumers">Consumers and Consumer Groups</a></h4>
-<p>
-Consumers of topics also register themselves in ZooKeeper, in order to coordinate with each other and balance the consumption of data. Consumers can also store their offsets in ZooKeeper by setting <code>offsets.storage=zookeeper</code>. However, this offset storage mechanism will be deprecated in a future release. Therefore, it is recommended to <a href="#offsetmigration">migrate offsets storage to Kafka</a>.
-</p>
-
-<p>
-Multiple consumers can form a group and jointly consume a single topic. Each consumer in the same group is given a shared group_id.
-For example if one consumer is your foobar process, which is run across three machines, then you might assign this group of consumers the id "foobar". This group id is provided in the configuration of the consumer, and is your way to tell the consumer which group it belongs to.
-</p>
-
-<p>
-The consumers in a group divide up the partitions as fairly as possible, each partition is consumed by exactly one consumer in a consumer group.
-</p>
-
-<h4><a id="impl_zkconsumerid" href="#impl_zkconsumerid">Consumer Id Registry</a></h4>
-<p>
-In addition to the group_id which is shared by all consumers in a group, each consumer is given a transient, unique consumer_id (of the form hostname:uuid) for identification purposes. Consumer ids are registered in the following directory.
-<pre>
-/consumers/[group_id]/ids/[consumer_id] --> {"version":...,"subscription":{...:...},"pattern":...,"timestamp":...} (ephemeral node)
-</pre>
-Each of the consumers in the group registers under its group and creates a znode with its consumer_id. The value of the znode contains a map of &lt;topic, #streams&gt;. This id is simply used to identify each of the consumers which is currently active within a group. This is an ephemeral node so it will disappear if the consumer process dies.
-</p>
-
-<h4><a id="impl_zkconsumeroffsets" href="#impl_zkconsumeroffsets">Consumer Offsets</a></h4>
-<p>
-Consumers track the maximum offset they have consumed in each partition. This value is stored in a ZooKeeper directory if <code>offsets.storage=zookeeper</code>.
-</p>
-<pre>
-/consumers/[group_id]/offsets/[topic]/[partition_id] --> offset_counter_value (persistent node)
-</pre>
-
-<h4><a id="impl_zkowner" href="#impl_zkowner">Partition Owner registry</a></h4>
-
-<p>
-Each broker partition is consumed by a single consumer within a given consumer group. The consumer must establish its ownership of a given partition before any consumption can begin. To establish its ownership, a consumer writes its own id in an ephemeral node under the particular broker partition it is claiming.
-</p>
-
-<pre>
-/consumers/[group_id]/owners/[topic]/[partition_id] --> consumer_node_id (ephemeral node)
-</pre>
-
-<h4><a id="impl_clusterid" href="#impl_clusterid">Cluster Id</a></h4>
-
-<p>
-    The cluster id is a unique and immutable identifier assigned to a Kafka cluster. The cluster id can have a maximum of 22 characters and the allowed characters are defined by the regular expression [a-zA-Z0-9_\-]+, which corresponds to the characters used by the URL-safe Base64 variant with no padding. Conceptually, it is auto-generated when a cluster is started for the first time.
-</p>
-<p>
-    Implementation-wise, it is generated when a broker with version 0.10.1 or later is successfully started for the first time. The broker tries to get the cluster id from the <code>/cluster/id</code> znode during startup. If the znode does not exist, the broker generates a new cluster id and creates the znode with this cluster id.
-</p>
-
-<h4><a id="impl_brokerregistration" href="#impl_brokerregistration">Broker node registration</a></h4>
-
-<p>
-The broker nodes are basically independent, so they only publish information about what they have. When a broker joins, it registers itself under the broker node registry directory and writes information about its host name and port. The broker also register the list of existing topics and their logical partitions in the broker topic registry. New topics are registered dynamically when they are created on the broker.
-</p>
-
-<h4><a id="impl_consumerregistration" href="#impl_consumerregistration">Consumer registration algorithm</a></h4>
-
-<p>
-When a consumer starts, it does the following:
-<ol>
-   <li> Register itself in the consumer id registry under its group.
-   </li>
-   <li> Register a watch on changes (new consumers joining or any existing consumers leaving) under the consumer id registry. (Each change triggers rebalancing among all consumers within the group to which the changed consumer belongs.)
-   </li>
-   <li> Register a watch on changes (new brokers joining or any existing brokers leaving) under the broker id registry. (Each change triggers rebalancing among all consumers in all consumer groups.) </li>
-   <li> If the consumer creates a message stream using a topic filter, it also registers a watch on changes (new topics being added) under the broker topic registry. (Each change will trigger re-evaluation of the available topics to determine which topics are allowed by the topic filter. A new allowed topic will trigger rebalancing among all consumers within the consumer group.)</li>
-   <li> Force itself to rebalance within in its consumer group.
-   </li>
-</ol>
-</p>
-
-<h4><a id="impl_consumerrebalance" href="#impl_consumerrebalance">Consumer rebalancing algorithm</a></h4>
-<p>
-The consumer rebalancing algorithms allows all the consumers in a group to come into consensus on which consumer is consuming which partitions. Consumer rebalancing is triggered on each addition or removal of both broker nodes and other consumers within the same group. For a given topic and a given consumer group, broker partitions are divided evenly among consumers within the group. A partition is always consumed by a single consumer. This design simplifies the implementation. Had we allowed a partition to be concurrently consumed by multiple consumers, there would be contention on the partition and some kind of locking would be required. If there are more consumers than partitions, some consumers won't get any data at all. During rebalancing, we try to assign partitions to consumers in such a way that reduces the number of broker nodes each consumer has to connect to.
-</p>
-<p>
-Each consumer does the following during rebalancing:
-</p>
-<pre>
-   1. For each topic T that C<sub>i</sub> subscribes to
-   2.   let P<sub>T</sub> be all partitions producing topic T
-   3.   let C<sub>G</sub> be all consumers in the same group as C<sub>i</sub> that consume topic T
-   4.   sort P<sub>T</sub> (so partitions on the same broker are clustered together)
-   5.   sort C<sub>G</sub>
-   6.   let i be the index position of C<sub>i</sub> in C<sub>G</sub> and let N = size(P<sub>T</sub>)/size(C<sub>G</sub>)
-   7.   assign partitions from i*N to (i+1)*N - 1 to consumer C<sub>i</sub>
-   8.   remove current entries owned by C<sub>i</sub> from the partition owner registry
-   9.   add newly assigned partitions to the partition owner registry
-        (we may need to re-try this until the original partition owner releases its ownership)
-</pre>
-<p>
-When rebalancing is triggered at one consumer, rebalancing should be triggered in other consumers within the same group about the same time.
-</p>
-=======
 <script id="implementation-template" type="text/x-handlebars-template">
     <h3><a id="apidesign" href="#apidesign">5.1 API Design</a></h3>
 
@@ -796,5 +406,4 @@
     </p>
 </script>
 
-<div class="p-implementation"></div>
->>>>>>> d7850a40
+<div class="p-implementation"></div>