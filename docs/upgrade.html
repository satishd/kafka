<!--
 Licensed to the Apache Software Foundation (ASF) under one or more
 contributor license agreements.  See the NOTICE file distributed with
 this work for additional information regarding copyright ownership.
 The ASF licenses this file to You under the Apache License, Version 2.0
 (the "License"); you may not use this file except in compliance with
 the License.  You may obtain a copy of the License at

    http://www.apache.org/licenses/LICENSE-2.0

 Unless required by applicable law or agreed to in writing, software
 distributed under the License is distributed on an "AS IS" BASIS,
 WITHOUT WARRANTIES OR CONDITIONS OF ANY KIND, either express or implied.
 See the License for the specific language governing permissions and
 limitations under the License.
-->

<<<<<<< HEAD
=======
<script><!--#include virtual="js/templateData.js" --></script>

<script id="upgrade-template" type="text/x-handlebars-template">
    
<h4><a id="upgrade_10_2_0" href="#upgrade_10_2_0">Upgrading from 0.8.x, 0.9.x, 0.10.0.x or 0.10.1.x to 0.10.2.0</a></h4>
<p>0.10.2.0 has wire protocol changes. By following the recommended rolling upgrade plan below, you guarantee no downtime during the upgrade.
However, please review the <a href="#upgrade_1020_notable">notable changes in 0.10.2.0</a> before upgrading.
</p>

<p>Starting with version 0.10.2, Java clients (producer and consumer) have acquired the ability to communicate with older brokers. Version 0.10.2
clients can talk to version 0.10.0 or newer brokers. However, if your brokers are older than 0.10.0, you must upgrade all the brokers in the
Kafka cluster before upgrading your clients. Version 0.10.2 brokers support 0.8.x and newer clients.
</p>

<p><b>For a rolling upgrade:</b></p>

<ol>
    <li> Update server.properties file on all brokers and add the following properties:
        <ul>
            <li>inter.broker.protocol.version=CURRENT_KAFKA_VERSION (e.g. 0.8.2, 0.9.0, 0.10.0 or 0.10.1).</li>
            <li>log.message.format.version=CURRENT_KAFKA_VERSION  (See <a href="#upgrade_10_performance_impact">potential performance impact following the upgrade</a> for the details on what this configuration does.)
        </ul>
    </li>
    <li> Upgrade the brokers one at a time: shut down the broker, update the code, and restart it. </li>
    <li> Once the entire cluster is upgraded, bump the protocol version by editing inter.broker.protocol.version and setting it to 0.10.2. </li>
    <li> If your previous message format is 0.10.0, change log.message.format.version to 0.10.2 (this is a no-op as the message format is the same for 0.10.0, 0.10.1 and 0.10.2).
        If your previous message format version is lower than 0.10.0, do not change log.message.format.version yet - this parameter should only change once all consumers have been upgraded to 0.10.0.0 or later.</li>
    <li> Restart the brokers one by one for the new protocol version to take effect. </li>
    <li> If log.message.format.version is still lower than 0.10.0 at this point, wait until all consumers have been upgraded to 0.10.0 or later,
        then change log.message.format.version to 0.10.2 on each broker and restart them one by one. </li>
</ol>

<p><b>Note:</b> If you are willing to accept downtime, you can simply take all the brokers down, update the code and start all of them. They will start with the new protocol by default.

<p><b>Note:</b> Bumping the protocol version and restarting can be done any time after the brokers were upgraded. It does not have to be immediately after.

<h5><a id="upgrade_1020_streams" href="#upgrade_1020_streams">Upgrading a 0.10.1 Kafka Streams Application</a></h5>
<ul>
    <li> Upgrading your Streams application from 0.10.1 to 0.10.2 does not require a broker upgrade.
         A Kafka Streams 0.10.2 application can connect to 0.10.2 and 0.10.1 brokers (it is not possible to connect to 0.10.0 brokers though). </li>
    <li> You need to recompile your code. Just swapping the Kafka Streams library jar file will not work and will break your application. </li>
    <li> If you use a custom (i.e., user implemented) timestamp extractor, you will need to update this code, because the <code>TimestampExtractor</code> interface was changed. </li>
    <li> If you register custom metrics, you will need to update this code, because the <code>StreamsMetric</code> interface was changed. </li>
    <li> See <a href="/{{version}}/documentation/streams#streams_api_changes_0102">Streams API changes in 0.10.2</a> for more details. </li>
</ul>

<h5><a id="upgrade_10201_notable" href="#upgrade_10201_notable">Notable changes in 0.10.2.1</a></h5>
<ul>
  <li> The default values for two configurations of the StreamsConfig class were changed to improve the resiliency of Kafka Streams applications. The internal Kafka Streams producer <code>retries</code> default value was changed from 0 to 10. The internal Kafka Streams consumer <code>max.poll.interval.ms</code>  default value was changed from 300000 to <code>Integer.MAX_VALUE</code>.
  </li>
</ul>



<h5><a id="upgrade_1020_notable" href="#upgrade_1020_notable">Notable changes in 0.10.2.0</a></h5>
<ul>
    <li>The Java clients (producer and consumer) have acquired the ability to communicate with older brokers. Version 0.10.2 clients
        can talk to version 0.10.0 or newer brokers. Note that some features are not available or are limited when older brokers
        are used. </li>
    <li>Several methods on the Java consumer may now throw <code>InterruptException</code> if the calling thread is interrupted.
        Please refer to the <code>KafkaConsumer</code> Javadoc for a more in-depth explanation of this change.</li>
    <li>Java consumer now shuts down gracefully. By default, the consumer waits up to 30 seconds to complete pending requests.
        A new close API with timeout has been added to <code>KafkaConsumer</code> to control the maximum wait time.</li>
    <li>Multiple regular expressions separated by commas can be passed to MirrorMaker with the new Java consumer via the --whitelist option. This
        makes the behaviour consistent with MirrorMaker when used the old Scala consumer.</li>
    <li>Upgrading your Streams application from 0.10.1 to 0.10.2 does not require a broker upgrade.
        A Kafka Streams 0.10.2 application can connect to 0.10.2 and 0.10.1 brokers (it is not possible to connect to 0.10.0 brokers though).</li>
    <li>The Zookeeper dependency was removed from the Streams API. The Streams API now uses the Kafka protocol to manage internal topics instead of
        modifying Zookeeper directly. This eliminates the need for privileges to access Zookeeper directly and "StreamsConfig.ZOOKEEPER_CONFIG"
        should not be set in the Streams app any more. If the Kafka cluster is secured, Streams apps must have the required security privileges to create new topics.</li>
    <li>Several new fields including "security.protocol", "connections.max.idle.ms", "retry.backoff.ms", "reconnect.backoff.ms" and "request.timeout.ms" were added to
        StreamsConfig class. User should pay attention to the default values and set these if needed. For more details please refer to <a href="/{{version}}/documentation/#streamsconfigs">3.5 Kafka Streams Configs</a>.</li>
    <li>The <code>offsets.topic.replication.factor</code> broker config is now enforced upon auto topic creation. Internal auto topic creation will fail with a GROUP_COORDINATOR_NOT_AVAILABLE error until the cluster size meets this replication factor requirement.</li>
</ul>

<h5><a id="upgrade_1020_new_protocols" href="#upgrade_1020_new_protocols">New Protocol Versions</a></h5>
<ul>
    <li> <a href="https://cwiki.apache.org/confluence/display/KAFKA/KIP-88%3A+OffsetFetch+Protocol+Update">KIP-88</a>: OffsetFetchRequest v2 supports retrieval of offsets for all topics if the <code>topics</code> array is set to <code>null</code>. </li>
    <li> <a href="https://cwiki.apache.org/confluence/display/KAFKA/KIP-88%3A+OffsetFetch+Protocol+Update">KIP-88</a>: OffsetFetchResponse v2 introduces a top-level <code>error_code</code> field. </li>
    <li> <a href="https://cwiki.apache.org/confluence/display/KAFKA/KIP-103%3A+Separation+of+Internal+and+External+traffic">KIP-103</a>: UpdateMetadataRequest v3 introduces a <code>listener_name</code> field to the elements of the <code>end_points</code> array. </li>
    <li> <a href="https://cwiki.apache.org/confluence/display/KAFKA/KIP-108%3A+Create+Topic+Policy">KIP-108</a>: CreateTopicsRequest v1 introduces a <code>validate_only</code> field. </li>
    <li> <a href="https://cwiki.apache.org/confluence/display/KAFKA/KIP-108%3A+Create+Topic+Policy">KIP-108</a>: CreateTopicsResponse v1 introduces an <code>error_message</code> field to the elements of the <code>topic_errors</code> array. </li>
</ul>

>>>>>>> d7850a40
<h4><a id="upgrade_10_1" href="#upgrade_10_1">Upgrading from 0.8.x, 0.9.x or 0.10.0.X to 0.10.1.0</a></h4>
0.10.1.0 has wire protocol changes. By following the recommended rolling upgrade plan below, you guarantee no downtime during the upgrade.
However, please notice the <a href="#upgrade_10_1_breaking">Potential breaking changes in 0.10.1.0</a> before upgrade.
<br>
Note: Because new protocols are introduced, it is important to upgrade your Kafka clusters before upgrading your clients (i.e. 0.10.1.x clients
only support 0.10.1.x or later brokers while 0.10.1.x brokers also support older clients).

<p><b>For a rolling upgrade:</b></p>

<ol>
    <li> Update server.properties file on all brokers and add the following properties:
        <ul>
            <li>inter.broker.protocol.version=CURRENT_KAFKA_VERSION (e.g. 0.8.2.0, 0.9.0.0 or 0.10.0.0).</li>
            <li>log.message.format.version=CURRENT_KAFKA_VERSION  (See <a href="#upgrade_10_performance_impact">potential performance impact following the upgrade</a> for the details on what this configuration does.)
        </ul>
    </li>
    <li> Upgrade the brokers one at a time: shut down the broker, update the code, and restart it. </li>
    <li> Once the entire cluster is upgraded, bump the protocol version by editing inter.broker.protocol.version and setting it to 0.10.1.0. </li>
    <li> If your previous message format is 0.10.0, change log.message.format.version to 0.10.1 (this is a no-op as the message format is the same for both 0.10.0 and 0.10.1).
         If your previous message format version is lower than 0.10.0, do not change log.message.format.version yet - this parameter should only change once all consumers have been upgraded to 0.10.0.0 or later.</li>
    <li> Restart the brokers one by one for the new protocol version to take effect. </li>
    <li> If log.message.format.version is still lower than 0.10.0 at this point, wait until all consumers have been upgraded to 0.10.0 or later,
         then change log.message.format.version to 0.10.1 on each broker and restart them one by one. </li>
</ol>

<p><b>Note:</b> If you are willing to accept downtime, you can simply take all the brokers down, update the code and start all of them. They will start with the new protocol by default.

<p><b>Note:</b> Bumping the protocol version and restarting can be done any time after the brokers were upgraded. It does not have to be immediately after.

<h5><a id="upgrade_10_1_breaking" href="#upgrade_10_1_breaking">Potential breaking changes in 0.10.1.0</a></h5>
<ul>
    <li> The log retention time is no longer based on last modified time of the log segments. Instead it will be based on the largest timestamp of the messages in a log segment.</li>
    <li> The log rolling time is no longer depending on log segment create time. Instead it is now based on the timestamp in the messages. More specifically. if the timestamp of the first message in the segment is T, the log will be rolled out when a new message has a timestamp greater than or equal to T + log.roll.ms </li>
    <li> The open file handlers of 0.10.0 will increase by ~33% because of the addition of time index files for each segment.</li>
    <li> The time index and offset index share the same index size configuration. Since each time index entry is 1.5x the size of offset index entry. User may need to increase log.index.size.max.bytes to avoid potential frequent log rolling. </li>
    <li> Due to the increased number of index files, on some brokers with large amount the log segments (e.g. >15K), the log loading process during the broker startup could be longer. Based on our experiment, setting the num.recovery.threads.per.data.dir to one may reduce the log loading time. </li>
</ul>

<<<<<<< HEAD
<h5><a id="upgrade_1010_streams" href="#upgrade_1010_streams">Streams API changes in 0.10.1.0</a></h5>
<ul>
    <li> Stream grouping and aggregation split into two methods:
        <ul>
            <li> old: KStream #aggregateByKey(), #reduceByKey(), and #countByKey() </li>
            <li> new: KStream#groupByKey() plus KGroupedStream #aggregate(), #reduce(), and #count() </li>
            <li> Example: stream.countByKey() changes to stream.groupByKey().count() </li>
        </ul>
    </li>
    <li> Auto Repartitioning:
        <ul>
            <li> a call to through() after a key-changing operator and before an aggregation/join is no longer required </li>
            <li> Example: stream.selectKey(...).through(...).countByKey() changes to stream.selectKey().groupByKey().count() </li>
        </ul>
    </li>
    <li> TopologyBuilder:
        <ul>
            <li> methods #sourceTopics(String applicationId) and #topicGroups(String applicationId) got simplified to #sourceTopics() and #topicGroups() </li>
        </ul>
    </li>
    <li> DSL: new parameter to specify state store names:
        <ul>
            <li> The new Interactive Queries feature requires to specify a store name for all source KTables and window aggregation result KTables (previous parameter "operator/window name" is now the storeName) </li>
            <li> KStreamBuilder#table(String topic) changes to #topic(String topic, String storeName) </li>
            <li> KTable#through(String topic) changes to #through(String topic, String storeName) </li>
            <li> KGroupedStream #aggregate(), #reduce(), and #count() require additional parameter "String storeName"</li>
            <li> Example: stream.countByKey(TimeWindows.of("windowName", 1000)) changes to stream.groupByKey().count(TimeWindows.of(1000), "countStoreName") </li>
        </ul>
    </li>
    <li> Windowing:
        <ul>
            <li> Windows are not named anymore: TimeWindows.of("name", 1000) changes to TimeWindows.of(1000) (cf. DSL: new parameter to specify state store names) </li>
            <li> JoinWindows has no default size anymore: JoinWindows.of("name").within(1000) changes to JoinWindows.of(1000) </li>
        </ul>
    </li>
=======
<h5><a id="upgrade_1010_streams" href="#upgrade_1010_streams">Upgrading a 0.10.0 Kafka Streams Application</a></h5>
<ul>
    <li> Upgrading your Streams application from 0.10.0 to 0.10.1 does require a <a href="#upgrade_10_1">broker upgrade</a> because a Kafka Streams 0.10.1 application can only connect to 0.10.1 brokers. </li>
    <li> There are couple of API changes, that are not backward compatible (cf. <a href="/{{version}}/documentation/streams#streams_api_changes_0101">Streams API changes in 0.10.1</a> for more details).
         Thus, you need to update and recompile your code. Just swapping the Kafka Streams library jar file will not work and will break your application. </li>
>>>>>>> d7850a40
</ul>

<h5><a id="upgrade_1010_notable" href="#upgrade_1010_notable">Notable changes in 0.10.1.0</a></h5>
<ul>
    <li> The new Java consumer is no longer in beta and we recommend it for all new development. The old Scala consumers are still supported, but they will be deprecated in the next release
         and will be removed in a future major release. </li>
    <li> The <code>--new-consumer</code>/<code>--new.consumer</code> switch is no longer required to use tools like MirrorMaker and the Console Consumer with the new consumer; one simply
         needs to pass a Kafka broker to connect to instead of the ZooKeeper ensemble. In addition, usage of the Console Consumer with the old consumer has been deprecated and it will be
         removed in a future major release. </li>
    <li> Kafka clusters can now be uniquely identified by a cluster id. It will be automatically generated when a broker is upgraded to 0.10.1.0. The cluster id is available via the kafka.server:type=KafkaServer,name=ClusterId metric and it is part of the Metadata response. Serializers, client interceptors and metric reporters can receive the cluster id by implementing the ClusterResourceListener interface. </li>
    <li> The BrokerState "RunningAsController" (value 4) has been removed. Due to a bug, a broker would only be in this state briefly before transitioning out of it and hence the impact of the removal should be minimal. The recommended way to detect if a given broker is the controller is via the kafka.controller:type=KafkaController,name=ActiveControllerCount metric. </li>
    <li> The new Java Consumer now allows users to search offsets by timestamp on partitions. </li>
    <li> The new Java Consumer now supports heartbeating from a background thread. There is a new configuration
         <code>max.poll.interval.ms</code> which controls the maximum time between poll invocations before the consumer
         will proactively leave the group (5 minutes by default). The value of the configuration
         <code>request.timeout.ms</code> must always be larger than <code>max.poll.interval.ms</code> because this is the maximum
         time that a JoinGroup request can block on the server while the consumer is rebalancing, so we have changed its default
         value to just above 5 minutes. Finally, the default value of <code>session.timeout.ms</code> has been adjusted down to
         10 seconds, and the default value of <code>max.poll.records</code> has been changed to 500.</li>
    <li> When using an Authorizer and a user doesn't have <b>Describe</b> authorization on a topic, the broker will no
         longer return TOPIC_AUTHORIZATION_FAILED errors to requests since this leaks topic names. Instead, the UNKNOWN_TOPIC_OR_PARTITION
         error code will be returned. This may cause unexpected timeouts or delays when using the producer and consumer since
         Kafka clients will typically retry automatically on unknown topic errors. You should consult the client logs if you
         suspect this could be happening.</li>
    <li> Fetch responses have a size limit by default (50 MB for consumers and 10 MB for replication). The existing per partition limits also apply (1 MB for consumers
         and replication). Note that neither of these limits is an absolute maximum as explained in the next point. </li>
    <li> Consumers and replicas can make progress if a message larger than the response/partition size limit is found. More concretely, if the first message in the
         first non-empty partition of the fetch is larger than either or both limits, the message will still be returned. </li>
    <li> Overloaded constructors were added to <code>kafka.api.FetchRequest</code> and <code>kafka.javaapi.FetchRequest</code> to allow the caller to specify the
         order of the partitions (since order is significant in v3). The previously existing constructors were deprecated and the partitions are shuffled before
         the request is sent to avoid starvation issues. </li>
</ul>

<h5><a id="upgrade_1010_new_protocols" href="#upgrade_1010_new_protocols">New Protocol Versions</a></h5>
<ul>
    <li> ListOffsetRequest v1 supports accurate offset search based on timestamps. </li>
    <li> MetadataResponse v2 introduces a new field: "cluster_id". </li>
    <li> FetchRequest v3 supports limiting the response size (in addition to the existing per partition limit), it returns messages
         bigger than the limits if required to make progress and the order of partitions in the request is now significant. </li>
    <li> JoinGroup v1 introduces a new field: "rebalance_timeout". </li>
</ul>

<h4><a id="upgrade_10" href="#upgrade_10">Upgrading from 0.8.x or 0.9.x to 0.10.0.0</a></h4>
0.10.0.0 has <a href="#upgrade_10_breaking">potential breaking changes</a> (please review before upgrading) and possible <a href="#upgrade_10_performance_impact">  performance impact following the upgrade</a>. By following the recommended rolling upgrade plan below, you guarantee no downtime and no performance impact during and following the upgrade.
<br>
Note: Because new protocols are introduced, it is important to upgrade your Kafka clusters before upgrading your clients.
<p/>
<b>Notes to clients with version 0.9.0.0: </b>Due to a bug introduced in 0.9.0.0,
clients that depend on ZooKeeper (old Scala high-level Consumer and MirrorMaker if used with the old consumer) will not
work with 0.10.0.x brokers. Therefore, 0.9.0.0 clients should be upgraded to 0.9.0.1 <b>before</b> brokers are upgraded to
0.10.0.x. This step is not necessary for 0.8.X or 0.9.0.1 clients.

<p><b>For a rolling upgrade:</b></p>

<ol>
    <li> Update server.properties file on all brokers and add the following properties:
         <ul>
         <li>inter.broker.protocol.version=CURRENT_KAFKA_VERSION (e.g. 0.8.2 or 0.9.0.0).</li>
         <li>log.message.format.version=CURRENT_KAFKA_VERSION  (See <a href="#upgrade_10_performance_impact">potential performance impact following the upgrade</a> for the details on what this configuration does.)
         </ul>
    </li>
    <li> Upgrade the brokers. This can be done a broker at a time by simply bringing it down, updating the code, and restarting it. </li>
    <li> Once the entire cluster is upgraded, bump the protocol version by editing inter.broker.protocol.version and setting it to 0.10.0.0. NOTE: You shouldn't touch log.message.format.version yet - this parameter should only change once all consumers have been upgraded to 0.10.0.0 </li>
    <li> Restart the brokers one by one for the new protocol version to take effect. </li>
    <li> Once all consumers have been upgraded to 0.10.0, change log.message.format.version to 0.10.0 on each broker and restart them one by one.
    </li>
</ol>

<p><b>Note:</b> If you are willing to accept downtime, you can simply take all the brokers down, update the code and start all of them. They will start with the new protocol by default.

<p><b>Note:</b> Bumping the protocol version and restarting can be done any time after the brokers were upgraded. It does not have to be immediately after.

<h5><a id="upgrade_10_performance_impact" href="#upgrade_10_performance_impact">Potential performance impact following upgrade to 0.10.0.0</a></h5>
<p>
    The message format in 0.10.0 includes a new timestamp field and uses relative offsets for compressed messages.
    The on disk message format can be configured through log.message.format.version in the server.properties file.
    The default on-disk message format is 0.10.0. If a consumer client is on a version before 0.10.0.0, it only understands
    message formats before 0.10.0. In this case, the broker is able to convert messages from the 0.10.0 format to an earlier format
    before sending the response to the consumer on an older version. However, the broker can't use zero-copy transfer in this case.

    Reports from the Kafka community on the performance impact have shown CPU utilization going from 20% before to 100% after an upgrade, which forced an immediate upgrade of all clients to bring performance back to normal.

    To avoid such message conversion before consumers are upgraded to 0.10.0.0, one can set log.message.format.version to 0.8.2 or 0.9.0 when upgrading the broker to 0.10.0.0. This way, the broker can still use zero-copy transfer to send the data to the old consumers. Once consumers are upgraded, one can change the message format to 0.10.0 on the broker and enjoy the new message format that includes new timestamp and improved compression.

    The conversion is supported to ensure compatibility and can be useful to support a few apps that have not updated to newer clients yet, but is impractical to support all consumer traffic on even an overprovisioned cluster. Therefore, it is critical to avoid the message conversion as much as possible when brokers have been upgraded but the majority of clients have not.
</p>
<p>
    For clients that are upgraded to 0.10.0.0, there is no performance impact.
</p>
<p>
    <b>Note:</b> By setting the message format version, one certifies that all existing messages are on or below that
    message format version. Otherwise consumers before 0.10.0.0 might break. In particular, after the message format
    is set to 0.10.0, one should not change it back to an earlier format as it may break consumers on versions before 0.10.0.0.
</p>
<p>
    <b>Note:</b> Due to the additional timestamp introduced in each message, producers sending small messages may see a
    message throughput degradation because of the increased overhead.
    Likewise, replication now transmits an additional 8 bytes per message.
    If you're running close to the network capacity of your cluster, it's possible that you'll overwhelm the network cards
    and see failures and performance issues due to the overload.
</p>
    <b>Note:</b> If you have enabled compression on producers, you may notice reduced producer throughput and/or
    lower compression rate on the broker in some cases. When receiving compressed messages, 0.10.0
    brokers avoid recompressing the messages, which in general reduces the latency and improves the throughput. In
    certain cases, however, this may reduce the batching size on the producer, which could lead to worse throughput. If this
    happens, users can tune linger.ms and batch.size of the producer for better throughput. In addition, the producer buffer
    used for compressing messages with snappy is smaller than the one used by the broker, which may have a negative
    impact on the compression ratio for the messages on disk. We intend to make this configurable in a future Kafka
    release.
<p>

</p>

<h5><a id="upgrade_10_breaking" href="#upgrade_10_breaking">Potential breaking changes in 0.10.0.0</a></h5>
<ul>
    <li> Starting from Kafka 0.10.0.0, the message format version in Kafka is represented as the Kafka version. For example, message format 0.9.0 refers to the highest message version supported by Kafka 0.9.0. </li>
    <li> Message format 0.10.0 has been introduced and it is used by default. It includes a timestamp field in the messages and relative offsets are used for compressed messages. </li>
    <li> ProduceRequest/Response v2 has been introduced and it is used by default to support message format 0.10.0 </li>
    <li> FetchRequest/Response v2 has been introduced and it is used by default to support message format 0.10.0 </li>
    <li> MessageFormatter interface was changed from <code>def writeTo(key: Array[Byte], value: Array[Byte], output: PrintStream)</code> to
        <code>def writeTo(consumerRecord: ConsumerRecord[Array[Byte], Array[Byte]], output: PrintStream)</code> </li>
    <li> MessageReader interface was changed from <code>def readMessage(): KeyedMessage[Array[Byte], Array[Byte]]</code> to
        <code>def readMessage(): ProducerRecord[Array[Byte], Array[Byte]]</code> </li>
    </li>
    <li> MessageFormatter's package was changed from <code>kafka.tools</code> to <code>kafka.common</code> </li>
    <li> MessageReader's package was changed from <code>kafka.tools</code> to <code>kafka.common</code> </li>
    <li> MirrorMakerMessageHandler no longer exposes the <code>handle(record: MessageAndMetadata[Array[Byte], Array[Byte]])</code> method as it was never called. </li>
    <li> The 0.7 KafkaMigrationTool is no longer packaged with Kafka. If you need to migrate from 0.7 to 0.10.0, please migrate to 0.8 first and then follow the documented upgrade process to upgrade from 0.8 to 0.10.0. </li>
    <li> The new consumer has standardized its APIs to accept <code>java.util.Collection</code> as the sequence type for method parameters. Existing code may have to be updated to work with the 0.10.0 client library. </li>
    <li> LZ4-compressed message handling was changed to use an interoperable framing specification (LZ4f v1.5.1).
         To maintain compatibility with old clients, this change only applies to Message format 0.10.0 and later.
         Clients that Produce/Fetch LZ4-compressed messages using v0/v1 (Message format 0.9.0) should continue
         to use the 0.9.0 framing implementation. Clients that use Produce/Fetch protocols v2 or later
         should use interoperable LZ4f framing. A list of interoperable LZ4 libraries is available at http://www.lz4.org/
</ul>

<h5><a id="upgrade_10_notable" href="#upgrade_10_notable">Notable changes in 0.10.0.0</a></h5>

<ul>
    <li> Starting from Kafka 0.10.0.0, a new client library named <b>Kafka Streams</b> is available for stream processing on data stored in Kafka topics. This new client library only works with 0.10.x and upward versioned brokers due to message format changes mentioned above. For more information please read <a href="/{{version}}/documentation/streams">Streams documentation</a>.</li>
    <li> The default value of the configuration parameter <code>receive.buffer.bytes</code> is now 64K for the new consumer.</li>
    <li> The new consumer now exposes the configuration parameter <code>exclude.internal.topics</code> to restrict internal topics (such as the consumer offsets topic) from accidentally being included in regular expression subscriptions. By default, it is enabled.</li>
    <li> The old Scala producer has been deprecated. Users should migrate their code to the Java producer included in the kafka-clients JAR as soon as possible. </li>
    <li> The new consumer API has been marked stable. </li>
</ul>

<h4><a id="upgrade_9" href="#upgrade_9">Upgrading from 0.8.0, 0.8.1.X or 0.8.2.X to 0.9.0.0</a></h4>

0.9.0.0 has <a href="#upgrade_9_breaking">potential breaking changes</a> (please review before upgrading) and an inter-broker protocol change from previous versions. This means that upgraded brokers and clients may not be compatible with older versions. It is important that you upgrade your Kafka cluster before upgrading your clients. If you are using MirrorMaker downstream clusters should be upgraded first as well.

<p><b>For a rolling upgrade:</b></p>

<ol>
	<li> Update server.properties file on all brokers and add the following property: inter.broker.protocol.version=0.8.2.X </li>
	<li> Upgrade the brokers. This can be done a broker at a time by simply bringing it down, updating the code, and restarting it. </li>
	<li> Once the entire cluster is upgraded, bump the protocol version by editing inter.broker.protocol.version and setting it to 0.9.0.0.</li>
	<li> Restart the brokers one by one for the new protocol version to take effect </li>
</ol>

<p><b>Note:</b> If you are willing to accept downtime, you can simply take all the brokers down, update the code and start all of them. They will start with the new protocol by default.

<p><b>Note:</b> Bumping the protocol version and restarting can be done any time after the brokers were upgraded. It does not have to be immediately after.

<h5><a id="upgrade_9_breaking" href="#upgrade_9_breaking">Potential breaking changes in 0.9.0.0</a></h5>

<ul>
    <li> Java 1.6 is no longer supported. </li>
    <li> Scala 2.9 is no longer supported. </li>
    <li> Broker IDs above 1000 are now reserved by default to automatically assigned broker IDs. If your cluster has existing broker IDs above that threshold make sure to increase the reserved.broker.max.id broker configuration property accordingly. </li>
    <li> Configuration parameter replica.lag.max.messages was removed. Partition leaders will no longer consider the number of lagging messages when deciding which replicas are in sync. </li>
    <li> Configuration parameter replica.lag.time.max.ms now refers not just to the time passed since last fetch request from replica, but also to time since the replica last caught up. Replicas that are still fetching messages from leaders but did not catch up to the latest messages in replica.lag.time.max.ms will be considered out of sync. </li>
    <li> Compacted topics no longer accept messages without key and an exception is thrown by the producer if this is attempted. In 0.8.x, a message without key would cause the log compaction thread to subsequently complain and quit (and stop compacting all compacted topics). </li>
    <li> MirrorMaker no longer supports multiple target clusters. As a result it will only accept a single --consumer.config parameter. To mirror multiple source clusters, you will need at least one MirrorMaker instance per source cluster, each with its own consumer configuration. </li>
    <li> Tools packaged under <em>org.apache.kafka.clients.tools.*</em> have been moved to <em>org.apache.kafka.tools.*</em>. All included scripts will still function as usual, only custom code directly importing these classes will be affected. </li>
    <li> The default Kafka JVM performance options (KAFKA_JVM_PERFORMANCE_OPTS) have been changed in kafka-run-class.sh. </li>
    <li> The kafka-topics.sh script (kafka.admin.TopicCommand) now exits with non-zero exit code on failure. </li>
    <li> The kafka-topics.sh script (kafka.admin.TopicCommand) will now print a warning when topic names risk metric collisions due to the use of a '.' or '_' in the topic name, and error in the case of an actual collision. </li>
    <li> The kafka-console-producer.sh script (kafka.tools.ConsoleProducer) will use the Java producer instead of the old Scala producer be default, and users have to specify 'old-producer' to use the old producer. </li>
    <li> By default, all command line tools will print all logging messages to stderr instead of stdout. </li>
</ul>

<h5><a id="upgrade_901_notable" href="#upgrade_901_notable">Notable changes in 0.9.0.1</a></h5>

<ul>
    <li> The new broker id generation feature can be disabled by setting broker.id.generation.enable to false. </li>
    <li> Configuration parameter log.cleaner.enable is now true by default. This means topics with a cleanup.policy=compact will now be compacted by default, and 128 MB of heap will be allocated to the cleaner process via log.cleaner.dedupe.buffer.size. You may want to review log.cleaner.dedupe.buffer.size and the other log.cleaner configuration values based on your usage of compacted topics. </li>
    <li> Default value of configuration parameter fetch.min.bytes for the new consumer is now 1 by default. </li>
</ul>

<h5>Deprecations in 0.9.0.0</h5>

<ul>
    <li> Altering topic configuration from the kafka-topics.sh script (kafka.admin.TopicCommand) has been deprecated. Going forward, please use the kafka-configs.sh script (kafka.admin.ConfigCommand) for this functionality. </li>
    <li> The kafka-consumer-offset-checker.sh (kafka.tools.ConsumerOffsetChecker) has been deprecated. Going forward, please use kafka-consumer-groups.sh (kafka.admin.ConsumerGroupCommand) for this functionality. </li>
    <li> The kafka.tools.ProducerPerformance class has been deprecated. Going forward, please use org.apache.kafka.tools.ProducerPerformance for this functionality (kafka-producer-perf-test.sh will also be changed to use the new class). </li>
    <li> The producer config block.on.buffer.full has been deprecated and will be removed in future release. Currently its default value has been changed to false. The KafkaProducer will no longer throw BufferExhaustedException but instead will use max.block.ms value to block, after which it will throw a TimeoutException. If block.on.buffer.full property is set to true explicitly, it will set the max.block.ms to Long.MAX_VALUE and metadata.fetch.timeout.ms will not be honoured</li>
</ul>

<h4><a id="upgrade_82" href="#upgrade_82">Upgrading from 0.8.1 to 0.8.2</a></h4>

0.8.2 is fully compatible with 0.8.1. The upgrade can be done one broker at a time by simply bringing it down, updating the code, and restarting it.

<h4><a id="upgrade_81" href="#upgrade_81">Upgrading from 0.8.0 to 0.8.1</a></h4>

0.8.1 is fully compatible with 0.8. The upgrade can be done one broker at a time by simply bringing it down, updating the code, and restarting it.

<h4><a id="upgrade_7" href="#upgrade_7">Upgrading from 0.7</a></h4>

Release 0.7 is incompatible with newer releases. Major changes were made to the API, ZooKeeper data structures, and protocol, and configuration in order to add replication (Which was missing in 0.7). The upgrade from 0.7 to later versions requires a <a href="https://cwiki.apache.org/confluence/display/KAFKA/Migrating+from+0.7+to+0.8">special tool</a> for migration. This migration can be done without downtime.

</script>

<div class="p-upgrade"></div><|MERGE_RESOLUTION|>--- conflicted
+++ resolved
@@ -15,8 +15,6 @@
  limitations under the License.
 -->
 
-<<<<<<< HEAD
-=======
 <script><!--#include virtual="js/templateData.js" --></script>
 
 <script id="upgrade-template" type="text/x-handlebars-template">
@@ -101,7 +99,6 @@
     <li> <a href="https://cwiki.apache.org/confluence/display/KAFKA/KIP-108%3A+Create+Topic+Policy">KIP-108</a>: CreateTopicsResponse v1 introduces an <code>error_message</code> field to the elements of the <code>topic_errors</code> array. </li>
 </ul>
 
->>>>>>> d7850a40
 <h4><a id="upgrade_10_1" href="#upgrade_10_1">Upgrading from 0.8.x, 0.9.x or 0.10.0.X to 0.10.1.0</a></h4>
 0.10.1.0 has wire protocol changes. By following the recommended rolling upgrade plan below, you guarantee no downtime during the upgrade.
 However, please notice the <a href="#upgrade_10_1_breaking">Potential breaking changes in 0.10.1.0</a> before upgrade.
@@ -140,49 +137,11 @@
     <li> Due to the increased number of index files, on some brokers with large amount the log segments (e.g. >15K), the log loading process during the broker startup could be longer. Based on our experiment, setting the num.recovery.threads.per.data.dir to one may reduce the log loading time. </li>
 </ul>
 
-<<<<<<< HEAD
-<h5><a id="upgrade_1010_streams" href="#upgrade_1010_streams">Streams API changes in 0.10.1.0</a></h5>
-<ul>
-    <li> Stream grouping and aggregation split into two methods:
-        <ul>
-            <li> old: KStream #aggregateByKey(), #reduceByKey(), and #countByKey() </li>
-            <li> new: KStream#groupByKey() plus KGroupedStream #aggregate(), #reduce(), and #count() </li>
-            <li> Example: stream.countByKey() changes to stream.groupByKey().count() </li>
-        </ul>
-    </li>
-    <li> Auto Repartitioning:
-        <ul>
-            <li> a call to through() after a key-changing operator and before an aggregation/join is no longer required </li>
-            <li> Example: stream.selectKey(...).through(...).countByKey() changes to stream.selectKey().groupByKey().count() </li>
-        </ul>
-    </li>
-    <li> TopologyBuilder:
-        <ul>
-            <li> methods #sourceTopics(String applicationId) and #topicGroups(String applicationId) got simplified to #sourceTopics() and #topicGroups() </li>
-        </ul>
-    </li>
-    <li> DSL: new parameter to specify state store names:
-        <ul>
-            <li> The new Interactive Queries feature requires to specify a store name for all source KTables and window aggregation result KTables (previous parameter "operator/window name" is now the storeName) </li>
-            <li> KStreamBuilder#table(String topic) changes to #topic(String topic, String storeName) </li>
-            <li> KTable#through(String topic) changes to #through(String topic, String storeName) </li>
-            <li> KGroupedStream #aggregate(), #reduce(), and #count() require additional parameter "String storeName"</li>
-            <li> Example: stream.countByKey(TimeWindows.of("windowName", 1000)) changes to stream.groupByKey().count(TimeWindows.of(1000), "countStoreName") </li>
-        </ul>
-    </li>
-    <li> Windowing:
-        <ul>
-            <li> Windows are not named anymore: TimeWindows.of("name", 1000) changes to TimeWindows.of(1000) (cf. DSL: new parameter to specify state store names) </li>
-            <li> JoinWindows has no default size anymore: JoinWindows.of("name").within(1000) changes to JoinWindows.of(1000) </li>
-        </ul>
-    </li>
-=======
 <h5><a id="upgrade_1010_streams" href="#upgrade_1010_streams">Upgrading a 0.10.0 Kafka Streams Application</a></h5>
 <ul>
     <li> Upgrading your Streams application from 0.10.0 to 0.10.1 does require a <a href="#upgrade_10_1">broker upgrade</a> because a Kafka Streams 0.10.1 application can only connect to 0.10.1 brokers. </li>
     <li> There are couple of API changes, that are not backward compatible (cf. <a href="/{{version}}/documentation/streams#streams_api_changes_0101">Streams API changes in 0.10.1</a> for more details).
          Thus, you need to update and recompile your code. Just swapping the Kafka Streams library jar file will not work and will break your application. </li>
->>>>>>> d7850a40
 </ul>
 
 <h5><a id="upgrade_1010_notable" href="#upgrade_1010_notable">Notable changes in 0.10.1.0</a></h5>
@@ -391,8 +350,4 @@
 
 <h4><a id="upgrade_7" href="#upgrade_7">Upgrading from 0.7</a></h4>
 
-Release 0.7 is incompatible with newer releases. Major changes were made to the API, ZooKeeper data structures, and protocol, and configuration in order to add replication (Which was missing in 0.7). The upgrade from 0.7 to later versions requires a <a href="https://cwiki.apache.org/confluence/display/KAFKA/Migrating+from+0.7+to+0.8">special tool</a> for migration. This migration can be done without downtime.
-
-</script>
-
-<div class="p-upgrade"></div>+Release 0.7 is incompatible with newer releases. Major changes were made to the API, ZooKeeper data structures, and protocol, and configuration in order to add replication (Which was missing in 0.7). The upgrade from 0.7 to later versions requires a <a href="https://cwiki.apache.org/confluence/display/KAFKA/Migrating+from+0.7+to+0.8">special tool</a> for migration. This migration can be done without downtime.