--- conflicted
+++ resolved
@@ -172,11 +172,7 @@
 
     To avoid such message conversion before consumers are upgraded to 0.10.0.0, one can set log.message.format.version to 0.8.2 or 0.9.0 when upgrading the broker to 0.10.0.0. This way, the broker can still use zero-copy transfer to send the data to the old consumers. Once consumers are upgraded, one can change the message format to 0.10.0 on the broker and enjoy the new message format that includes new timestamp and improved compression.
 
-<<<<<<< HEAD
-    The conversion is supported to ensure compatibility and can be useful to support a few apps that have not updated to newer clients yet, but is impractical to support all consumer traffic on even an overprovisioned cluster. Therefore it is critical to avoid the message conversion as much as possible when brokers have been upgraded but the majority of clients have not.
-=======
     The conversion is supported to ensure compatibility and can be useful to support a few apps that have not updated to newer clients yet, but is impractical to support all consumer traffic on even an overprovisioned cluster. Therefore, it is critical to avoid the message conversion as much as possible when brokers have been upgraded but the majority of clients have not.
->>>>>>> 850ceb74
 </p>
 <p>
     For clients that are upgraded to 0.10.0.0, there is no performance impact.
