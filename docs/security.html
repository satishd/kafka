<!--
 Licensed to the Apache Software Foundation (ASF) under one or more
 contributor license agreements.  See the NOTICE file distributed with
 this work for additional information regarding copyright ownership.
 The ASF licenses this file to You under the Apache License, Version 2.0
 (the "License"); you may not use this file except in compliance with
 the License.  You may obtain a copy of the License at

    http://www.apache.org/licenses/LICENSE-2.0

 Unless required by applicable law or agreed to in writing, software
 distributed under the License is distributed on an "AS IS" BASIS,
 WITHOUT WARRANTIES OR CONDITIONS OF ANY KIND, either express or implied.
 See the License for the specific language governing permissions and
 limitations under the License.
-->

<h3><a id="security_overview" href="#security_overview">7.1 Security Overview</a></h3>
In release 0.9.0.0, the Kafka community added a number of features that, used either separately or together, increases security in a Kafka cluster. These features are considered to be of beta quality. The following security measures are currently supported:
<ol>
    <li>Authentication of connections to brokers from clients (producers and consumers), other brokers and tools, using either SSL or SASL (Kerberos).
    SASL/PLAIN can also be used from release 0.10.0.0 onwards.</li>
    <li>Authentication of connections from brokers to ZooKeeper</li>
    <li>Encryption of data transferred between brokers and clients, between brokers, or between brokers and tools using SSL (Note that there is a performance degradation when SSL is enabled, the magnitude of which depends on the CPU type and the JVM implementation.)</li>
    <li>Authorization of read / write operations by clients</li>
    <li>Authorization is pluggable and integration with external authorization services is supported</li>
</ol>

It's worth noting that security is optional - non-secured clusters are supported, as well as a mix of authenticated, unauthenticated, encrypted and non-encrypted clients.

The guides below explain how to configure and use the security features in both clients and brokers.

<h3><a id="security_ssl" href="#security_ssl">7.2 Encryption and Authentication using SSL</a></h3>
Apache Kafka allows clients to connect over SSL. By default, SSL is disabled but can be turned on as needed.

<ol>
    <li><h4><a id="security_ssl_key" href="#security_ssl_key">Generate SSL key and certificate for each Kafka broker</a></h4>
        The first step of deploying HTTPS is to generate the key and the certificate for each machine in the cluster. You can use Java's keytool utility to accomplish this task.
        We will generate the key into a temporary keystore initially so that we can export and sign it later with CA.
        <pre>
        keytool -keystore server.keystore.jks -alias localhost -validity {validity} -genkey</pre>

        You need to specify two parameters in the above command:
        <ol>
            <li>keystore: the keystore file that stores the certificate. The keystore file contains the private key of the certificate; therefore, it needs to be kept safely.</li>
            <li>validity: the valid time of the certificate in days.</li>
        </ol>
        <br>
	Note: By default the property <code>ssl.endpoint.identification.algorithm</code> is not defined, so hostname verification is not performed. In order to enable hostname verification, set the following property:

	<pre>	ssl.endpoint.identification.algorithm=HTTPS </pre>

	Once enabled, clients will verify the server's fully qualified domain name (FQDN) against one of the following two fields:
	<ol>
		<li>Common Name (CN)
		<li>Subject Alternative Name (SAN)
	</ol>
	<br>
	Both fields are valid, RFC-2818 recommends the use of SAN however. SAN is also more flexible, allowing for multiple DNS entries to be declared. Another advantage is that the CN can be set to a more meaningful value for authorization purposes. To add a SAN field  append the following argument <code> -ext SAN=DNS:{FQDN} </code> to the keytool command:
	<pre>
	keytool -keystore server.keystore.jks -alias localhost -validity {validity} -genkey -ext SAN=DNS:{FQDN}
	</pre>
	The following command can be run afterwards to verify the contents of the generated certificate:
	<pre>
	keytool -list -v -keystore server.keystore.jks
	</pre>
    </li>
    <li><h4><a id="security_ssl_ca" href="#security_ssl_ca">Creating your own CA</a></h4>
        After the first step, each machine in the cluster has a public-private key pair, and a certificate to identify the machine. The certificate, however, is unsigned, which means that an attacker can create such a certificate to pretend to be any machine.<p>
        Therefore, it is important to prevent forged certificates by signing them for each machine in the cluster. A certificate authority (CA) is responsible for signing certificates. CA works likes a government that issues passports—the government stamps (signs) each passport so that the passport becomes difficult to forge. Other governments verify the stamps to ensure the passport is authentic. Similarly, the CA signs the certificates, and the cryptography guarantees that a signed certificate is computationally difficult to forge. Thus, as long as the CA is a genuine and trusted authority, the clients have high assurance that they are connecting to the authentic machines.
        <pre>
        openssl req <b>-new</b> -x509 -keyout ca-key -out ca-cert -days 365</pre>

        The generated CA is simply a public-private key pair and certificate, and it is intended to sign other certificates.<br>

        The next step is to add the generated CA to the **clients' truststore** so that the clients can trust this CA:
        <pre>
        keytool -keystore client.truststore.jks -alias CARoot -import -file ca-cert</pre>

        <b>Note:</b> If you configure the Kafka brokers to require client authentication by setting ssl.client.auth to be "requested" or "required" on the <a href="#config_broker">Kafka brokers config</a> then you must provide a truststore for the Kafka brokers as well and it should have all the CA certificates that clients' keys were signed by.
        <pre>
        keytool -keystore server.truststore.jks -alias CARoot <b>-import</b> -file ca-cert</pre>

        In contrast to the keystore in step 1 that stores each machine's own identity, the truststore of a client stores all the certificates that the client should trust. Importing a certificate into one's truststore also means trusting all certificates that are signed by that certificate. As the analogy above, trusting the government (CA) also means trusting all passports (certificates) that it has issued. This attribute is called the chain of trust, and it is particularly useful when deploying SSL on a large Kafka cluster. You can sign all certificates in the cluster with a single CA, and have all machines share the same truststore that trusts the CA. That way all machines can authenticate all other machines.</li>

    <li><h4><a id="security_ssl_signing" href="#security_ssl_signing">Signing the certificate</a></h4>
        The next step is to sign all certificates generated by step 1 with the CA generated in step 2. First, you need to export the certificate from the keystore:
        <pre>
        keytool -keystore server.keystore.jks -alias localhost -certreq -file cert-file</pre>

        Then sign it with the CA:
        <pre>
        openssl x509 -req -CA ca-cert -CAkey ca-key -in cert-file -out cert-signed -days {validity} -CAcreateserial -passin pass:{ca-password}</pre>

        Finally, you need to import both the certificate of the CA and the signed certificate into the keystore:
        <pre>
        keytool -keystore server.keystore.jks -alias CARoot -import -file ca-cert
        keytool -keystore server.keystore.jks -alias localhost -import -file cert-signed</pre>

        The definitions of the parameters are the following:
        <ol>
            <li>keystore: the location of the keystore</li>
            <li>ca-cert: the certificate of the CA</li>
            <li>ca-key: the private key of the CA</li>
            <li>ca-password: the passphrase of the CA</li>
            <li>cert-file: the exported, unsigned certificate of the server</li>
            <li>cert-signed: the signed certificate of the server</li>
        </ol>

        Here is an example of a bash script with all above steps. Note that one of the commands assumes a password of `test1234`, so either use that password or edit the command before running it.
            <pre>
        #!/bin/bash
        #Step 1
        keytool -keystore server.keystore.jks -alias localhost -validity 365 -keyalg RSA -genkey
        #Step 2
        openssl req -new -x509 -keyout ca-key -out ca-cert -days 365
        keytool -keystore server.truststore.jks -alias CARoot -import -file ca-cert
        keytool -keystore client.truststore.jks -alias CARoot -import -file ca-cert
        #Step 3
        keytool -keystore server.keystore.jks -alias localhost -certreq -file cert-file
        openssl x509 -req -CA ca-cert -CAkey ca-key -in cert-file -out cert-signed -days 365 -CAcreateserial -passin pass:test1234
        keytool -keystore server.keystore.jks -alias CARoot -import -file ca-cert
        keytool -keystore server.keystore.jks -alias localhost -import -file cert-signed</pre></li>
    <li><h4><a id="security_configbroker" href="#security_configbroker">Configuring Kafka Brokers</a></h4>
        Kafka Brokers support listening for connections on multiple ports.
        We need to configure the following property in server.properties, which must have one or more comma-separated values:
        <pre>listeners</pre>

        If SSL is not enabled for inter-broker communication (see below for how to enable it), both PLAINTEXT and SSL ports will be necessary.
        <pre>
        listeners=PLAINTEXT://host.name:port,SSL://host.name:port</pre>

        Following SSL configs are needed on the broker side
        <pre>
        ssl.keystore.location=/var/private/ssl/kafka.server.keystore.jks
        ssl.keystore.password=test1234
        ssl.key.password=test1234
        ssl.truststore.location=/var/private/ssl/kafka.server.truststore.jks
        ssl.truststore.password=test1234</pre>

        Optional settings that are worth considering:
        <ol>
            <li>ssl.client.auth=none ("required" => client authentication is required, "requested" => client authentication is requested and client without certs can still connect. The usage of "requested" is discouraged as it provides a false sense of security and misconfigured clients will still connect successfully.)</li>
            <li>ssl.cipher.suites (Optional). A cipher suite is a named combination of authentication, encryption, MAC and key exchange algorithm used to negotiate the security settings for a network connection using TLS or SSL network protocol. (Default is an empty list)</li>
            <li>ssl.enabled.protocols=TLSv1.2,TLSv1.1,TLSv1 (list out the SSL protocols that you are going to accept from clients. Do note that SSL is deprecated in favor of TLS and using SSL in production is not recommended)</li>
            <li>ssl.keystore.type=JKS</li>
            <li>ssl.truststore.type=JKS</li>
            <li>ssl.secure.random.implementation=SHA1PRNG</li>
        </ol>
        If you want to enable SSL for inter-broker communication, add the following to the broker properties file (it defaults to PLAINTEXT)
        <pre>
        security.inter.broker.protocol=SSL</pre>

        <p>
        Due to import regulations in some countries, the Oracle implementation limits the strength of cryptographic algorithms available by default. If stronger algorithms are needed (for example, AES with 256-bit keys), the <a href="http://www.oracle.com/technetwork/java/javase/downloads/index.html">JCE Unlimited Strength Jurisdiction Policy Files</a> must be obtained and installed in the JDK/JRE. See the
        <a href="https://docs.oracle.com/javase/8/docs/technotes/guides/security/SunProviders.html">JCA Providers Documentation</a> for more information.
        </p>

        <p>
        The JRE/JDK will have a default pseudo-random number generator (PRNG) that is used for cryptography operations, so it is not required to configure the
        implementation used with the <pre>ssl.secure.random.implementation</pre>. However, there are performance issues with some implementations (notably, the
        default chosen on Linux systems, <pre>NativePRNG</pre>, utilizes a global lock). In cases where performance of SSL connections becomes an issue,
        consider explicitly setting the implementation to be used. The <pre>SHA1PRNG</pre> implementation is non-blocking, and has shown very good performance
        characteristics under heavy load (50 MB/sec of produced messages, plus replication traffic, per-broker).
        </p>

        Once you start the broker you should be able to see in the server.log
        <pre>
        with addresses: PLAINTEXT -> EndPoint(192.168.64.1,9092,PLAINTEXT),SSL -> EndPoint(192.168.64.1,9093,SSL)</pre>

        To check quickly if  the server keystore and truststore are setup properly you can run the following command
        <pre>openssl s_client -debug -connect localhost:9093 -tls1</pre> (Note: TLSv1 should be listed under ssl.enabled.protocols)<br>
        In the output of this command you should see server's certificate:
        <pre>
        -----BEGIN CERTIFICATE-----
        {variable sized random bytes}
        -----END CERTIFICATE-----
        subject=/C=US/ST=CA/L=Santa Clara/O=org/OU=org/CN=Sriharsha Chintalapani
        issuer=/C=US/ST=CA/L=Santa Clara/O=org/OU=org/CN=kafka/emailAddress=test@test.com</pre>
        If the certificate does not show up or if there are any other error messages then your keystore is not setup properly.</li>

    <li><h4><a id="security_configclients" href="#security_configclients">Configuring Kafka Clients</a></h4>
        SSL is supported only for the new Kafka Producer and Consumer, the older API is not supported. The configs for SSL will be the same for both producer and consumer.<br>
        If client authentication is not required in the broker, then the following is a minimal configuration example:
        <pre>
        security.protocol=SSL
        ssl.truststore.location=/var/private/ssl/kafka.client.truststore.jks
        ssl.truststore.password=test1234</pre>

        If client authentication is required, then a keystore must be created like in step 1 and the following must also be configured:
        <pre>
        ssl.keystore.location=/var/private/ssl/kafka.client.keystore.jks
        ssl.keystore.password=test1234
        ssl.key.password=test1234</pre>
        Other configuration settings that may also be needed depending on our requirements and the broker configuration:
            <ol>
                <li>ssl.provider (Optional). The name of the security provider used for SSL connections. Default value is the default security provider of the JVM.</li>
                <li>ssl.cipher.suites (Optional). A cipher suite is a named combination of authentication, encryption, MAC and key exchange algorithm used to negotiate the security settings for a network connection using TLS or SSL network protocol.</li>
                <li>ssl.enabled.protocols=TLSv1.2,TLSv1.1,TLSv1. It should list at least one of the protocols configured on the broker side</li>
                <li>ssl.truststore.type=JKS</li>
                <li>ssl.keystore.type=JKS</li>
            </ol>
<br>
        Examples using console-producer and console-consumer:
        <pre>
        kafka-console-producer.sh --broker-list localhost:9093 --topic test --producer.config client-ssl.properties
        kafka-console-consumer.sh --bootstrap-server localhost:9093 --topic test --consumer.config client-ssl.properties</pre>
    </li>
</ol>
<h3><a id="security_sasl" href="#security_sasl">7.3 Authentication using SASL</a></h3>

<ol>
  <li><h4><a id="security_sasl_brokerconfig"
    href="#security_sasl_brokerconfig">SASL configuration for Kafka brokers</a></h4>
<<<<<<< HEAD
    <ol>
      <li>Select one or more supported mechanisms to enable in the broker. <tt>GSSAPI</tt>
        and <tt>PLAIN</tt> are the mechanisms currently supported in Kafka.</li>
      <li>Add a JAAS config file for the selected mechanisms as described in the examples
        for setting up <a href="#security_sasl_kerberos_brokerconfig">GSSAPI (Kerberos)</a>
        or <a href="#security_sasl_plain_brokerconfig">PLAIN</a>.</li>
      <li>Pass the JAAS config file location as JVM parameter to each Kafka broker.
        For example:
        <pre>    -Djava.security.auth.login.config=/etc/kafka/kafka_server_jaas.conf</pre></li>
      <li>Configure a SASL port in server.properties, by adding at least one of
        SASL_PLAINTEXT or SASL_SSL to the <i>listeners</i> parameter, which
        contains one or more comma-separated values:
        <pre>    listeners=SASL_PLAINTEXT://host.name:port</pre>
        If SASL_SSL is used, then <a href="#security_ssl">SSL must also be
        configured</a>. If you are only configuring a SASL port (or if you want
        the Kafka brokers to authenticate each other using SASL) then make sure
        you set the same SASL protocol for inter-broker communication:
        <pre>    security.inter.broker.protocol=SASL_PLAINTEXT (or SASL_SSL)</pre></li>
      <li>Enable one or more SASL mechanisms in server.properties:
          <pre>    sasl.enabled.mechanisms=GSSAPI (,PLAIN)</pre></li>
      <li>Configure the SASL mechanism for inter-broker communication in server.properties
        if using SASL for inter-broker communication:
        <pre>    sasl.mechanism.inter.broker.protocol=GSSAPI (or PLAIN)</pre></li>
      <li>Follow the steps in <a href="#security_sasl_kerberos_brokerconfig">GSSAPI (Kerberos)</a>
        or <a href="#security_sasl_plain_brokerconfig">PLAIN</a> to configure SASL
        for the enabled mechanisms. To enable multiple mechanisms in the broker, follow
        the steps <a href="#security_sasl_multimechanism">here</a>.</li>
      <u><a id="security_sasl_brokernotes" href="#security_sasl_brokernotes">Important notes:</a></u>
      <ol>
        <li><tt>KafkaServer</tt> is the section name in the JAAS file used by each
          KafkaServer/Broker. This section provides SASL configuration options
          for the broker including any SASL client connections made by the broker
          for inter-broker communication.</li>
        <li><tt>Client</tt> section is used to authenticate a SASL connection with
          zookeeper. It also allows the brokers to set SASL ACL on zookeeper
          nodes which locks these nodes down so that only the brokers can
          modify it. It is necessary to have the same principal name across all
          brokers. If you want to use a section name other than Client, set the
          system property <tt>zookeeper.sasl.client</tt> to the appropriate
          name (<i>e.g.</i>, <tt>-Dzookeeper.sasl.client=ZkClient</tt>).</li>
        <li>ZooKeeper uses "zookeeper" as the service name by default. If you
          want to change this, set the system property
          <tt>zookeeper.sasl.client.username</tt> to the appropriate name
          (<i>e.g.</i>, <tt>-Dzookeeper.sasl.client.username=zk</tt>).</li>
      </ol>
    </ol>
  </li>
  <li><h4><a id="security_sasl_clientconfig"
    href="#security_sasl_clientconfig">SASL configuration for Kafka clients</a></h4>
    SASL authentication is only supported for the new Java Kafka producer and
    consumer, the older API is not supported. To configure SASL authentication
    on the clients:
    <ol>
=======
    <ol>
      <li>Select one or more supported mechanisms to enable in the broker. <tt>GSSAPI</tt>
        and <tt>PLAIN</tt> are the mechanisms currently supported in Kafka.</li>
      <li>Add a JAAS config file for the selected mechanisms as described in the examples
        for setting up <a href="#security_sasl_kerberos_brokerconfig">GSSAPI (Kerberos)</a>
        or <a href="#security_sasl_plain_brokerconfig">PLAIN</a>.</li>
      <li>Pass the JAAS config file location as JVM parameter to each Kafka broker.
        For example:
        <pre>    -Djava.security.auth.login.config=/etc/kafka/kafka_server_jaas.conf</pre></li>
      <li>Configure a SASL port in server.properties, by adding at least one of
        SASL_PLAINTEXT or SASL_SSL to the <i>listeners</i> parameter, which
        contains one or more comma-separated values:
        <pre>    listeners=SASL_PLAINTEXT://host.name:port</pre>
        If SASL_SSL is used, then <a href="#security_ssl">SSL must also be
        configured</a>. If you are only configuring a SASL port (or if you want
        the Kafka brokers to authenticate each other using SASL) then make sure
        you set the same SASL protocol for inter-broker communication:
        <pre>    security.inter.broker.protocol=SASL_PLAINTEXT (or SASL_SSL)</pre></li>
      <li>Enable one or more SASL mechanisms in server.properties:
          <pre>    sasl.enabled.mechanisms=GSSAPI (,PLAIN)</pre></li>
      <li>Configure the SASL mechanism for inter-broker communication in server.properties
        if using SASL for inter-broker communication:
        <pre>    sasl.mechanism.inter.broker.protocol=GSSAPI (or PLAIN)</pre></li>
      <li>Follow the steps in <a href="#security_sasl_kerberos_brokerconfig">GSSAPI (Kerberos)</a>
        or <a href="#security_sasl_plain_brokerconfig">PLAIN</a> to configure SASL
        for the enabled mechanisms. To enable multiple mechanisms in the broker, follow
        the steps <a href="#security_sasl_multimechanism">here</a>.</li>
      <u><a id="security_sasl_brokernotes" href="#security_sasl_brokernotes">Important notes:</a></u>
      <ol>
        <li><tt>KafkaServer</tt> is the section name in the JAAS file used by each
          KafkaServer/Broker. This section provides SASL configuration options
          for the broker including any SASL client connections made by the broker
          for inter-broker communication.</li>
        <li><tt>Client</tt> section is used to authenticate a SASL connection with
          zookeeper. It also allows the brokers to set SASL ACL on zookeeper
          nodes which locks these nodes down so that only the brokers can
          modify it. It is necessary to have the same principal name across all
          brokers. If you want to use a section name other than Client, set the
          system property <tt>zookeeper.sasl.client</tt> to the appropriate
          name (<i>e.g.</i>, <tt>-Dzookeeper.sasl.client=ZkClient</tt>).</li>
        <li>ZooKeeper uses "zookeeper" as the service name by default. If you
          want to change this, set the system property
          <tt>zookeeper.sasl.client.username</tt> to the appropriate name
          (<i>e.g.</i>, <tt>-Dzookeeper.sasl.client.username=zk</tt>).</li>
      </ol>
    </ol>
  </li>
  <li><h4><a id="security_sasl_clientconfig"
    href="#security_sasl_clientconfig">SASL configuration for Kafka clients</a></h4>
    SASL authentication is only supported for the new Java Kafka producer and
    consumer, the older API is not supported. To configure SASL authentication
    on the clients:
    <ol>
>>>>>>> 850ceb74
      <li>Select a SASL mechanism for authentication.</li>
      <li>Add a JAAS config file for the selected mechanism as described in the examples
        for setting up <a href="#security_sasl_kerberos_clientconfig">GSSAPI (Kerberos)</a>
        or <a href="#security_sasl_plain_clientconfig">PLAIN</a>. <tt>KafkaClient</tt> is the
        section name in the JAAS file used by Kafka clients.</li>
      <li>Pass the JAAS config file location as JVM parameter to each client JVM. For example:
        <pre>    -Djava.security.auth.login.config=/etc/kafka/kafka_client_jaas.conf</pre></li>
      <li>Configure the following properties in producer.properties or
        consumer.properties:
        <pre>    security.protocol=SASL_PLAINTEXT (or SASL_SSL)
    sasl.mechanism=GSSAPI (or PLAIN)</pre></li>
      <li>Follow the steps in <a href="#security_sasl_kerberos_clientconfig">GSSAPI (Kerberos)</a>
        or <a href="#security_sasl_plain_clientconfig">PLAIN</a> to configure SASL
        for the selected mechanism.</li>
    </ol>
  </li>
  <li><h4><a id="security_sasl_kerberos" href="#security_sasl_kerberos">Authentication using SASL/Kerberos</a></h4>
    <ol>
      <li><h5><a id="security_sasl_kerberos_prereq" href="#security_sasl_kerberos_prereq">Prerequisites</a></h5>
      <ol>
          <li><b>Kerberos</b><br>
          If your organization is already using a Kerberos server (for example, by using Active Directory), there is no need to install a new server just for Kafka. Otherwise you will need to install one, your Linux vendor likely has packages for Kerberos and a short guide on how to install and configure it (<a href="https://help.ubuntu.com/community/Kerberos">Ubuntu</a>, <a href="https://access.redhat.com/documentation/en-US/Red_Hat_Enterprise_Linux/6/html/Managing_Smart_Cards/installing-kerberos.html">Redhat</a>). Note that if you are using Oracle Java, you will need to download JCE policy files for your Java version and copy them to $JAVA_HOME/jre/lib/security.</li>
          <li><b>Create Kerberos Principals</b><br>
          If you are using the organization's Kerberos or Active Directory server, ask your Kerberos administrator for a principal for each Kafka broker in your cluster and for every operating system user that will access Kafka with Kerberos authentication (via clients and tools).</br>
          If you have installed your own Kerberos, you will need to create these principals yourself using the following commands:
            <pre>
    sudo /usr/sbin/kadmin.local -q 'addprinc -randkey kafka/{hostname}@{REALM}'
    sudo /usr/sbin/kadmin.local -q "ktadd -k /etc/security/keytabs/{keytabname}.keytab kafka/{hostname}@{REALM}"</pre></li>
          <li><b>Make sure all hosts can be reachable using hostnames</b> - it is a Kerberos requirement that all your hosts can be resolved with their FQDNs.</li>
      </ol>
      <li><h5><a id="security_sasl_kerberos_brokerconfig" href="#security_sasl_kerberos_brokerconfig">Configuring Kafka Brokers</a></h5>
      <ol>
          <li>Add a suitably modified JAAS file similar to the one below to each Kafka broker's config directory, let's call it kafka_server_jaas.conf for this example (note that each broker should have its own keytab):
          <pre>
    KafkaServer {
        com.sun.security.auth.module.Krb5LoginModule required
        useKeyTab=true
        storeKey=true
        keyTab="/etc/security/keytabs/kafka_server.keytab"
        principal="kafka/kafka1.hostname.com@EXAMPLE.COM";
    };

    // Zookeeper client authentication
    Client {
       com.sun.security.auth.module.Krb5LoginModule required
       useKeyTab=true
       storeKey=true
       keyTab="/etc/security/keytabs/kafka_server.keytab"
       principal="kafka/kafka1.hostname.com@EXAMPLE.COM";
    };</pre>

          </li>
          <tt>KafkaServer</tt> section in the JAAS file tells the broker which principal to use and the location of the keytab where this principal is stored. It
          allows the broker to login using the keytab specified in this section. See <a href="#security_sasl_brokernotes">notes</a> for more details on Zookeeper SASL configuration.
          <li>Pass the JAAS and optionally the krb5 file locations as JVM parameters to each Kafka broker (see <a href="https://docs.oracle.com/javase/8/docs/technotes/guides/security/jgss/tutorials/KerberosReq.html">here</a> for more details): 
            <pre>    -Djava.security.krb5.conf=/etc/kafka/krb5.conf
    -Djava.security.auth.login.config=/etc/kafka/kafka_server_jaas.conf</pre>
          </li>
          <li>Make sure the keytabs configured in the JAAS file are readable by the operating system user who is starting kafka broker.</li>
          <li>Configure SASL port and SASL mechanisms in server.properties as described <a href="#security_sasl_brokerconfig">here</a>.</pre> For example:
          <pre>    listeners=SASL_PLAINTEXT://host.name:port
    security.inter.broker.protocol=SASL_PLAINTEXT
    sasl.mechanism.inter.broker.protocol=GSSAPI
    sasl.enabled.mechanisms=GSSAPI
          </pre>
          </li>We must also configure the service name in server.properties, which should match the principal name of the kafka brokers. In the above example, principal is "kafka/kafka1.hostname.com@EXAMPLE.com", so: 
          <pre>    sasl.kerberos.service.name=kafka</pre>

      </ol></li>
      <li><h5><a id="security_sasl_kerberos_clientconfig" href="#security_kerberos_sasl_clientconfig">Configuring Kafka Clients</a></h5>
          To configure SASL authentication on the clients:
          <ol>
              <li>
                  Clients (producers, consumers, connect workers, etc) will authenticate to the cluster with their own principal (usually with the same name as the user running the client), so obtain or create these principals as needed. Then create a JAAS file for each principal.
                  The KafkaClient section describes how the clients like producer and consumer can connect to the Kafka Broker. The following is an example configuration for a client using a keytab (recommended for long-running processes):
              <pre>
    KafkaClient {
        com.sun.security.auth.module.Krb5LoginModule required
        useKeyTab=true
        storeKey=true
        keyTab="/etc/security/keytabs/kafka_client.keytab"
        principal="kafka-client-1@EXAMPLE.COM";
    };</pre>

              For command-line utilities like kafka-console-consumer or kafka-console-producer, kinit can be used along with "useTicketCache=true" as in:
              <pre>
    KafkaClient {
        com.sun.security.auth.module.Krb5LoginModule required
        useTicketCache=true;
    };</pre>
              </li>
              <li>Pass the JAAS and optionally krb5 file locations as JVM parameters to each client JVM (see <a href="https://docs.oracle.com/javase/8/docs/technotes/guides/security/jgss/tutorials/KerberosReq.html">here</a> for more details): 
              <pre>    -Djava.security.krb5.conf=/etc/kafka/krb5.conf
    -Djava.security.auth.login.config=/etc/kafka/kafka_client_jaas.conf</pre></li>
              <li>Make sure the keytabs configured in the kafka_client_jaas.conf are readable by the operating system user who is starting kafka client.</li>
              <li>Configure the following properties in producer.properties or consumer.properties: 
              <pre>    security.protocol=SASL_PLAINTEXT (or SASL_SSL)
    sasl.mechanism=GSSAPI
    sasl.kerberos.service.name=kafka</pre></li>
          </ol>
      </li>
    </ol>
  </li>
      
  <li><h4><a id="security_sasl_plain" href="#security_sasl_plain">Authentication using SASL/PLAIN</a></h4>
    <p>SASL/PLAIN is a simple username/password authentication mechanism that is typically used with TLS for encryption to implement secure authentication.
       Kafka supports a default implementation for SASL/PLAIN which can be extended for production use as described <a href="#security_sasl_plain_production">here</a>.</p>
       The username is used as the authenticated <code>Principal</code> for configuration of ACLs etc.
    <ol>
      <li><h5><a id="security_sasl_plain_brokerconfig" href="#security_sasl_plain_brokerconfig">Configuring Kafka Brokers</a></h5>
        <ol>
          <li>Add a suitably modified JAAS file similar to the one below to each Kafka broker's config directory, let's call it kafka_server_jaas.conf for this example:
            <pre>
    KafkaServer {
        org.apache.kafka.common.security.plain.PlainLoginModule required
        username="admin"
        password="admin-secret"
        user_admin="admin-secret"
        user_alice="alice-secret";
    };</pre>
            This configuration defines two users (<i>admin</i> and <i>alice</i>). The properties <tt>username</tt> and <tt>password</tt>
            in the <tt>KafkaServer</tt> section are used by the broker to initiate connections to other brokers. In this example,
            <i>admin</i> is the user for inter-broker communication. The set of properties <tt>user_<i>userName</i></tt> defines
            the passwords for all users that connect to the broker and the broker validates all client connections including
            those from other brokers using these properties.</li>
          <li>Pass the JAAS config file location as JVM parameter to each Kafka broker:
              <pre>    -Djava.security.auth.login.config=/etc/kafka/kafka_server_jaas.conf</pre></li>
          <li>Configure SASL port and SASL mechanisms in server.properties as described <a href="#security_sasl_brokerconfig">here</a>.</pre> For example:
            <pre>    listeners=SASL_SSL://host.name:port
    security.inter.broker.protocol=SASL_SSL
    sasl.mechanism.inter.broker.protocol=PLAIN
    sasl.enabled.mechanisms=PLAIN</pre></li>
        </ol>
      </li>

      <li><h5><a id="security_sasl_plain_clientconfig" href="#security_sasl_plain_clientconfig">Configuring Kafka Clients</a></h5>
        To configure SASL authentication on the clients:
        <ol>
          <li>The <tt>KafkaClient</tt> section describes how the clients like producer and consumer can connect to the Kafka Broker.
          The following is an example configuration for a client for the PLAIN mechanism:
            <pre>
    KafkaClient {
        org.apache.kafka.common.security.plain.PlainLoginModule required
        username="alice"
        password="alice-secret";
    };</pre>
            The properties <tt>username</tt> and <tt>password</tt> in the <tt>KafkaClient</tt> section are used by clients to configure
            the user for client connections. In this example, clients connect to the broker as user <i>alice</i>.
          </li>
          <li>Pass the JAAS config file location as JVM parameter to each client JVM:
            <pre>    -Djava.security.auth.login.config=/etc/kafka/kafka_client_jaas.conf</pre></li>
          <li>Configure the following properties in producer.properties or consumer.properties:
            <pre>    security.protocol=SASL_SSL
    sasl.mechanism=PLAIN</pre></li>
        </ol>
      </li>
      <li><h5><a id="security_sasl_plain_production" href="#security_sasl_plain_production">Use of SASL/PLAIN in production</a></h5>
        <ul>
          <li>SASL/PLAIN should be used only with SSL as transport layer to ensure that clear passwords are not transmitted on the wire without encryption.</li>
          <li>The default implementation of SASL/PLAIN in Kafka specifies usernames and passwords in the JAAS configuration file as shown
<<<<<<< HEAD
            <a href="#security_sasl_plain_brokerconfig">here</a>. To avoid storing passwords on disk, you can plugin your own implementation of
=======
            <a href="#security_sasl_plain_brokerconfig">here</a>. To avoid storing passwords on disk, you can plug in your own implementation of
>>>>>>> 850ceb74
            <code>javax.security.auth.spi.LoginModule</code> that provides usernames and passwords from an external source. The login module implementation should
            provide username as the public credential and password as the private credential of the <code>Subject</code>. The default implementation
            <code>org.apache.kafka.common.security.plain.PlainLoginModule</code> can be used as an example.</li>
          <li>In production systems, external authentication servers may implement password authentication. Kafka brokers can be integrated with these servers by adding
            your own implementation of <code>javax.security.sasl.SaslServer</code>. The default implementation included in Kafka in the package
            <code>org.apache.kafka.common.security.plain</code> can be used as an example to get started.
            <ul>
              <li>New providers must be installed and registered in the JVM. Providers can be installed by adding provider classes to
              the normal <tt>CLASSPATH</tt> or bundled as a jar file and added to <tt><i>JAVA_HOME</i>/lib/ext</tt>.</li>
              <li>Providers can be registered statically by adding a provider to the security properties file
              <tt><i>JAVA_HOME</i>/lib/security/java.security</tt>.
              <pre>    security.provider.n=providerClassName</pre>
              where <i>providerClassName</i> is the fully qualified name of the new provider and <i>n</i> is the preference order with
              lower numbers indicating higher preference.</li>
              <li>Alternatively, you can register providers dynamically at runtime by invoking <code>Security.addProvider</code> at the beginning of the client
              application or in a static initializer in the login module. For example:
              <pre>    Security.addProvider(new PlainSaslServerProvider());</pre></li>
              <li>For more details, see <a href="http://docs.oracle.com/javase/8/docs/technotes/guides/security/crypto/CryptoSpec.html">JCA Reference</a>.</li>
            </ul>
          </li>
        </ul>
      </li>
    </ol>
  </li>
  <li><h4><a id="security_sasl_multimechanism" href="#security_sasl_multimechanism">Enabling multiple SASL mechanisms in a broker</a></h4>
    <ol>
      <li>Specify configuration for the login modules of all enabled mechanisms in the <tt>KafkaServer</tt> section of the JAAS config file. For example:
        <pre>
    KafkaServer {
        com.sun.security.auth.module.Krb5LoginModule required
        useKeyTab=true
        storeKey=true
        keyTab="/etc/security/keytabs/kafka_server.keytab"
        principal="kafka/kafka1.hostname.com@EXAMPLE.COM";

        org.apache.kafka.common.security.plain.PlainLoginModule required
        username="admin"
        password="admin-secret"
        user_admin="admin-secret"
        user_alice="alice-secret";
    };</pre></li>
      <li>Enable the SASL mechanisms in server.properties: <pre>    sasl.enabled.mechanisms=GSSAPI,PLAIN</pre></li>
      <li>Specify the SASL security protocol and mechanism for inter-broker communication in server.properties if required:
        <pre>    security.inter.broker.protocol=SASL_PLAINTEXT (or SASL_SSL)
    sasl.mechanism.inter.broker.protocol=GSSAPI (or PLAIN)</pre></li>
      <li>Follow the mechanism-specific steps in <a href="#security_sasl_kerberos_brokerconfig">GSSAPI (Kerberos)</a>
          and <a href="#security_sasl_plain_brokerconfig">PLAIN</a> to configure SASL for the enabled mechanisms.</li>
    </ol>
  </li>
  <li><h4><a id="saslmechanism_rolling_upgrade" href="#saslmechanism_rolling_upgrade">Modifying SASL mechanism in a Running Cluster</a></h4>
    <p>SASL mechanism can be modified in a running cluster using the following sequence:</p>
    <ol>
      <li>Enable new SASL mechanism by adding the mechanism to <tt>sasl.enabled.mechanisms</tt> in server.properties for each broker. Update JAAS config file to include both
        mechanisms as described <a href="#security_sasl_multimechanism">here</a>. Incrementally bounce the cluster nodes.</li>
      <li>Restart clients using the new mechanism.</li>
      <li>To change the mechanism of inter-broker communication (if this is required), set <tt>sasl.mechanism.inter.broker.protocol</tt> in server.properties to the new mechanism and
        incrementally bounce the cluster again.</li>
      <li>To remove old mechanism (if this is required), remove the old mechanism from <tt>sasl.enabled.mechanisms</tt> in server.properties and remove the entries for the
        old mechanism from JAAS config file. Incrementally bounce the cluster again.</li>
    </ol>
  </li>
</ol>

<h3><a id="security_authz" href="#security_authz">7.4 Authorization and ACLs</a></h3>
Kafka ships with a pluggable Authorizer and an out-of-box authorizer implementation that uses zookeeper to store all the acls. Kafka acls are defined in the general format of "Principal P is [Allowed/Denied] Operation O From Host H On Resource R". You can read more about the acl structure on KIP-11. In order to add, remove or list acls you can use the Kafka authorizer CLI. By default, if a Resource R has no associated acls, no one other than super users is allowed to access R. If you want to change that behavior, you can include the following in broker.properties.
<pre>allow.everyone.if.no.acl.found=true</pre>
One can also add super users in broker.properties like the following (note that the delimiter is semicolon since SSL user names may contain comma).
<pre>super.users=User:Bob;User:Alice</pre>
By default, the SSL user name will be of the form "CN=writeuser,OU=Unknown,O=Unknown,L=Unknown,ST=Unknown,C=Unknown". One can change that by setting a customized PrincipalBuilder in broker.properties like the following.
<pre>principal.builder.class=CustomizedPrincipalBuilderClass</pre>
By default, the SASL user name will be the primary part of the Kerberos principal. One can change that by setting <code>sasl.kerberos.principal.to.local.rules</code> to a customized rule in broker.properties.
The format of <code>sasl.kerberos.principal.to.local.rules</code> is a list where each rule works in the same way as the auth_to_local in <a href="http://web.mit.edu/Kerberos/krb5-latest/doc/admin/conf_files/krb5_conf.html">Kerberos configuration file (krb5.conf)</a>. Each rules starts with RULE: and contains an expression in the format [n:string](regexp)s/pattern/replacement/g. See the kerberos documentation for more details. An example of adding a rule to properly translate user@MYDOMAIN.COM to user while also keeping the default rule in place is:
<pre>sasl.kerberos.principal.to.local.rules=RULE:[1:$1@$0](.*@MYDOMAIN.COM)s/@.*//,DEFAULT</pre>

<h4><a id="security_authz_cli" href="#security_authz_cli">Command Line Interface</a></h4>
Kafka Authorization management CLI can be found under bin directory with all the other CLIs. The CLI script is called <b>kafka-acls.sh</b>. Following lists all the options that the script supports:
<p></p>
<table class="data-table">
    <tr>
        <th>Option</th>
        <th>Description</th>
        <th>Default</th>
        <th>Option type</th>
    </tr>
    <tr>
        <td>--add</td>
        <td>Indicates to the script that user is trying to add an acl.</td>
        <td></td>
        <td>Action</td>
    </tr>
    <tr>
        <td>--remove</td>
        <td>Indicates to the script that user is trying to remove an acl.</td>
        <td></td>
        <td>Action</td>
    </tr>
    <tr>
        <td>--list</td>
        <td>Indicates to the script that user is trying to list acls.</td>
        <td></td>
        <td>Action</td>
    </tr>
    <tr>
        <td>--authorizer</td>
        <td>Fully qualified class name of the authorizer.</td>
        <td>kafka.security.auth.SimpleAclAuthorizer</td>
        <td>Configuration</td>
    </tr>
    <tr>
        <td>--authorizer-properties</td>
        <td>key=val pairs that will be passed to authorizer for initialization. For the default authorizer the example values are: zookeeper.connect=localhost:2181</td>
        <td></td>
        <td>Configuration</td>
    </tr>
    <tr>
        <td>--cluster</td>
        <td>Specifies cluster as resource.</td>
        <td></td>
        <td>Resource</td>
    </tr>
    <tr>
        <td>--topic [topic-name]</td>
        <td>Specifies the topic as resource.</td>
        <td></td>
        <td>Resource</td>
    </tr>
    <tr>
        <td>--group [group-name]</td>
        <td>Specifies the consumer-group as resource.</td>
        <td></td>
        <td>Resource</td>
    </tr>
    <tr>
        <td>--allow-principal</td>
        <td>Principal is in PrincipalType:name format that will be added to ACL with Allow permission. <br>You can specify multiple --allow-principal in a single command.</td>
        <td></td>
        <td>Principal</td>
    </tr>
    <tr>
        <td>--deny-principal</td>
        <td>Principal is in PrincipalType:name format that will be added to ACL with Deny permission. <br>You can specify multiple --deny-principal in a single command.</td>
        <td></td>
        <td>Principal</td>
    </tr>
    <tr>
        <td>--allow-host</td>
        <td>IP address from which principals listed in --allow-principal will have access.</td>
        <td> if --allow-principal is specified defaults to * which translates to "all hosts"</td>
        <td>Host</td>
    </tr>
    <tr>
        <td>--deny-host</td>
        <td>IP address from which principals listed in --deny-principal will be denied access.</td>
        <td>if --deny-principal is specified defaults to * which translates to "all hosts"</td>
        <td>Host</td>
    </tr>
    <tr>
        <td>--operation</td>
        <td>Operation that will be allowed or denied.<br>
            Valid values are : Read, Write, Create, Delete, Alter, Describe, ClusterAction, All</td>
        <td>All</td>
        <td>Operation</td>
    </tr>
    <tr>
        <td>--producer</td>
        <td> Convenience option to add/remove acls for producer role. This will generate acls that allows WRITE,
            DESCRIBE on topic and CREATE on cluster.</td>
        <td></td>
        <td>Convenience</td>
    </tr>
    <tr>
        <td>--consumer</td>
        <td> Convenience option to add/remove acls for consumer role. This will generate acls that allows READ,
            DESCRIBE on topic and READ on consumer-group.</td>
        <td></td>
        <td>Convenience</td>
    </tr>
    <tr>
        <td>--force</td>
        <td> Convenience option to assume yes to all queries and do not prompt.</td>
        <td></td>
        <td>Convenience</td>
    </tr>
</tbody></table>

<h4><a id="security_authz_examples" href="#security_authz_examples">Examples</a></h4>
<ul>
    <li><b>Adding Acls</b><br>
Suppose you want to add an acl "Principals User:Bob and User:Alice are allowed to perform Operation Read and Write on Topic Test-Topic from IP 198.51.100.0 and IP 198.51.100.1". You can do that by executing the CLI with following options:
        <pre>bin/kafka-acls.sh --authorizer-properties zookeeper.connect=localhost:2181 --add --allow-principal User:Bob --allow-principal User:Alice --allow-host 198.51.100.0 --allow-host 198.51.100.1 --operation Read --operation Write --topic Test-topic</pre>
        By default, all principals that don't have an explicit acl that allows access for an operation to a resource are denied. In rare cases where an allow acl is defined that allows access to all but some principal we will have to use the --deny-principal and --deny-host option. For example, if we want to allow all users to Read from Test-topic but only deny User:BadBob from IP 198.51.100.3 we can do so using following commands:
        <pre>bin/kafka-acls.sh --authorizer-properties zookeeper.connect=localhost:2181 --add --allow-principal User:* --allow-host * --deny-principal User:BadBob --deny-host 198.51.100.3 --operation Read --topic Test-topic</pre>
        Note that ``--allow-host`` and ``deny-host`` only support IP addresses (hostnames are not supported).
        Above examples add acls to a topic by specifying --topic [topic-name] as the resource option. Similarly user can add acls to cluster by specifying --cluster and to a consumer group by specifying --group [group-name].</li>

    <li><b>Removing Acls</b><br>
            Removing acls is pretty much the same. The only difference is instead of --add option users will have to specify --remove option. To remove the acls added by the first example above we can execute the CLI with following options:
           <pre> bin/kafka-acls.sh --authorizer-properties zookeeper.connect=localhost:2181 --remove --allow-principal User:Bob --allow-principal User:Alice --allow-host 198.51.100.0 --allow-host 198.51.100.1 --operation Read --operation Write --topic Test-topic </pre></li>

    <li><b>List Acls</b><br>
            We can list acls for any resource by specifying the --list option with the resource. To list all acls for Test-topic we can execute the CLI with following options:
            <pre>bin/kafka-acls.sh --authorizer-properties zookeeper.connect=localhost:2181 --list --topic Test-topic</pre></li>

    <li><b>Adding or removing a principal as producer or consumer</b><br>
            The most common use case for acl management are adding/removing a principal as producer or consumer so we added convenience options to handle these cases. In order to add User:Bob as a producer of  Test-topic we can execute the following command:
           <pre> bin/kafka-acls.sh --authorizer-properties zookeeper.connect=localhost:2181 --add --allow-principal User:Bob --producer --topic Test-topic</pre>
            Similarly to add Alice as a consumer of Test-topic with consumer group Group-1 we just have to pass --consumer option:
           <pre> bin/kafka-acls.sh --authorizer-properties zookeeper.connect=localhost:2181 --add --allow-principal User:Bob --consumer --topic test-topic --group Group-1 </pre>
            Note that for consumer option we must also specify the consumer group.
            In order to remove a principal from producer or consumer role we just need to pass --remove option. </li>
    </ul>

<h3><a id="security_rolling_upgrade" href="#security_rolling_upgrade">7.5 Incorporating Security Features in a Running Cluster</a></h3>
    You can secure a running cluster via one or more of the supported protocols discussed previously. This is done in phases:
    <p></p>
    <ul>
        <li>Incrementally bounce the cluster nodes to open additional secured port(s).</li>
        <li>Restart clients using the secured rather than PLAINTEXT port (assuming you are securing the client-broker connection).</li>
        <li>Incrementally bounce the cluster again to enable broker-to-broker security (if this is required)</li>
        <li>A final incremental bounce to close the PLAINTEXT port.</li>
    </ul>
    <p></p>
    The specific steps for configuring SSL and SASL are described in sections <a href="#security_ssl">7.2</a> and <a href="#security_sasl">7.3</a>.
    Follow these steps to enable security for your desired protocol(s).
    <p></p>
    The security implementation lets you configure different protocols for both broker-client and broker-broker communication.
    These must be enabled in separate bounces. A PLAINTEXT port must be left open throughout so brokers and/or clients can continue to communicate.
    <p></p>

    When performing an incremental bounce stop the brokers cleanly via a SIGTERM. It's also good practice to wait for restarted replicas to return to the ISR list before moving onto the next node.
    <p></p>
    As an example, say we wish to encrypt both broker-client and broker-broker communication with SSL. In the first incremental bounce, a SSL port is opened on each node:
          <pre>
         listeners=PLAINTEXT://broker1:9091,SSL://broker1:9092</pre>

    We then restart the clients, changing their config to point at the newly opened, secured port:

          <pre>
        bootstrap.servers = [broker1:9092,...]
        security.protocol = SSL
        ...etc</pre>

    In the second incremental server bounce we instruct Kafka to use SSL as the broker-broker protocol (which will use the same SSL port):

          <pre>
        listeners=PLAINTEXT://broker1:9091,SSL://broker1:9092
        security.inter.broker.protocol=SSL</pre>

    In the final bounce we secure the cluster by closing the PLAINTEXT port:

          <pre>
        listeners=SSL://broker1:9092
        security.inter.broker.protocol=SSL</pre>

    Alternatively we might choose to open multiple ports so that different protocols can be used for broker-broker and broker-client communication. Say we wished to use SSL encryption throughout (i.e. for broker-broker and broker-client communication) but we'd like to add SASL authentication to the broker-client connection also. We would achieve this by opening two additional ports during the first bounce:

          <pre>
        listeners=PLAINTEXT://broker1:9091,SSL://broker1:9092,SASL_SSL://broker1:9093</pre>

    We would then restart the clients, changing their config to point at the newly opened, SASL & SSL secured port:

          <pre>
        bootstrap.servers = [broker1:9093,...]
        security.protocol = SASL_SSL
        ...etc</pre>

    The second server bounce would switch the cluster to use encrypted broker-broker communication via the SSL port we previously opened on port 9092:

          <pre>
        listeners=PLAINTEXT://broker1:9091,SSL://broker1:9092,SASL_SSL://broker1:9093
        security.inter.broker.protocol=SSL</pre>

    The final bounce secures the cluster by closing the PLAINTEXT port.

          <pre>
       listeners=SSL://broker1:9092,SASL_SSL://broker1:9093
       security.inter.broker.protocol=SSL</pre>

    ZooKeeper can be secured independently of the Kafka cluster. The steps for doing this are covered in section <a href="#zk_authz_migration">7.6.2</a>.


<h3><a id="zk_authz" href="#zk_authz">7.6 ZooKeeper Authentication</a></h3>
<h4><a id="zk_authz_new" href="#zk_authz_new">7.6.1 New clusters</a></h4>
To enable ZooKeeper authentication on brokers, there are two necessary steps:
<ol>
	<li> Create a JAAS login file and set the appropriate system property to point to it as described above</li>
	<li> Set the configuration property <tt>zookeeper.set.acl</tt> in each broker to true</li>
</ol>

The metadata stored in ZooKeeper for the Kafka cluster is world-readable, but can only be modified by the brokers. The rationale behind this decision is that the data stored in ZooKeeper is not sensitive, but inappropriate manipulation of that data can cause cluster disruption. We also recommend limiting the access to ZooKeeper via network segmentation (only brokers and some admin tools need access to ZooKeeper if the new Java consumer and producer clients are used).

<h4><a id="zk_authz_migration" href="#zk_authz_migration">7.6.2 Migrating clusters</a></h4>
If you are running a version of Kafka that does not support security or simply with security disabled, and you want to make the cluster secure, then you need to execute the following steps to enable ZooKeeper authentication with minimal disruption to your operations:
<ol>
	<li>Perform a rolling restart setting the JAAS login file, which enables brokers to authenticate. At the end of the rolling restart, brokers are able to manipulate znodes with strict ACLs, but they will not create znodes with those ACLs</li>
	<li>Perform a second rolling restart of brokers, this time setting the configuration parameter <tt>zookeeper.set.acl</tt> to true, which enables the use of secure ACLs when creating znodes</li>
	<li>Execute the ZkSecurityMigrator tool. To execute the tool, there is this script: <tt>./bin/zookeeper-security-migration.sh</tt> with <tt>zookeeper.acl</tt> set to secure. This tool traverses the corresponding sub-trees changing the ACLs of the znodes</li>
</ol>
<p>It is also possible to turn off authentication in a secure cluster. To do it, follow these steps:</p>
<ol>
	<li>Perform a rolling restart of brokers setting the JAAS login file, which enables brokers to authenticate, but setting <tt>zookeeper.set.acl</tt> to false. At the end of the rolling restart, brokers stop creating znodes with secure ACLs, but are still able to authenticate and manipulate all znodes</li>
	<li>Execute the ZkSecurityMigrator tool. To execute the tool, run this script <tt>./bin/zookeeper-security-migration.sh</tt> with <tt>zookeeper.acl</tt> set to unsecure. This tool traverses the corresponding sub-trees changing the ACLs of the znodes</li>
	<li>Perform a second rolling restart of brokers, this time omitting the system property that sets the JAAS login file</li>
</ol>
Here is an example of how to run the migration tool:
<pre>
./bin/zookeeper-security-migration --zookeeper.acl=secure --zookeeper.connection=localhost:2181
</pre>
<p>Run this to see the full list of parameters:</p>
<pre>
./bin/zookeeper-security-migration --help
</pre>
<h4><a id="zk_authz_ensemble" href="#zk_authz_ensemble">7.6.3 Migrating the ZooKeeper ensemble</a></h4>
It is also necessary to enable authentication on the ZooKeeper ensemble. To do it, we need to perform a rolling restart of the server and set a few properties. Please refer to the ZooKeeper documentation for more detail:
<ol>
	<li><a href="http://zookeeper.apache.org/doc/r3.4.8/zookeeperProgrammers.html#sc_ZooKeeperAccessControl">Apache ZooKeeper documentation</a></li>
	<li><a href="https://cwiki.apache.org/confluence/display/ZOOKEEPER/Zookeeper+and+SASL">Apache ZooKeeper wiki</a></li>
</ol><|MERGE_RESOLUTION|>--- conflicted
+++ resolved
@@ -212,7 +212,6 @@
 <ol>
   <li><h4><a id="security_sasl_brokerconfig"
     href="#security_sasl_brokerconfig">SASL configuration for Kafka brokers</a></h4>
-<<<<<<< HEAD
     <ol>
       <li>Select one or more supported mechanisms to enable in the broker. <tt>GSSAPI</tt>
         and <tt>PLAIN</tt> are the mechanisms currently supported in Kafka.</li>
@@ -266,61 +265,6 @@
     consumer, the older API is not supported. To configure SASL authentication
     on the clients:
     <ol>
-=======
-    <ol>
-      <li>Select one or more supported mechanisms to enable in the broker. <tt>GSSAPI</tt>
-        and <tt>PLAIN</tt> are the mechanisms currently supported in Kafka.</li>
-      <li>Add a JAAS config file for the selected mechanisms as described in the examples
-        for setting up <a href="#security_sasl_kerberos_brokerconfig">GSSAPI (Kerberos)</a>
-        or <a href="#security_sasl_plain_brokerconfig">PLAIN</a>.</li>
-      <li>Pass the JAAS config file location as JVM parameter to each Kafka broker.
-        For example:
-        <pre>    -Djava.security.auth.login.config=/etc/kafka/kafka_server_jaas.conf</pre></li>
-      <li>Configure a SASL port in server.properties, by adding at least one of
-        SASL_PLAINTEXT or SASL_SSL to the <i>listeners</i> parameter, which
-        contains one or more comma-separated values:
-        <pre>    listeners=SASL_PLAINTEXT://host.name:port</pre>
-        If SASL_SSL is used, then <a href="#security_ssl">SSL must also be
-        configured</a>. If you are only configuring a SASL port (or if you want
-        the Kafka brokers to authenticate each other using SASL) then make sure
-        you set the same SASL protocol for inter-broker communication:
-        <pre>    security.inter.broker.protocol=SASL_PLAINTEXT (or SASL_SSL)</pre></li>
-      <li>Enable one or more SASL mechanisms in server.properties:
-          <pre>    sasl.enabled.mechanisms=GSSAPI (,PLAIN)</pre></li>
-      <li>Configure the SASL mechanism for inter-broker communication in server.properties
-        if using SASL for inter-broker communication:
-        <pre>    sasl.mechanism.inter.broker.protocol=GSSAPI (or PLAIN)</pre></li>
-      <li>Follow the steps in <a href="#security_sasl_kerberos_brokerconfig">GSSAPI (Kerberos)</a>
-        or <a href="#security_sasl_plain_brokerconfig">PLAIN</a> to configure SASL
-        for the enabled mechanisms. To enable multiple mechanisms in the broker, follow
-        the steps <a href="#security_sasl_multimechanism">here</a>.</li>
-      <u><a id="security_sasl_brokernotes" href="#security_sasl_brokernotes">Important notes:</a></u>
-      <ol>
-        <li><tt>KafkaServer</tt> is the section name in the JAAS file used by each
-          KafkaServer/Broker. This section provides SASL configuration options
-          for the broker including any SASL client connections made by the broker
-          for inter-broker communication.</li>
-        <li><tt>Client</tt> section is used to authenticate a SASL connection with
-          zookeeper. It also allows the brokers to set SASL ACL on zookeeper
-          nodes which locks these nodes down so that only the brokers can
-          modify it. It is necessary to have the same principal name across all
-          brokers. If you want to use a section name other than Client, set the
-          system property <tt>zookeeper.sasl.client</tt> to the appropriate
-          name (<i>e.g.</i>, <tt>-Dzookeeper.sasl.client=ZkClient</tt>).</li>
-        <li>ZooKeeper uses "zookeeper" as the service name by default. If you
-          want to change this, set the system property
-          <tt>zookeeper.sasl.client.username</tt> to the appropriate name
-          (<i>e.g.</i>, <tt>-Dzookeeper.sasl.client.username=zk</tt>).</li>
-      </ol>
-    </ol>
-  </li>
-  <li><h4><a id="security_sasl_clientconfig"
-    href="#security_sasl_clientconfig">SASL configuration for Kafka clients</a></h4>
-    SASL authentication is only supported for the new Java Kafka producer and
-    consumer, the older API is not supported. To configure SASL authentication
-    on the clients:
-    <ol>
->>>>>>> 850ceb74
       <li>Select a SASL mechanism for authentication.</li>
       <li>Add a JAAS config file for the selected mechanism as described in the examples
         for setting up <a href="#security_sasl_kerberos_clientconfig">GSSAPI (Kerberos)</a>
@@ -481,11 +425,7 @@
         <ul>
           <li>SASL/PLAIN should be used only with SSL as transport layer to ensure that clear passwords are not transmitted on the wire without encryption.</li>
           <li>The default implementation of SASL/PLAIN in Kafka specifies usernames and passwords in the JAAS configuration file as shown
-<<<<<<< HEAD
-            <a href="#security_sasl_plain_brokerconfig">here</a>. To avoid storing passwords on disk, you can plugin your own implementation of
-=======
             <a href="#security_sasl_plain_brokerconfig">here</a>. To avoid storing passwords on disk, you can plug in your own implementation of
->>>>>>> 850ceb74
             <code>javax.security.auth.spi.LoginModule</code> that provides usernames and passwords from an external source. The login module implementation should
             provide username as the public credential and password as the private credential of the <code>Subject</code>. The default implementation
             <code>org.apache.kafka.common.security.plain.PlainLoginModule</code> can be used as an example.</li>
