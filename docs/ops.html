<!--
 Licensed to the Apache Software Foundation (ASF) under one or more
 contributor license agreements.  See the NOTICE file distributed with
 this work for additional information regarding copyright ownership.
 The ASF licenses this file to You under the Apache License, Version 2.0
 (the "License"); you may not use this file except in compliance with
 the License.  You may obtain a copy of the License at

    http://www.apache.org/licenses/LICENSE-2.0

 Unless required by applicable law or agreed to in writing, software
 distributed under the License is distributed on an "AS IS" BASIS,
 WITHOUT WARRANTIES OR CONDITIONS OF ANY KIND, either express or implied.
 See the License for the specific language governing permissions and
 limitations under the License.
-->
<<<<<<< HEAD

Here is some information on actually running Kafka as a production system based on usage and experience at LinkedIn. Please send us any additional tips you know of.

<h3><a id="basic_ops" href="#basic_ops">6.1 Basic Kafka Operations</a></h3>

This section will review the most common operations you will perform on your Kafka cluster. All of the tools reviewed in this section are available under the <code>bin/</code> directory of the Kafka distribution and each tool will print details on all possible commandline options if it is run with no arguments.

<h4><a id="basic_ops_add_topic" href="#basic_ops_add_topic">Adding and removing topics</a></h4>

You have the option of either adding topics manually or having them be created automatically when data is first published to a non-existent topic. If topics are auto-created then you may want to tune the default <a href="#topic-config">topic configurations</a> used for auto-created topics.
<p>
Topics are added and modified using the topic tool:
<pre>
 &gt; bin/kafka-topics.sh --zookeeper zk_host:port/chroot --create --topic my_topic_name
       --partitions 20 --replication-factor 3 --config x=y
</pre>
The replication factor controls how many servers will replicate each message that is written. If you have a replication factor of 3 then up to 2 servers can fail before you will lose access to your data. We recommend you use a replication factor of 2 or 3 so that you can transparently bounce machines without interrupting data consumption.
<p>
The partition count controls how many logs the topic will be sharded into. There are several impacts of the partition count. First each partition must fit entirely on a single server. So if you have 20 partitions the full data set (and read and write load) will be handled by no more than 20 servers (no counting replicas). Finally the partition count impacts the maximum parallelism of your consumers. This is discussed in greater detail in the <a href="#intro_consumers">concepts section</a>.
<p>
Each sharded partition log is placed into its own folder under the Kafka log directory. The name of such folders consists of the topic name, appended by a dash (-) and the partition id. Since a typical folder name can not be over 255 characters long, there will be a limitation on the length of topic names. We assume the number of partitions will not ever be above 100,000. Therefore, topic names cannot be longer than 249 characters. This leaves just enough room in the folder name for a dash and a potentially 5 digit long partition id.
<p>
The configurations added on the command line override the default settings the server has for things like the length of time data should be retained. The complete set of per-topic configurations is documented <a href="#topic-config">here</a>.

<h4><a id="basic_ops_modify_topic" href="#basic_ops_modify_topic">Modifying topics</a></h4>

You can change the configuration or partitioning of a topic using the same topic tool.
<p>
To add partitions you can do
<pre>
 &gt; bin/kafka-topics.sh --zookeeper zk_host:port/chroot --alter --topic my_topic_name
       --partitions 40
</pre>
Be aware that one use case for partitions is to semantically partition data, and adding partitions doesn't change the partitioning of existing data so this may disturb consumers if they rely on that partition. That is if data is partitioned by <code>hash(key) % number_of_partitions</code> then this partitioning will potentially be shuffled by adding partitions but Kafka will not attempt to automatically redistribute data in any way.
<p>
To add configs:
<pre>
 &gt; bin/kafka-topics.sh --zookeeper zk_host:port/chroot --alter --topic my_topic_name --config x=y
</pre>
To remove a config:
<pre>
 &gt; bin/kafka-topics.sh --zookeeper zk_host:port/chroot --alter --topic my_topic_name --delete-config x
</pre>
And finally deleting a topic:
<pre>
 &gt; bin/kafka-topics.sh --zookeeper zk_host:port/chroot --delete --topic my_topic_name
</pre>
Topic deletion option is disabled by default. To enable it set the server config
  <pre>delete.topic.enable=true</pre>
<p>
Kafka does not currently support reducing the number of partitions for a topic.
<p>
Instructions for changing the replication factor of a topic can be found <a href="#basic_ops_increase_replication_factor">here</a>.

<h4><a id="basic_ops_restarting" href="#basic_ops_restarting">Graceful shutdown</a></h4>

The Kafka cluster will automatically detect any broker shutdown or failure and elect new leaders for the partitions on that machine. This will occur whether a server fails or it is brought down intentionally for maintenance or configuration changes. For the latter cases Kafka supports a more graceful mechanism for stopping a server than just killing it.

When a server is stopped gracefully it has two optimizations it will take advantage of:
<ol>
    <li>It will sync all its logs to disk to avoid needing to do any log recovery when it restarts (i.e. validating the checksum for all messages in the tail of the log). Log recovery takes time so this speeds up intentional restarts.
    <li>It will migrate any partitions the server is the leader for to other replicas prior to shutting down. This will make the leadership transfer faster and minimize the time each partition is unavailable to a few milliseconds.
</ol>

Syncing the logs will happen automatically whenever the server is stopped other than by a hard kill, but the controlled leadership migration requires using a special setting:
<pre>
    controlled.shutdown.enable=true
</pre>
Note that controlled shutdown will only succeed if <i>all</i> the partitions hosted on the broker have replicas (i.e. the replication factor is greater than 1 <i>and</i> at least one of these replicas is alive). This is generally what you want since shutting down the last replica would make that topic partition unavailable.

<h4><a id="basic_ops_leader_balancing" href="#basic_ops_leader_balancing">Balancing leadership</a></h4>

Whenever a broker stops or crashes leadership for that broker's partitions transfers to other replicas. This means that by default when the broker is restarted it will only be a follower for all its partitions, meaning it will not be used for client reads and writes.
<p>
To avoid this imbalance, Kafka has a notion of preferred replicas. If the list of replicas for a partition is 1,5,9 then node 1 is preferred as the leader to either node 5 or 9 because it is earlier in the replica list. You can have the Kafka cluster try to restore leadership to the restored replicas by running the command:
<pre>
 &gt; bin/kafka-preferred-replica-election.sh --zookeeper zk_host:port/chroot
</pre>

Since running this command can be tedious you can also configure Kafka to do this automatically by setting the following configuration:
<pre>
    auto.leader.rebalance.enable=true
</pre>

<h4><a id="basic_ops_racks" href="#basic_ops_racks">Balancing Replicas Across Racks</a></h4>
The rack awareness feature spreads replicas of the same partition across different racks. This extends the guarantees Kafka provides for broker-failure to cover rack-failure, limiting the risk of data loss should all the brokers on a rack fail at once. The feature can also be applied to other broker groupings such as availability zones in EC2.
<p></p>
You can specify that a broker belongs to a particular rack by adding a property to the broker config:
<pre>   broker.rack=my-rack-id</pre>
When a topic is <a href="#basic_ops_add_topic">created</a>, <a href="#basic_ops_modify_topic">modified</a> or replicas are <a href="#basic_ops_cluster_expansion">redistributed</a>, the rack constraint will be honoured, ensuring replicas span as many racks as they can (a partition will span min(#racks, replication-factor) different racks).
<p></p>
The algorithm used to assign replicas to brokers ensures that the number of leaders per broker will be constant, regardless of how brokers are distributed across racks. This ensures balanced throughput.
<p></p>
However if racks are assigned different numbers of brokers, the assignment of replicas will not be even. Racks with fewer brokers will get more replicas, meaning they will use more storage and put more resources into replication. Hence it is sensible to configure an equal number of brokers per rack.

<h4><a id="basic_ops_mirror_maker" href="#basic_ops_mirror_maker">Mirroring data between clusters</a></h4>

We refer to the process of replicating data <i>between</i> Kafka clusters "mirroring" to avoid confusion with the replication that happens amongst the nodes in a single cluster. Kafka comes with a tool for mirroring data between Kafka clusters. The tool consumes from a source cluster and produces to a destination cluster.

A common use case for this kind of mirroring is to provide a replica in another datacenter. This scenario will be discussed in more detail in the next section.
<p>
You can run many such mirroring processes to increase throughput and for fault-tolerance (if one process dies, the others will take overs the additional load).
<p>
Data will be read from topics in the source cluster and written to a topic with the same name in the destination cluster. In fact the mirror maker is little more than a Kafka consumer and producer hooked together.
<p>
The source and destination clusters are completely independent entities: they can have different numbers of partitions and the offsets will not be the same. For this reason the mirror cluster is not really intended as a fault-tolerance mechanism (as the consumer position will be different); for that we recommend using normal in-cluster replication. The mirror maker process will, however, retain and use the message key for partitioning so order is preserved on a per-key basis.
<p>
Here is an example showing how to mirror a single topic (named <i>my-topic</i>) from an input cluster:
<pre>
 &gt; bin/kafka-mirror-maker.sh
       --consumer.config consumer.properties
       --producer.config producer.properties --whitelist my-topic
</pre>
Note that we specify the list of topics with the <code>--whitelist</code> option. This option allows any regular expression using <a href="http://docs.oracle.com/javase/7/docs/api/java/util/regex/Pattern.html">Java-style regular expressions</a>. So you could mirror two topics named <i>A</i> and <i>B</i> using <code>--whitelist 'A|B'</code>. Or you could mirror <i>all</i> topics using <code>--whitelist '*'</code>. Make sure to quote any regular expression to ensure the shell doesn't try to expand it as a file path. For convenience we allow the use of ',' instead of '|' to specify a list of topics.
<p>
Sometimes it is easier to say what it is that you <i>don't</i> want. Instead of using <code>--whitelist</code> to say what you want
to mirror you can use <code>--blacklist</code> to say what to exclude. This also takes a regular expression argument.
However, <code>--blacklist</code> is not supported when the new consumer has been enabled (i.e. when <code>bootstrap.servers</code>
has been defined in the consumer configuration).
<p>
Combining mirroring with the configuration <code>auto.create.topics.enable=true</code> makes it possible to have a replica cluster that will automatically create and replicate all data in a source cluster even as new topics are added.

<h4><a id="basic_ops_consumer_lag" href="#basic_ops_consumer_lag">Checking consumer position</a></h4>
Sometimes it's useful to see the position of your consumers. We have a tool that will show the position of all consumers in a consumer group as well as how far behind the end of the log they are. To run this tool on a consumer group named <i>my-group</i> consuming a topic named <i>my-topic</i> would look like this:
<pre>
 &gt; bin/kafka-run-class.sh kafka.tools.ConsumerOffsetChecker --zookeeper localhost:2181 --group test
Group           Topic                          Pid Offset          logSize         Lag             Owner
my-group        my-topic                       0   0               0               0               test_jkreps-mn-1394154511599-60744496-0
my-group        my-topic                       1   0               0               0               test_jkreps-mn-1394154521217-1a0be913-0
</pre>


NOTE: Since 0.9.0.0, the kafka.tools.ConsumerOffsetChecker tool has been deprecated. You should use the kafka.admin.ConsumerGroupCommand (or the bin/kafka-consumer-groups.sh script) to manage consumer groups, including consumers created with the <a href="http://kafka.apache.org/documentation.html#newconsumerapi">new consumer API</a>.

<h4><a id="basic_ops_consumer_group" href="#basic_ops_consumer_group">Managing Consumer Groups</a></h4>

With the ConsumerGroupCommand tool, we can list, describe, or delete consumer groups. Note that deletion is only available when the group metadata is stored in
ZooKeeper. When using the <a href="http://kafka.apache.org/documentation.html#newconsumerapi">new consumer API</a> (where
the broker handles coordination of partition handling and rebalance), the group is deleted when the last committed offset for that group expires.

For example, to list all consumer groups across all topics:

<pre>
 &gt; bin/kafka-consumer-groups.sh --bootstrap-server broker1:9092 --list

test-consumer-group
</pre>

To view offsets as in the previous example with the ConsumerOffsetChecker, we "describe" the consumer group like this:

<pre>
 &gt; bin/kafka-consumer-groups.sh --bootstrap-server broker1:9092 --describe --group test-consumer-group

GROUP                          TOPIC                          PARTITION  CURRENT-OFFSET  LOG-END-OFFSET  LAG             OWNER
test-consumer-group            test-foo                       0          1               3               2               consumer-1_/127.0.0.1
</pre>

If you are using the old high-level consumer and storing the group metadata in ZooKeeper (i.e. <code>offsets.storage=zookeeper</code>), pass
<code>--zookeeper</code> instead of <code>bootstrap-server</code>:

<pre>
 &gt; bin/kafka-consumer-groups.sh --zookeeper localhost:2181 --list
</pre>

<h4><a id="basic_ops_cluster_expansion" href="#basic_ops_cluster_expansion">Expanding your cluster</a></h4>

Adding servers to a Kafka cluster is easy, just assign them a unique broker id and start up Kafka on your new servers. However these new servers will not automatically be assigned any data partitions, so unless partitions are moved to them they won't be doing any work until new topics are created. So usually when you add machines to your cluster you will want to migrate some existing data to these machines.
<p>
The process of migrating data is manually initiated but fully automated. Under the covers what happens is that Kafka will add the new server as a follower of the partition it is migrating and allow it to fully replicate the existing data in that partition. When the new server has fully replicated the contents of this partition and joined the in-sync replica one of the existing replicas will delete their partition's data.
<p>
The partition reassignment tool can be used to move partitions across brokers. An ideal partition distribution would ensure even data load and partition sizes across all brokers. The partition reassignment tool does not have the capability to automatically study the data distribution in a Kafka cluster and move partitions around to attain an even load distribution. As such, the admin has to figure out which topics or partitions should be moved around.
<p>
The partition reassignment tool can run in 3 mutually exclusive modes:
<ul>
<li>--generate: In this mode, given a list of topics and a list of brokers, the tool generates a candidate reassignment to move all partitions of the specified topics to the new brokers. This option merely provides a convenient way to generate a partition reassignment plan given a list of topics and target brokers.</li>
<li>--execute: In this mode, the tool kicks off the reassignment of partitions based on the user provided reassignment plan. (using the --reassignment-json-file option). This can either be a custom reassignment plan hand crafted by the admin or provided by using the --generate option</li>
<li>--verify: In this mode, the tool verifies the status of the reassignment for all partitions listed during the last --execute. The status can be either of successfully completed, failed or in progress</li>
</ul>
<h5><a id="basic_ops_automigrate" href="#basic_ops_automigrate">Automatically migrating data to new machines</a></h5>
The partition reassignment tool can be used to move some topics off of the current set of brokers to the newly added brokers. This is typically useful while expanding an existing cluster since it is easier to move entire topics to the new set of brokers, than moving one partition at a time. When used to do this, the user should provide a list of topics that should be moved to the new set of brokers and a target list of new brokers. The tool then evenly distributes all partitions for the given list of topics across the new set of brokers. During this move, the replication factor of the topic is kept constant. Effectively the replicas for all partitions for the input list of topics are moved from the old set of brokers to the newly added brokers.
<p>
For instance, the following example will move all partitions for topics foo1,foo2 to the new set of brokers 5,6. At the end of this move, all partitions for topics foo1 and foo2 will <i>only</i> exist on brokers 5,6.
<p>
Since the tool accepts the input list of topics as a json file, you first need to identify the topics you want to move and create the json file as follows:
<pre>
> cat topics-to-move.json
{"topics": [{"topic": "foo1"},
            {"topic": "foo2"}],
 "version":1
}
</pre>
Once the json file is ready, use the partition reassignment tool to generate a candidate assignment:
<pre>
> bin/kafka-reassign-partitions.sh --zookeeper localhost:2181 --topics-to-move-json-file topics-to-move.json --broker-list "5,6" --generate
Current partition replica assignment

{"version":1,
 "partitions":[{"topic":"foo1","partition":2,"replicas":[1,2]},
               {"topic":"foo1","partition":0,"replicas":[3,4]},
               {"topic":"foo2","partition":2,"replicas":[1,2]},
               {"topic":"foo2","partition":0,"replicas":[3,4]},
               {"topic":"foo1","partition":1,"replicas":[2,3]},
               {"topic":"foo2","partition":1,"replicas":[2,3]}]
}

Proposed partition reassignment configuration

{"version":1,
 "partitions":[{"topic":"foo1","partition":2,"replicas":[5,6]},
               {"topic":"foo1","partition":0,"replicas":[5,6]},
               {"topic":"foo2","partition":2,"replicas":[5,6]},
               {"topic":"foo2","partition":0,"replicas":[5,6]},
               {"topic":"foo1","partition":1,"replicas":[5,6]},
               {"topic":"foo2","partition":1,"replicas":[5,6]}]
}
</pre>
<p>
The tool generates a candidate assignment that will move all partitions from topics foo1,foo2 to brokers 5,6. Note, however, that at this point, the partition movement has not started, it merely tells you the current assignment and the proposed new assignment. The current assignment should be saved in case you want to rollback to it. The new assignment should be saved in a json file (e.g. expand-cluster-reassignment.json) to be input to the tool with the --execute option as follows:
<pre>
> bin/kafka-reassign-partitions.sh --zookeeper localhost:2181 --reassignment-json-file expand-cluster-reassignment.json --execute
Current partition replica assignment

{"version":1,
 "partitions":[{"topic":"foo1","partition":2,"replicas":[1,2]},
               {"topic":"foo1","partition":0,"replicas":[3,4]},
               {"topic":"foo2","partition":2,"replicas":[1,2]},
               {"topic":"foo2","partition":0,"replicas":[3,4]},
               {"topic":"foo1","partition":1,"replicas":[2,3]},
               {"topic":"foo2","partition":1,"replicas":[2,3]}]
}

Save this to use as the --reassignment-json-file option during rollback
Successfully started reassignment of partitions
{"version":1,
 "partitions":[{"topic":"foo1","partition":2,"replicas":[5,6]},
               {"topic":"foo1","partition":0,"replicas":[5,6]},
               {"topic":"foo2","partition":2,"replicas":[5,6]},
               {"topic":"foo2","partition":0,"replicas":[5,6]},
               {"topic":"foo1","partition":1,"replicas":[5,6]},
               {"topic":"foo2","partition":1,"replicas":[5,6]}]
}
</pre>
<p>
Finally, the --verify option can be used with the tool to check the status of the partition reassignment. Note that the same expand-cluster-reassignment.json (used with the --execute option) should be used with the --verify option:
<pre>
> bin/kafka-reassign-partitions.sh --zookeeper localhost:2181 --reassignment-json-file expand-cluster-reassignment.json --verify
Status of partition reassignment:
Reassignment of partition [foo1,0] completed successfully
Reassignment of partition [foo1,1] is in progress
Reassignment of partition [foo1,2] is in progress
Reassignment of partition [foo2,0] completed successfully
Reassignment of partition [foo2,1] completed successfully
Reassignment of partition [foo2,2] completed successfully
</pre>

<h5><a id="basic_ops_partitionassignment" href="#basic_ops_partitionassignment">Custom partition assignment and migration</a></h5>
The partition reassignment tool can also be used to selectively move replicas of a partition to a specific set of brokers. When used in this manner, it is assumed that the user knows the reassignment plan and does not require the tool to generate a candidate reassignment, effectively skipping the --generate step and moving straight to the --execute step
<p>
For instance, the following example moves partition 0 of topic foo1 to brokers 5,6 and partition 1 of topic foo2 to brokers 2,3:
<p>
The first step is to hand craft the custom reassignment plan in a json file:
<pre>
> cat custom-reassignment.json
{"version":1,"partitions":[{"topic":"foo1","partition":0,"replicas":[5,6]},{"topic":"foo2","partition":1,"replicas":[2,3]}]}
</pre>
Then, use the json file with the --execute option to start the reassignment process:
<pre>
> bin/kafka-reassign-partitions.sh --zookeeper localhost:2181 --reassignment-json-file custom-reassignment.json --execute
Current partition replica assignment

{"version":1,
 "partitions":[{"topic":"foo1","partition":0,"replicas":[1,2]},
               {"topic":"foo2","partition":1,"replicas":[3,4]}]
}

Save this to use as the --reassignment-json-file option during rollback
Successfully started reassignment of partitions
{"version":1,
 "partitions":[{"topic":"foo1","partition":0,"replicas":[5,6]},
               {"topic":"foo2","partition":1,"replicas":[2,3]}]
}
</pre>
<p>
The --verify option can be used with the tool to check the status of the partition reassignment. Note that the same expand-cluster-reassignment.json (used with the --execute option) should be used with the --verify option:
<pre>
bin/kafka-reassign-partitions.sh --zookeeper localhost:2181 --reassignment-json-file custom-reassignment.json --verify
Status of partition reassignment:
Reassignment of partition [foo1,0] completed successfully
Reassignment of partition [foo2,1] completed successfully
</pre>

<h4><a id="basic_ops_decommissioning_brokers" href="#basic_ops_decommissioning_brokers">Decommissioning brokers</a></h4>
The partition reassignment tool does not have the ability to automatically generate a reassignment plan for decommissioning brokers yet. As such, the admin has to come up with a reassignment plan to move the replica for all partitions hosted on the broker to be decommissioned, to the rest of the brokers. This can be relatively tedious as the reassignment needs to ensure that all the replicas are not moved from the decommissioned broker to only one other broker. To make this process effortless, we plan to add tooling support for decommissioning brokers in the future.

<h4><a id="basic_ops_increase_replication_factor" href="#basic_ops_increase_replication_factor">Increasing replication factor</a></h4>
Increasing the replication factor of an existing partition is easy. Just specify the extra replicas in the custom reassignment json file and use it with the --execute option to increase the replication factor of the specified partitions.
<p>
For instance, the following example increases the replication factor of partition 0 of topic foo from 1 to 3. Before increasing the replication factor, the partition's only replica existed on broker 5. As part of increasing the replication factor, we will add more replicas on brokers 6 and 7.
<p>
The first step is to hand craft the custom reassignment plan in a json file:
<pre>
> cat increase-replication-factor.json
{"version":1,
 "partitions":[{"topic":"foo","partition":0,"replicas":[5,6,7]}]}
</pre>
Then, use the json file with the --execute option to start the reassignment process:
<pre>
> bin/kafka-reassign-partitions.sh --zookeeper localhost:2181 --reassignment-json-file increase-replication-factor.json --execute
Current partition replica assignment

{"version":1,
 "partitions":[{"topic":"foo","partition":0,"replicas":[5]}]}

Save this to use as the --reassignment-json-file option during rollback
Successfully started reassignment of partitions
{"version":1,
 "partitions":[{"topic":"foo","partition":0,"replicas":[5,6,7]}]}
</pre>
<p>
The --verify option can be used with the tool to check the status of the partition reassignment. Note that the same increase-replication-factor.json (used with the --execute option) should be used with the --verify option:
<pre>
bin/kafka-reassign-partitions.sh --zookeeper localhost:2181 --reassignment-json-file increase-replication-factor.json --verify
Status of partition reassignment:
Reassignment of partition [foo,0] completed successfully
</pre>
You can also verify the increase in replication factor with the kafka-topics tool:
<pre>
> bin/kafka-topics.sh --zookeeper localhost:2181 --topic foo --describe
Topic:foo	PartitionCount:1	ReplicationFactor:3	Configs:
	Topic: foo	Partition: 0	Leader: 5	Replicas: 5,6,7	Isr: 5,6,7
</pre>

<h4><a id="rep-throttle" href="#rep-throttle">Limiting Bandwidth Usage during Data Migration</a></h4>
Kafka lets you apply a throttle to replication traffic, setting an upper bound on the bandwidth used to move replicas from machine to machine. This is useful when rebalancing a cluster, bootstrapping a new broker or adding or removing brokers, as it limits the impact these data-intensive operations will have on users.
<p></p>
There are two interfaces that can be used to engage a throttle. The simplest, and safest, is to apply a throttle when invoking the kafka-reassign-partitions.sh, but kafka-configs.sh can also be used to view and alter the throttle values directly.
<p></p>
So for example, if you were to execute a rebalance, with the below command, it would move partitions at no more than 50MB/s.
<pre>$ bin/kafka-reassign-partitions.sh --zookeeper myhost:2181--execute --reassignment-json-file bigger-cluster.json —throttle 50000000</pre>
When you execute this script you will see the throttle engage:
<pre>
The throttle limit was set to 50000000 B/s
Successfully started reassignment of partitions.</pre>
<p>Should you wish to alter the throttle, during a rebalance, say to increase the throughput so it completes quicker, you can do this by re-running the execute command passing the same reassignment-json-file:</p>
<pre>$ bin/kafka-reassign-partitions.sh --zookeeper localhost:2181  --execute --reassignment-json-file bigger-cluster.json --throttle 700000000
There is an existing assignment running.
The throttle limit was set to 700000000 B/s</pre>

<p>Once the rebalance completes the administrator can check the status of the rebalance using the --verify option.
    If the rebalance has completed, the throttle will be removed via the --verify command. It is important that
    administrators remove the throttle in a timely manner once rebalancing completes by running the command with
    the --verify option. Failure to do so could cause regular replication traffic to be throttled. </p>
<p>When the --verify option is executed, and the reassignment has completed, the script will confirm that the throttle was removed:</p>

<pre>$ bin/kafka-reassign-partitions.sh --zookeeper localhost:2181  --verify --reassignment-json-file bigger-cluster.json
Status of partition reassignment:
Reassignment of partition [my-topic,1] completed successfully
Reassignment of partition [mytopic,0] completed successfully
Throttle was removed.</pre>

<p>The administrator can also validate the assigned configs using the kafka-configs.sh. There are two pairs of throttle
    configuration used to manage the throttling process. The throttle value itself. This is configured, at a broker
    level, using the dynamic properties: </p>

<pre>leader.replication.throttled.rate
follower.replication.throttled.rate</pre>

<p>There is also an enumerated set of throttled replicas: </p>

<pre>leader.replication.throttled.replicas
follower.replication.throttled.replicas</pre>

<p>Which are configured per topic. All four config values are automatically assigned by kafka-reassign-partitions.sh
    (discussed below). </p>
<p>To view the throttle limit configuration:</p>

<pre>$ bin/kafka-configs.sh --describe --zookeeper localhost:2181 --entity-type brokers
Configs for brokers '2' are leader.replication.throttled.rate=700000000,follower.replication.throttled.rate=700000000
Configs for brokers '1' are leader.replication.throttled.rate=700000000,follower.replication.throttled.rate=700000000</pre>

<p>This shows the throttle applied to both leader and follower side of the replication protocol. By default both sides
    are assigned the same throttled throughput value. </p>

<p>To view the list of throttled replicas:</p>

<pre>$ bin/kafka-configs.sh --describe --zookeeper localhost:2181 --entity-type topics
Configs for topic 'my-topic' are leader.replication.throttled.replicas=1:102,0:101,
    follower.replication.throttled.replicas=1:101,0:102</pre>

<p>Here we see the leader throttle is applied to partition 1 on broker 102 and partition 0 on broker 101. Likewise the
    follower throttle is applied to partition 1 on
    broker 101 and partition 0 on broker 102. </p>

<p>By default kafka-reassign-partitions.sh will apply the leader throttle to all replicas that exist before the
    rebalance, any one of which might be leader.
    It will apply the follower throttle to all move destinations. So if there is a partition with replicas on brokers
    101,102, being reassigned to 102,103, a leader throttle,
    for that partition, would be applied to 101,102 and a follower throttle would be applied to 103 only. </p>


<p>If required, you can also use the --alter switch on kafka-configs.sh to alter the throttle configurations manually.
</p>

<h5>Safe usage of throttled replication</h5>

<p>Some care should be taken when using throttled replication. In particular:</p>

<p><i>(1) Throttle Removal:</i></p>
The throttle should be removed in a timely manner once reassignment completes (by running kafka-reassign-partitions
—verify).

<p><i>(2) Ensuring Progress:</i></p>
<p>If the throttle is set too low, in comparison to the incoming write rate, it is possible for replication to not
    make progress. This occurs when:</p>
<pre>max(BytesInPerSec) > throttle</pre>
<p>
    Where BytesInPerSec is the metric that monitors the write throughput of producers into each broker. </p>
<p>The administrator can monitor whether replication is making progress, during the rebalance, using the metric:</p>

<pre>kafka.server:type=FetcherLagMetrics,name=ConsumerLag,clientId=([-.\w]+),topic=([-.\w]+),partition=([0-9]+)</pre>

<p>The lag should constantly decrease during replication.  If the metric does not decrease the administrator should
    increase the
    throttle throughput as described above. </p>


<h4><a id="quotas" href="#quotas">Setting quotas</a></h4>
Quotas overrides and defaults may be configured at (user, client-id), user or client-id levels as described <a href="#design_quotas">here</a>.
By default, clients receive an unlimited quota.

It is possible to set custom quotas for each (user, client-id), user or client-id group.
<p>
Configure custom quota for (user=user1, client-id=clientA):
<pre>
> bin/kafka-configs.sh  --zookeeper localhost:2181 --alter --add-config 'producer_byte_rate=1024,consumer_byte_rate=2048' --entity-type users --entity-name user1 --entity-type clients --entity-name clientA
Updated config for entity: user-principal 'user1', client-id 'clientA'.
</pre>

Configure custom quota for user=user1:
<pre>
> bin/kafka-configs.sh  --zookeeper localhost:2181 --alter --add-config 'producer_byte_rate=1024,consumer_byte_rate=2048' --entity-type users --entity-name user1
Updated config for entity: user-principal 'user1'.
</pre>

Configure custom quota for client-id=clientA:
<pre>
> bin/kafka-configs.sh  --zookeeper localhost:2181 --alter --add-config 'producer_byte_rate=1024,consumer_byte_rate=2048' --entity-type clients --entity-name clientA
Updated config for entity: client-id 'clientA'.
</pre>

It is possible to set default quotas for each (user, client-id), user or client-id group by specifying <i>--entity-default</i> option instead of <i>--entity-name</i>.
<p>
Configure default client-id quota for user=userA:
<pre>
> bin/kafka-configs.sh  --zookeeper localhost:2181 --alter --add-config 'producer_byte_rate=1024,consumer_byte_rate=2048' --entity-type users --entity-name user1 --entity-type clients --entity-default
Updated config for entity: user-principal 'user1', default client-id.
</pre>

Configure default quota for user:
<pre>
> bin/kafka-configs.sh  --zookeeper localhost:2181 --alter --add-config 'producer_byte_rate=1024,consumer_byte_rate=2048' --entity-type users --entity-default
Updated config for entity: default user-principal.
</pre>

Configure default quota for client-id:
<pre>
> bin/kafka-configs.sh  --zookeeper localhost:2181 --alter --add-config 'producer_byte_rate=1024,consumer_byte_rate=2048' --entity-type clients --entity-default
Updated config for entity: default client-id.
</pre>

Here's how to describe the quota for a given (user, client-id):
<pre>
> bin/kafka-configs.sh  --zookeeper localhost:2181 --describe --entity-type users --entity-name user1 --entity-type clients --entity-name clientA
Configs for user-principal 'user1', client-id 'clientA' are producer_byte_rate=1024,consumer_byte_rate=2048
</pre>
Describe quota for a given user:
<pre>
> bin/kafka-configs.sh  --zookeeper localhost:2181 --describe --entity-type users --entity-name user1
Configs for user-principal 'user1' are producer_byte_rate=1024,consumer_byte_rate=2048
</pre>
Describe quota for a given client-id:
<pre>
> bin/kafka-configs.sh  --zookeeper localhost:2181 --describe --entity-type clients --entity-name clientA
Configs for client-id 'clientA' are producer_byte_rate=1024,consumer_byte_rate=2048
</pre>
If entity name is not specified, all entities of the specified type are described. For example, describe all users:
<pre>
> bin/kafka-configs.sh  --zookeeper localhost:2181 --describe --entity-type users
Configs for user-principal 'user1' are producer_byte_rate=1024,consumer_byte_rate=2048
Configs for default user-principal are producer_byte_rate=1024,consumer_byte_rate=2048
</pre>
Similarly for (user, client):
<pre>
> bin/kafka-configs.sh  --zookeeper localhost:2181 --describe --entity-type users --entity-type clients
Configs for user-principal 'user1', default client-id are producer_byte_rate=1024,consumer_byte_rate=2048
Configs for user-principal 'user1', client-id 'clientA' are producer_byte_rate=1024,consumer_byte_rate=2048
</pre>
<p>
It is possible to set default quotas that apply to all client-ids by setting these configs on the brokers. These properties are applied only if quota overrides or defaults are not configured in Zookeeper. By default, each client-id receives an unlimited quota. The following sets the default quota per producer and consumer client-id to 10MB/sec.
<pre>
  quota.producer.default=10485760
  quota.consumer.default=10485760
</pre>
Note that these properties are being deprecated and may be removed in a future release. Defaults configured using kafka-configs.sh take precedence over these properties.

<h3><a id="datacenters" href="#datacenters">6.2 Datacenters</a></h3>

Some deployments will need to manage a data pipeline that spans multiple datacenters. Our recommended approach to this is to deploy a local Kafka cluster in each datacenter with application instances in each datacenter interacting only with their local cluster and mirroring between clusters (see the documentation on the <a href="#basic_ops_mirror_maker">mirror maker tool</a> for how to do this).
<p>
This deployment pattern allows datacenters to act as independent entities and allows us to manage and tune inter-datacenter replication centrally. This allows each facility to stand alone and operate even if the inter-datacenter links are unavailable: when this occurs the mirroring falls behind until the link is restored at which time it catches up.
<p>
For applications that need a global view of all data you can use mirroring to provide clusters which have aggregate data mirrored from the local clusters in <i>all</i> datacenters. These aggregate clusters are used for reads by applications that require the full data set.
<p>
This is not the only possible deployment pattern. It is possible to read from or write to a remote Kafka cluster over the WAN, though obviously this will add whatever latency is required to get the cluster.
<p>
Kafka naturally batches data in both the producer and consumer so it can achieve high-throughput even over a high-latency connection. To allow this though it may be necessary to increase the TCP socket buffer sizes for the producer, consumer, and broker using the <code>socket.send.buffer.bytes</code> and <code>socket.receive.buffer.bytes</code> configurations. The appropriate way to set this is documented <a href="http://en.wikipedia.org/wiki/Bandwidth-delay_product">here</a>.
<p>
It is generally <i>not</i> advisable to run a <i>single</i> Kafka cluster that spans multiple datacenters over a high-latency link. This will incur very high replication latency both for Kafka writes and ZooKeeper writes, and neither Kafka nor ZooKeeper will remain available in all locations if the network between locations is unavailable.

<h3><a id="config" href="#config">6.3 Kafka Configuration</a></h3>

<h4><a id="clientconfig" href="#clientconfig">Important Client Configurations</a></h4>
The most important producer configurations control
<ul>
    <li>compression</li>
    <li>sync vs async production</li>
    <li>batch size (for async producers)</li>
</ul>
The most important consumer configuration is the fetch size.
<p>
All configurations are documented in the <a href="#configuration">configuration</a> section.
<p>
<h4><a id="prodconfig" href="#prodconfig">A Production Server Config</a></h4>
Here is our production server configuration:
<pre>
# Replication configurations
num.replica.fetchers=4
replica.fetch.max.bytes=1048576
replica.fetch.wait.max.ms=500
replica.high.watermark.checkpoint.interval.ms=5000
replica.socket.timeout.ms=30000
replica.socket.receive.buffer.bytes=65536
replica.lag.time.max.ms=10000

controller.socket.timeout.ms=30000
controller.message.queue.size=10

# Log configuration
num.partitions=8
message.max.bytes=1000000
auto.create.topics.enable=true
log.index.interval.bytes=4096
log.index.size.max.bytes=10485760
log.retention.hours=168
log.flush.interval.ms=10000
log.flush.interval.messages=20000
log.flush.scheduler.interval.ms=2000
log.roll.hours=168
log.retention.check.interval.ms=300000
log.segment.bytes=1073741824

# ZK configuration
zookeeper.connection.timeout.ms=6000
zookeeper.sync.time.ms=2000

# Socket server configuration
num.io.threads=8
num.network.threads=8
socket.request.max.bytes=104857600
socket.receive.buffer.bytes=1048576
socket.send.buffer.bytes=1048576
queued.max.requests=16
fetch.purgatory.purge.interval.requests=100
producer.purgatory.purge.interval.requests=100
</pre>

Our client configuration varies a fair amount between different use cases.

<h3><a id="java" href="#java">6.4 Java Version</a></h3>

From a security perspective, we recommend you use the latest released version of JDK 1.8 as older freely available versions have disclosed security vulnerabilities.

LinkedIn is currently running JDK 1.8 u5 (looking to upgrade to a newer version) with the G1 collector. If you decide to use the G1 collector (the current default) and you are still on JDK 1.7, make sure you are on u51 or newer. LinkedIn tried out u21 in testing, but they had a number of problems with the GC implementation in that version.

LinkedIn's tuning looks like this:
<pre>
-Xmx6g -Xms6g -XX:MetaspaceSize=96m -XX:+UseG1GC
-XX:MaxGCPauseMillis=20 -XX:InitiatingHeapOccupancyPercent=35 -XX:G1HeapRegionSize=16M
-XX:MinMetaspaceFreeRatio=50 -XX:MaxMetaspaceFreeRatio=80
</pre>

For reference, here are the stats on one of LinkedIn's busiest clusters (at peak):
<ul>
    <li>60 brokers</li>
    <li>50k partitions (replication factor 2)</li>
    <li>800k messages/sec in</li>
    <li>300 MB/sec inbound, 1 GB/sec+ outbound</li>
</ul>

The tuning looks fairly aggressive, but all of the brokers in that cluster have a 90% GC pause time of about 21ms, and they're doing less than 1 young GC per second.

<h3><a id="hwandos" href="#hwandos">6.5 Hardware and OS</a></h3>
We are using dual quad-core Intel Xeon machines with 24GB of memory.
<p>
You need sufficient memory to buffer active readers and writers. You can do a back-of-the-envelope estimate of memory needs by assuming you want to be able to buffer for 30 seconds and compute your memory need as write_throughput*30.
<p>
The disk throughput is important. We have 8x7200 rpm SATA drives. In general disk throughput is the performance bottleneck, and more disks is better. Depending on how you configure flush behavior you may or may not benefit from more expensive disks (if you force flush often then higher RPM SAS drives may be better).

<h4><a id="os" href="#os">OS</a></h4>
Kafka should run well on any unix system and has been tested on Linux and Solaris.
<p>
We have seen a few issues running on Windows and Windows is not currently a well supported platform though we would be happy to change that.
<p>
It is unlikely to require much OS-level tuning, but there are two potentially important OS-level configurations:
<ul>
    <li>File descriptor limits: Kafka uses file descriptors for log segments and open connections.  If a broker hosts many partitions, consider that the broker needs at least (number_of_partitions)*(partition_size/segment_size) to track all log segments in addition to the number of connections the broker makes.  We recommend at least 100000 allowed file descriptors for the broker processes as a starting point.
    <li>Max socket buffer size: can be increased to enable high-performance data transfer between data centers as <a href="http://www.psc.edu/index.php/networking/641-tcp-tune">described here</a>.
</ul>
<p>

<h4><a id="diskandfs" href="#diskandfs">Disks and Filesystem</a></h4>
We recommend using multiple drives to get good throughput and not sharing the same drives used for Kafka data with application logs or other OS filesystem activity to ensure good latency. You can either RAID these drives together into a single volume or format and mount each drive as its own directory. Since Kafka has replication the redundancy provided by RAID can also be provided at the application level. This choice has several tradeoffs.
<p>
If you configure multiple data directories partitions will be assigned round-robin to data directories. Each partition will be entirely in one of the data directories. If data is not well balanced among partitions this can lead to load imbalance between disks.
<p>
RAID can potentially do better at balancing load between disks (although it doesn't always seem to) because it balances load at a lower level. The primary downside of RAID is that it is usually a big performance hit for write throughput and reduces the available disk space.
<p>
Another potential benefit of RAID is the ability to tolerate disk failures. However our experience has been that rebuilding the RAID array is so I/O intensive that it effectively disables the server, so this does not provide much real availability improvement.

<h4><a id="appvsosflush" href="#appvsosflush">Application vs. OS Flush Management</a></h4>
Kafka always immediately writes all data to the filesystem and supports the ability to configure the flush policy that controls when data is forced out of the OS cache and onto disk using the flush. This flush policy can be controlled to force data to disk after a period of time or after a certain number of messages has been written. There are several choices in this configuration.
<p>
Kafka must eventually call fsync to know that data was flushed. When recovering from a crash for any log segment not known to be fsync'd Kafka will check the integrity of each message by checking its CRC and also rebuild the accompanying offset index file as part of the recovery process executed on startup.
<p>
Note that durability in Kafka does not require syncing data to disk, as a failed node will always recover from its replicas.
<p>
We recommend using the default flush settings which disable application fsync entirely. This means relying on the background flush done by the OS and Kafka's own background flush. This provides the best of all worlds for most uses: no knobs to tune, great throughput and latency, and full recovery guarantees. We generally feel that the guarantees provided by replication are stronger than sync to local disk, however the paranoid still may prefer having both and application level fsync policies are still supported.
<p>
The drawback of using application level flush settings is that it is less efficient in its disk usage pattern (it gives the OS less leeway to re-order writes) and it can introduce latency as fsync in most Linux filesystems blocks writes to the file whereas the background flushing does much more granular page-level locking.
<p>
In general you don't need to do any low-level tuning of the filesystem, but in the next few sections we will go over some of this in case it is useful.

<h4><a id="linuxflush" href="#linuxflush">Understanding Linux OS Flush Behavior</a></h4>

In Linux, data written to the filesystem is maintained in <a href="http://en.wikipedia.org/wiki/Page_cache">pagecache</a> until it must be written out to disk (due to an application-level fsync or the OS's own flush policy). The flushing of data is done by a set of background threads called pdflush (or in post 2.6.32 kernels "flusher threads").
<p>
Pdflush has a configurable policy that controls how much dirty data can be maintained in cache and for how long before it must be written back to disk.
This policy is described <a href="http://web.archive.org/web/20160518040713/http://www.westnet.com/~gsmith/content/linux-pdflush.htm">here</a>.
When Pdflush cannot keep up with the rate of data being written it will eventually cause the writing process to block incurring latency in the writes to slow down the accumulation of data.
<p>
You can see the current state of OS memory usage by doing
<pre>
  &gt; cat /proc/meminfo
</pre>
The meaning of these values are described in the link above.
<p>
Using pagecache has several advantages over an in-process cache for storing data that will be written out to disk:
<ul>
  <li>The I/O scheduler will batch together consecutive small writes into bigger physical writes which improves throughput.
  <li>The I/O scheduler will attempt to re-sequence writes to minimize movement of the disk head which improves throughput.
  <li>It automatically uses all the free memory on the machine
</ul>

<h4><a id="filesystems" href="#filesystems">Filesystem Selection</a></h4>
<p>Kafka uses regular files on disk, and as such it has no hard dependency on a specific filesystem. The two filesystems which have the most usage, however, are EXT4 and XFS. Historically, EXT4 has had more usage, but recent improvements to the XFS filesystem have shown it to have better performance characteristics for Kafka's workload with no compromise in stability.</p>
<p>Comparison testing was performed on a cluster with significant message loads, using a variety of filesystem creation and mount options. The primary metric in Kafka that was monitored was the "Request Local Time", indicating the amount of time append operations were taking. XFS resulted in much better local times (160ms vs. 250ms+ for the best EXT4 configuration), as well as lower average wait times. The XFS performance also showed less variability in disk performance.</p>
<h5><a id="generalfs" href="#generalfs">General Filesystem Notes</a></h5>
For any filesystem used for data directories, on Linux systems, the following options are recommended to be used at mount time:
<ul>
  <li>noatime: This option disables updating of a file's atime (last access time) attribute when the file is read. This can eliminate a significant number of filesystem writes, especially in the case of bootstrapping consumers. Kafka does not rely on the atime attributes at all, so it is safe to disable this.</li>
</ul>
<h5><a id="xfs" href="#xfs">XFS Notes</a></h5>
The XFS filesystem has a significant amount of auto-tuning in place, so it does not require any change in the default settings, either at filesystem creation time or at mount. The only tuning parameters worth considering are:
<ul>
  <li>largeio: This affects the preferred I/O size reported by the stat call. While this can allow for higher performance on larger disk writes, in practice it had minimal or no effect on performance.</li>
  <li>nobarrier: For underlying devices that have battery-backed cache, this option can provide a little more performance by disabling periodic write flushes. However, if the underlying device is well-behaved, it will report to the filesystem that it does not require flushes, and this option will have no effect.</li>
</ul>
<h5><a id="ext4" href="#ext4">EXT4 Notes</a></h5>
EXT4 is a serviceable choice of filesystem for the Kafka data directories, however getting the most performance out of it will require adjusting several mount options. In addition, these options are generally unsafe in a failure scenario, and will result in much more data loss and corruption. For a single broker failure, this is not much of a concern as the disk can be wiped and the replicas rebuilt from the cluster. In a multiple-failure scenario, such as a power outage, this can mean underlying filesystem (and therefore data) corruption that is not easily recoverable. The following options can be adjusted:
<ul>
  <li>data=writeback: Ext4 defaults to data=ordered which puts a strong order on some writes. Kafka does not require this ordering as it does very paranoid data recovery on all unflushed log. This setting removes the ordering constraint and seems to significantly reduce latency.
  <li>Disabling journaling: Journaling is a tradeoff: it makes reboots faster after server crashes but it introduces a great deal of additional locking which adds variance to write performance. Those who don't care about reboot time and want to reduce a major source of write latency spikes can turn off journaling entirely.
  <li>commit=num_secs: This tunes the frequency with which ext4 commits to its metadata journal. Setting this to a lower value reduces the loss of unflushed data during a crash. Setting this to a higher value will improve throughput.
  <li>nobh: This setting controls additional ordering guarantees when using data=writeback mode. This should be safe with Kafka as we do not depend on write ordering and improves throughput and latency.
  <li>delalloc: Delayed allocation means that the filesystem avoid allocating any blocks until the physical write occurs. This allows ext4 to allocate a large extent instead of smaller pages and helps ensure the data is written sequentially. This feature is great for throughput. It does seem to involve some locking in the filesystem which adds a bit of latency variance.
</ul>

<h3><a id="monitoring" href="#monitoring">6.6 Monitoring</a></h3>

Kafka uses Yammer Metrics for metrics reporting in both the server and the client. This can be configured to report stats using pluggable stats reporters to hook up to your monitoring system.
<p>
The easiest way to see the available metrics is to fire up jconsole and point it at a running kafka client or server; this will allow browsing all metrics with JMX.
<p>
We do graphing and alerting on the following metrics:
<table class="data-table">
<tbody><tr>
      <th>Description</th>
      <th>Mbean name</th>
      <th>Normal value</th>
    </tr>
    <tr>
      <td>Message in rate</td>
      <td>kafka.server:type=BrokerTopicMetrics,name=MessagesInPerSec</td>
      <td></td>
    </tr>
    <tr>
      <td>Byte in rate</td>
      <td>kafka.server:type=BrokerTopicMetrics,name=BytesInPerSec</td>
      <td></td>
    </tr>
    <tr>
      <td>Request rate</td>
      <td>kafka.network:type=RequestMetrics,name=RequestsPerSec,request={Produce|FetchConsumer|FetchFollower}</td>
      <td></td>
    </tr>
    <tr>
      <td>Byte out rate</td>
      <td>kafka.server:type=BrokerTopicMetrics,name=BytesOutPerSec</td>
      <td></td>
    </tr>
    <tr>
      <td>Log flush rate and time</td>
      <td>kafka.log:type=LogFlushStats,name=LogFlushRateAndTimeMs</td>
      <td></td>
    </tr>
    <tr>
      <td># of under replicated partitions (|ISR| &lt |all replicas|)</td>
      <td>kafka.server:type=ReplicaManager,name=UnderReplicatedPartitions</td>
      <td>0</td>
    </tr>
    <tr>
      <td>Is controller active on broker</td>
      <td>kafka.controller:type=KafkaController,name=ActiveControllerCount</td>
      <td>only one broker in the cluster should have 1</td>
    </tr>
    <tr>
      <td>Leader election rate</td>
      <td>kafka.controller:type=ControllerStats,name=LeaderElectionRateAndTimeMs</td>
      <td>non-zero when there are broker failures</td>
    </tr>
    <tr>
      <td>Unclean leader election rate</td>
      <td>kafka.controller:type=ControllerStats,name=UncleanLeaderElectionsPerSec</td>
      <td>0</td>
    </tr>
    <tr>
      <td>Partition counts</td>
      <td>kafka.server:type=ReplicaManager,name=PartitionCount</td>
      <td>mostly even across brokers</td>
    </tr>
    <tr>
      <td>Leader replica counts</td>
      <td>kafka.server:type=ReplicaManager,name=LeaderCount</td>
      <td>mostly even across brokers</td>
    </tr>
    <tr>
      <td>ISR shrink rate</td>
      <td>kafka.server:type=ReplicaManager,name=IsrShrinksPerSec</td>
      <td>If a broker goes down, ISR for some of the partitions will
	shrink. When that broker is up again, ISR will be expanded
	once the replicas are fully caught up. Other than that, the
	expected value for both ISR shrink rate and expansion rate is 0. </td>
    </tr>
    <tr>
      <td>ISR expansion rate</td>
      <td>kafka.server:type=ReplicaManager,name=IsrExpandsPerSec</td>
      <td>See above</td>
    </tr>
    <tr>
      <td>Max lag in messages btw follower and leader replicas</td>
      <td>kafka.server:type=ReplicaFetcherManager,name=MaxLag,clientId=Replica</td>
      <td>lag should be proportional to the maximum batch size of a produce request.</td>
    </tr>
    <tr>
      <td>Lag in messages per follower replica</td>
      <td>kafka.server:type=FetcherLagMetrics,name=ConsumerLag,clientId=([-.\w]+),topic=([-.\w]+),partition=([0-9]+)</td>
      <td>lag should be proportional to the maximum batch size of a produce request.</td>
    </tr>
    <tr>
      <td>Requests waiting in the producer purgatory</td>
      <td>kafka.server:type=DelayedOperationPurgatory,name=PurgatorySize,delayedOperation=Produce</td>
      <td>non-zero if ack=-1 is used</td>
    </tr>
    <tr>
      <td>Requests waiting in the fetch purgatory</td>
      <td>kafka.server:type=DelayedOperationPurgatory,name=PurgatorySize,delayedOperation=Fetch</td>
      <td>size depends on fetch.wait.max.ms in the consumer</td>
    </tr>
    <tr>
      <td>Request total time</td>
      <td>kafka.network:type=RequestMetrics,name=TotalTimeMs,request={Produce|FetchConsumer|FetchFollower}</td>
      <td>broken into queue, local, remote and response send time</td>
    </tr>
    <tr>
      <td>Time the request waits in the request queue</td>
       <td>kafka.network:type=RequestMetrics,name=RequestQueueTimeMs,request={Produce|FetchConsumer|FetchFollower}</td>
      <td></td>
    </tr>
    <tr>
      <td>Time the request is processed at the leader</td>
      <td>kafka.network:type=RequestMetrics,name=LocalTimeMs,request={Produce|FetchConsumer|FetchFollower}</td>
      <td></td>
    </tr>
    <tr>
      <td>Time the request waits for the follower</td>
      <td>kafka.network:type=RequestMetrics,name=RemoteTimeMs,request={Produce|FetchConsumer|FetchFollower}</td>
      <td>non-zero for produce requests when ack=-1</td>
    </tr>
    <tr>
        <td>Time the request waits in the response queue</td>
        <td>kafka.network:type=RequestMetrics,name=ResponseQueueTimeMs,request={Produce|FetchConsumer|FetchFollower}</td>
=======
<script id="ops-template" type="text/x-handlebars-template">
  
  Here is some information on actually running Kafka as a production system based on usage and experience at LinkedIn. Please send us any additional tips you know of.

  <h3><a id="basic_ops" href="#basic_ops">6.1 Basic Kafka Operations</a></h3>

  This section will review the most common operations you will perform on your Kafka cluster. All of the tools reviewed in this section are available under the <code>bin/</code> directory of the Kafka distribution and each tool will print details on all possible commandline options if it is run with no arguments.

  <h4><a id="basic_ops_add_topic" href="#basic_ops_add_topic">Adding and removing topics</a></h4>

  You have the option of either adding topics manually or having them be created automatically when data is first published to a non-existent topic. If topics are auto-created then you may want to tune the default <a href="#topic-config">topic configurations</a> used for auto-created topics.
  <p>
  Topics are added and modified using the topic tool:
  <pre>
  &gt; bin/kafka-topics.sh --zookeeper zk_host:port/chroot --create --topic my_topic_name
        --partitions 20 --replication-factor 3 --config x=y
  </pre>
  The replication factor controls how many servers will replicate each message that is written. If you have a replication factor of 3 then up to 2 servers can fail before you will lose access to your data. We recommend you use a replication factor of 2 or 3 so that you can transparently bounce machines without interrupting data consumption.
  <p>
  The partition count controls how many logs the topic will be sharded into. There are several impacts of the partition count. First each partition must fit entirely on a single server. So if you have 20 partitions the full data set (and read and write load) will be handled by no more than 20 servers (noi counting replicas). Finally the partition count impacts the maximum parallelism of your consumers. This is discussed in greater detail in the <a href="#intro_consumers">concepts section</a>.
  <p>
  Each sharded partition log is placed into its own folder under the Kafka log directory. The name of such folders consists of the topic name, appended by a dash (-) and the partition id. Since a typical folder name can not be over 255 characters long, there will be a limitation on the length of topic names. We assume the number of partitions will not ever be above 100,000. Therefore, topic names cannot be longer than 249 characters. This leaves just enough room in the folder name for a dash and a potentially 5 digit long partition id.
  <p>
  The configurations added on the command line override the default settings the server has for things like the length of time data should be retained. The complete set of per-topic configurations is documented <a href="#topic-config">here</a>.

  <h4><a id="basic_ops_modify_topic" href="#basic_ops_modify_topic">Modifying topics</a></h4>

  You can change the configuration or partitioning of a topic using the same topic tool.
  <p>
  To add partitions you can do
  <pre>
  &gt; bin/kafka-topics.sh --zookeeper zk_host:port/chroot --alter --topic my_topic_name
        --partitions 40
  </pre>
  Be aware that one use case for partitions is to semantically partition data, and adding partitions doesn't change the partitioning of existing data so this may disturb consumers if they rely on that partition. That is if data is partitioned by <code>hash(key) % number_of_partitions</code> then this partitioning will potentially be shuffled by adding partitions but Kafka will not attempt to automatically redistribute data in any way.
  <p>
  To add configs:
  <pre>
  &gt; bin/kafka-topics.sh --zookeeper zk_host:port/chroot --alter --topic my_topic_name --config x=y
  </pre>
  To remove a config:
  <pre>
  &gt; bin/kafka-topics.sh --zookeeper zk_host:port/chroot --alter --topic my_topic_name --delete-config x
  </pre>
  And finally deleting a topic:
  <pre>
  &gt; bin/kafka-topics.sh --zookeeper zk_host:port/chroot --delete --topic my_topic_name
  </pre>
  Topic deletion option is disabled by default. To enable it set the server config
    <pre>delete.topic.enable=true</pre>
  <p>
  Kafka does not currently support reducing the number of partitions for a topic.
  <p>
  Instructions for changing the replication factor of a topic can be found <a href="#basic_ops_increase_replication_factor">here</a>.

  <h4><a id="basic_ops_restarting" href="#basic_ops_restarting">Graceful shutdown</a></h4>

  The Kafka cluster will automatically detect any broker shutdown or failure and elect new leaders for the partitions on that machine. This will occur whether a server fails or it is brought down intentionally for maintenance or configuration changes. For the latter cases Kafka supports a more graceful mechanism for stopping a server than just killing it.

  When a server is stopped gracefully it has two optimizations it will take advantage of:
  <ol>
      <li>It will sync all its logs to disk to avoid needing to do any log recovery when it restarts (i.e. validating the checksum for all messages in the tail of the log). Log recovery takes time so this speeds up intentional restarts.
      <li>It will migrate any partitions the server is the leader for to other replicas prior to shutting down. This will make the leadership transfer faster and minimize the time each partition is unavailable to a few milliseconds.
  </ol>

  Syncing the logs will happen automatically whenever the server is stopped other than by a hard kill, but the controlled leadership migration requires using a special setting:
  <pre>
      controlled.shutdown.enable=true
  </pre>
  Note that controlled shutdown will only succeed if <i>all</i> the partitions hosted on the broker have replicas (i.e. the replication factor is greater than 1 <i>and</i> at least one of these replicas is alive). This is generally what you want since shutting down the last replica would make that topic partition unavailable.

  <h4><a id="basic_ops_leader_balancing" href="#basic_ops_leader_balancing">Balancing leadership</a></h4>

  Whenever a broker stops or crashes leadership for that broker's partitions transfers to other replicas. This means that by default when the broker is restarted it will only be a follower for all its partitions, meaning it will not be used for client reads and writes.
  <p>
  To avoid this imbalance, Kafka has a notion of preferred replicas. If the list of replicas for a partition is 1,5,9 then node 1 is preferred as the leader to either node 5 or 9 because it is earlier in the replica list. You can have the Kafka cluster try to restore leadership to the restored replicas by running the command:
  <pre>
  &gt; bin/kafka-preferred-replica-election.sh --zookeeper zk_host:port/chroot
  </pre>

  Since running this command can be tedious you can also configure Kafka to do this automatically by setting the following configuration:
  <pre>
      auto.leader.rebalance.enable=true
  </pre>

  <h4><a id="basic_ops_racks" href="#basic_ops_racks">Balancing Replicas Across Racks</a></h4>
  The rack awareness feature spreads replicas of the same partition across different racks. This extends the guarantees Kafka provides for broker-failure to cover rack-failure, limiting the risk of data loss should all the brokers on a rack fail at once. The feature can also be applied to other broker groupings such as availability zones in EC2.
  <p></p>
  You can specify that a broker belongs to a particular rack by adding a property to the broker config:
  <pre>   broker.rack=my-rack-id</pre>
  When a topic is <a href="#basic_ops_add_topic">created</a>, <a href="#basic_ops_modify_topic">modified</a> or replicas are <a href="#basic_ops_cluster_expansion">redistributed</a>, the rack constraint will be honoured, ensuring replicas span as many racks as they can (a partition will span min(#racks, replication-factor) different racks).
  <p></p>
  The algorithm used to assign replicas to brokers ensures that the number of leaders per broker will be constant, regardless of how brokers are distributed across racks. This ensures balanced throughput.
  <p></p>
  However if racks are assigned different numbers of brokers, the assignment of replicas will not be even. Racks with fewer brokers will get more replicas, meaning they will use more storage and put more resources into replication. Hence it is sensible to configure an equal number of brokers per rack.

  <h4><a id="basic_ops_mirror_maker" href="#basic_ops_mirror_maker">Mirroring data between clusters</a></h4>

  We refer to the process of replicating data <i>between</i> Kafka clusters "mirroring" to avoid confusion with the replication that happens amongst the nodes in a single cluster. Kafka comes with a tool for mirroring data between Kafka clusters. The tool consumes from a source cluster and produces to a destination cluster.

  A common use case for this kind of mirroring is to provide a replica in another datacenter. This scenario will be discussed in more detail in the next section.
  <p>
  You can run many such mirroring processes to increase throughput and for fault-tolerance (if one process dies, the others will take overs the additional load).
  <p>
  Data will be read from topics in the source cluster and written to a topic with the same name in the destination cluster. In fact the mirror maker is little more than a Kafka consumer and producer hooked together.
  <p>
  The source and destination clusters are completely independent entities: they can have different numbers of partitions and the offsets will not be the same. For this reason the mirror cluster is not really intended as a fault-tolerance mechanism (as the consumer position will be different); for that we recommend using normal in-cluster replication. The mirror maker process will, however, retain and use the message key for partitioning so order is preserved on a per-key basis.
  <p>
  Here is an example showing how to mirror a single topic (named <i>my-topic</i>) from an input cluster:
  <pre>
  &gt; bin/kafka-mirror-maker.sh
        --consumer.config consumer.properties
        --producer.config producer.properties --whitelist my-topic
  </pre>
  Note that we specify the list of topics with the <code>--whitelist</code> option. This option allows any regular expression using <a href="http://docs.oracle.com/javase/7/docs/api/java/util/regex/Pattern.html">Java-style regular expressions</a>. So you could mirror two topics named <i>A</i> and <i>B</i> using <code>--whitelist 'A|B'</code>. Or you could mirror <i>all</i> topics using <code>--whitelist '*'</code>. Make sure to quote any regular expression to ensure the shell doesn't try to expand it as a file path. For convenience we allow the use of ',' instead of '|' to specify a list of topics.
  <p>
  Sometimes it is easier to say what it is that you <i>don't</i> want. Instead of using <code>--whitelist</code> to say what you want
  to mirror you can use <code>--blacklist</code> to say what to exclude. This also takes a regular expression argument.
  However, <code>--blacklist</code> is not supported when the new consumer has been enabled (i.e. when <code>bootstrap.servers</code>
  has been defined in the consumer configuration).
  <p>
  Combining mirroring with the configuration <code>auto.create.topics.enable=true</code> makes it possible to have a replica cluster that will automatically create and replicate all data in a source cluster even as new topics are added.

  <h4><a id="basic_ops_consumer_lag" href="#basic_ops_consumer_lag">Checking consumer position</a></h4>
  Sometimes it's useful to see the position of your consumers. We have a tool that will show the position of all consumers in a consumer group as well as how far behind the end of the log they are. To run this tool on a consumer group named <i>my-group</i> consuming a topic named <i>my-topic</i> would look like this:
  <pre>
  &gt; bin/kafka-run-class.sh kafka.tools.ConsumerOffsetChecker --zookeeper localhost:2181 --group test
  Group           Topic                          Pid Offset          logSize         Lag             Owner
  my-group        my-topic                       0   0               0               0               test_jkreps-mn-1394154511599-60744496-0
  my-group        my-topic                       1   0               0               0               test_jkreps-mn-1394154521217-1a0be913-0
  </pre>


  NOTE: Since 0.9.0.0, the kafka.tools.ConsumerOffsetChecker tool has been deprecated. You should use the kafka.admin.ConsumerGroupCommand (or the bin/kafka-consumer-groups.sh script) to manage consumer groups, including consumers created with the <a href="http://kafka.apache.org/documentation.html#newconsumerapi">new consumer API</a>.

  <h4><a id="basic_ops_consumer_group" href="#basic_ops_consumer_group">Managing Consumer Groups</a></h4>

  With the ConsumerGroupCommand tool, we can list, describe, or delete consumer groups. Note that deletion is only available when the group metadata is stored in
  ZooKeeper. When using the <a href="http://kafka.apache.org/documentation.html#newconsumerapi">new consumer API</a> (where
  the broker handles coordination of partition handling and rebalance), the group is deleted when the last committed offset for that group expires.

  For example, to list all consumer groups across all topics:

  <pre>
  &gt; bin/kafka-consumer-groups.sh --bootstrap-server broker1:9092 --list

  test-consumer-group
  </pre>

  To view offsets as in the previous example with the ConsumerOffsetChecker, we "describe" the consumer group like this:

  <pre>
  &gt; bin/kafka-consumer-groups.sh --bootstrap-server broker1:9092 --describe --group test-consumer-group

  TOPIC                          PARTITION  CURRENT-OFFSET  LOG-END-OFFSET  LAG        CONSUMER-ID                                       HOST                           CLIENT-ID
  test-foo                       0          1               3               2          consumer-1-a5d61779-4d04-4c50-a6d6-fb35d942642d   /127.0.0.1                     consumer-1
  </pre>

  If you are using the old high-level consumer and storing the group metadata in ZooKeeper (i.e. <code>offsets.storage=zookeeper</code>), pass
  <code>--zookeeper</code> instead of <code>bootstrap-server</code>:

  <pre>
  &gt; bin/kafka-consumer-groups.sh --zookeeper localhost:2181 --list
  </pre>

  <h4><a id="basic_ops_cluster_expansion" href="#basic_ops_cluster_expansion">Expanding your cluster</a></h4>

  Adding servers to a Kafka cluster is easy, just assign them a unique broker id and start up Kafka on your new servers. However these new servers will not automatically be assigned any data partitions, so unless partitions are moved to them they won't be doing any work until new topics are created. So usually when you add machines to your cluster you will want to migrate some existing data to these machines.
  <p>
  The process of migrating data is manually initiated but fully automated. Under the covers what happens is that Kafka will add the new server as a follower of the partition it is migrating and allow it to fully replicate the existing data in that partition. When the new server has fully replicated the contents of this partition and joined the in-sync replica one of the existing replicas will delete their partition's data.
  <p>
  The partition reassignment tool can be used to move partitions across brokers. An ideal partition distribution would ensure even data load and partition sizes across all brokers. The partition reassignment tool does not have the capability to automatically study the data distribution in a Kafka cluster and move partitions around to attain an even load distribution. As such, the admin has to figure out which topics or partitions should be moved around.
  <p>
  The partition reassignment tool can run in 3 mutually exclusive modes:
  <ul>
  <li>--generate: In this mode, given a list of topics and a list of brokers, the tool generates a candidate reassignment to move all partitions of the specified topics to the new brokers. This option merely provides a convenient way to generate a partition reassignment plan given a list of topics and target brokers.</li>
  <li>--execute: In this mode, the tool kicks off the reassignment of partitions based on the user provided reassignment plan. (using the --reassignment-json-file option). This can either be a custom reassignment plan hand crafted by the admin or provided by using the --generate option</li>
  <li>--verify: In this mode, the tool verifies the status of the reassignment for all partitions listed during the last --execute. The status can be either of successfully completed, failed or in progress</li>
  </ul>
  <h5><a id="basic_ops_automigrate" href="#basic_ops_automigrate">Automatically migrating data to new machines</a></h5>
  The partition reassignment tool can be used to move some topics off of the current set of brokers to the newly added brokers. This is typically useful while expanding an existing cluster since it is easier to move entire topics to the new set of brokers, than moving one partition at a time. When used to do this, the user should provide a list of topics that should be moved to the new set of brokers and a target list of new brokers. The tool then evenly distributes all partitions for the given list of topics across the new set of brokers. During this move, the replication factor of the topic is kept constant. Effectively the replicas for all partitions for the input list of topics are moved from the old set of brokers to the newly added brokers.
  <p>
  For instance, the following example will move all partitions for topics foo1,foo2 to the new set of brokers 5,6. At the end of this move, all partitions for topics foo1 and foo2 will <i>only</i> exist on brokers 5,6.
  <p>
  Since the tool accepts the input list of topics as a json file, you first need to identify the topics you want to move and create the json file as follows:
  <pre>
  > cat topics-to-move.json
  {"topics": [{"topic": "foo1"},
              {"topic": "foo2"}],
  "version":1
  }
  </pre>
  Once the json file is ready, use the partition reassignment tool to generate a candidate assignment:
  <pre>
  > bin/kafka-reassign-partitions.sh --zookeeper localhost:2181 --topics-to-move-json-file topics-to-move.json --broker-list "5,6" --generate
  Current partition replica assignment

  {"version":1,
  "partitions":[{"topic":"foo1","partition":2,"replicas":[1,2]},
                {"topic":"foo1","partition":0,"replicas":[3,4]},
                {"topic":"foo2","partition":2,"replicas":[1,2]},
                {"topic":"foo2","partition":0,"replicas":[3,4]},
                {"topic":"foo1","partition":1,"replicas":[2,3]},
                {"topic":"foo2","partition":1,"replicas":[2,3]}]
  }

  Proposed partition reassignment configuration

  {"version":1,
  "partitions":[{"topic":"foo1","partition":2,"replicas":[5,6]},
                {"topic":"foo1","partition":0,"replicas":[5,6]},
                {"topic":"foo2","partition":2,"replicas":[5,6]},
                {"topic":"foo2","partition":0,"replicas":[5,6]},
                {"topic":"foo1","partition":1,"replicas":[5,6]},
                {"topic":"foo2","partition":1,"replicas":[5,6]}]
  }
  </pre>
  <p>
  The tool generates a candidate assignment that will move all partitions from topics foo1,foo2 to brokers 5,6. Note, however, that at this point, the partition movement has not started, it merely tells you the current assignment and the proposed new assignment. The current assignment should be saved in case you want to rollback to it. The new assignment should be saved in a json file (e.g. expand-cluster-reassignment.json) to be input to the tool with the --execute option as follows:
  <pre>
  > bin/kafka-reassign-partitions.sh --zookeeper localhost:2181 --reassignment-json-file expand-cluster-reassignment.json --execute
  Current partition replica assignment

  {"version":1,
  "partitions":[{"topic":"foo1","partition":2,"replicas":[1,2]},
                {"topic":"foo1","partition":0,"replicas":[3,4]},
                {"topic":"foo2","partition":2,"replicas":[1,2]},
                {"topic":"foo2","partition":0,"replicas":[3,4]},
                {"topic":"foo1","partition":1,"replicas":[2,3]},
                {"topic":"foo2","partition":1,"replicas":[2,3]}]
  }

  Save this to use as the --reassignment-json-file option during rollback
  Successfully started reassignment of partitions
  {"version":1,
  "partitions":[{"topic":"foo1","partition":2,"replicas":[5,6]},
                {"topic":"foo1","partition":0,"replicas":[5,6]},
                {"topic":"foo2","partition":2,"replicas":[5,6]},
                {"topic":"foo2","partition":0,"replicas":[5,6]},
                {"topic":"foo1","partition":1,"replicas":[5,6]},
                {"topic":"foo2","partition":1,"replicas":[5,6]}]
  }
  </pre>
  <p>
  Finally, the --verify option can be used with the tool to check the status of the partition reassignment. Note that the same expand-cluster-reassignment.json (used with the --execute option) should be used with the --verify option:
  <pre>
  > bin/kafka-reassign-partitions.sh --zookeeper localhost:2181 --reassignment-json-file expand-cluster-reassignment.json --verify
  Status of partition reassignment:
  Reassignment of partition [foo1,0] completed successfully
  Reassignment of partition [foo1,1] is in progress
  Reassignment of partition [foo1,2] is in progress
  Reassignment of partition [foo2,0] completed successfully
  Reassignment of partition [foo2,1] completed successfully
  Reassignment of partition [foo2,2] completed successfully
  </pre>

  <h5><a id="basic_ops_partitionassignment" href="#basic_ops_partitionassignment">Custom partition assignment and migration</a></h5>
  The partition reassignment tool can also be used to selectively move replicas of a partition to a specific set of brokers. When used in this manner, it is assumed that the user knows the reassignment plan and does not require the tool to generate a candidate reassignment, effectively skipping the --generate step and moving straight to the --execute step
  <p>
  For instance, the following example moves partition 0 of topic foo1 to brokers 5,6 and partition 1 of topic foo2 to brokers 2,3:
  <p>
  The first step is to hand craft the custom reassignment plan in a json file:
  <pre>
  > cat custom-reassignment.json
  {"version":1,"partitions":[{"topic":"foo1","partition":0,"replicas":[5,6]},{"topic":"foo2","partition":1,"replicas":[2,3]}]}
  </pre>
  Then, use the json file with the --execute option to start the reassignment process:
  <pre>
  > bin/kafka-reassign-partitions.sh --zookeeper localhost:2181 --reassignment-json-file custom-reassignment.json --execute
  Current partition replica assignment

  {"version":1,
  "partitions":[{"topic":"foo1","partition":0,"replicas":[1,2]},
                {"topic":"foo2","partition":1,"replicas":[3,4]}]
  }

  Save this to use as the --reassignment-json-file option during rollback
  Successfully started reassignment of partitions
  {"version":1,
  "partitions":[{"topic":"foo1","partition":0,"replicas":[5,6]},
                {"topic":"foo2","partition":1,"replicas":[2,3]}]
  }
  </pre>
  <p>
  The --verify option can be used with the tool to check the status of the partition reassignment. Note that the same expand-cluster-reassignment.json (used with the --execute option) should be used with the --verify option:
  <pre>
  bin/kafka-reassign-partitions.sh --zookeeper localhost:2181 --reassignment-json-file custom-reassignment.json --verify
  Status of partition reassignment:
  Reassignment of partition [foo1,0] completed successfully
  Reassignment of partition [foo2,1] completed successfully
  </pre>

  <h4><a id="basic_ops_decommissioning_brokers" href="#basic_ops_decommissioning_brokers">Decommissioning brokers</a></h4>
  The partition reassignment tool does not have the ability to automatically generate a reassignment plan for decommissioning brokers yet. As such, the admin has to come up with a reassignment plan to move the replica for all partitions hosted on the broker to be decommissioned, to the rest of the brokers. This can be relatively tedious as the reassignment needs to ensure that all the replicas are not moved from the decommissioned broker to only one other broker. To make this process effortless, we plan to add tooling support for decommissioning brokers in the future.

  <h4><a id="basic_ops_increase_replication_factor" href="#basic_ops_increase_replication_factor">Increasing replication factor</a></h4>
  Increasing the replication factor of an existing partition is easy. Just specify the extra replicas in the custom reassignment json file and use it with the --execute option to increase the replication factor of the specified partitions.
  <p>
  For instance, the following example increases the replication factor of partition 0 of topic foo from 1 to 3. Before increasing the replication factor, the partition's only replica existed on broker 5. As part of increasing the replication factor, we will add more replicas on brokers 6 and 7.
  <p>
  The first step is to hand craft the custom reassignment plan in a json file:
  <pre>
  > cat increase-replication-factor.json
  {"version":1,
  "partitions":[{"topic":"foo","partition":0,"replicas":[5,6,7]}]}
  </pre>
  Then, use the json file with the --execute option to start the reassignment process:
  <pre>
  > bin/kafka-reassign-partitions.sh --zookeeper localhost:2181 --reassignment-json-file increase-replication-factor.json --execute
  Current partition replica assignment

  {"version":1,
  "partitions":[{"topic":"foo","partition":0,"replicas":[5]}]}

  Save this to use as the --reassignment-json-file option during rollback
  Successfully started reassignment of partitions
  {"version":1,
  "partitions":[{"topic":"foo","partition":0,"replicas":[5,6,7]}]}
  </pre>
  <p>
  The --verify option can be used with the tool to check the status of the partition reassignment. Note that the same increase-replication-factor.json (used with the --execute option) should be used with the --verify option:
  <pre>
  bin/kafka-reassign-partitions.sh --zookeeper localhost:2181 --reassignment-json-file increase-replication-factor.json --verify
  Status of partition reassignment:
  Reassignment of partition [foo,0] completed successfully
  </pre>
  You can also verify the increase in replication factor with the kafka-topics tool:
  <pre>
  > bin/kafka-topics.sh --zookeeper localhost:2181 --topic foo --describe
  Topic:foo	PartitionCount:1	ReplicationFactor:3	Configs:
    Topic: foo	Partition: 0	Leader: 5	Replicas: 5,6,7	Isr: 5,6,7
  </pre>

  <h4><a id="rep-throttle" href="#rep-throttle">Limiting Bandwidth Usage during Data Migration</a></h4>
  Kafka lets you apply a throttle to replication traffic, setting an upper bound on the bandwidth used to move replicas from machine to machine. This is useful when rebalancing a cluster, bootstrapping a new broker or adding or removing brokers, as it limits the impact these data-intensive operations will have on users.
  <p></p>
  There are two interfaces that can be used to engage a throttle. The simplest, and safest, is to apply a throttle when invoking the kafka-reassign-partitions.sh, but kafka-configs.sh can also be used to view and alter the throttle values directly.
  <p></p>
  So for example, if you were to execute a rebalance, with the below command, it would move partitions at no more than 50MB/s.
  <pre>$ bin/kafka-reassign-partitions.sh --zookeeper myhost:2181--execute --reassignment-json-file bigger-cluster.json —throttle 50000000</pre>
  When you execute this script you will see the throttle engage:
  <pre>
  The throttle limit was set to 50000000 B/s
  Successfully started reassignment of partitions.</pre>
  <p>Should you wish to alter the throttle, during a rebalance, say to increase the throughput so it completes quicker, you can do this by re-running the execute command passing the same reassignment-json-file:</p>
  <pre>$ bin/kafka-reassign-partitions.sh --zookeeper localhost:2181  --execute --reassignment-json-file bigger-cluster.json --throttle 700000000
  There is an existing assignment running.
  The throttle limit was set to 700000000 B/s</pre>

  <p>Once the rebalance completes the administrator can check the status of the rebalance using the --verify option.
      If the rebalance has completed, the throttle will be removed via the --verify command. It is important that
      administrators remove the throttle in a timely manner once rebalancing completes by running the command with
      the --verify option. Failure to do so could cause regular replication traffic to be throttled. </p>
  <p>When the --verify option is executed, and the reassignment has completed, the script will confirm that the throttle was removed:</p>

  <pre>$ bin/kafka-reassign-partitions.sh --zookeeper localhost:2181  --verify --reassignment-json-file bigger-cluster.json
  Status of partition reassignment:
  Reassignment of partition [my-topic,1] completed successfully
  Reassignment of partition [mytopic,0] completed successfully
  Throttle was removed.</pre>

  <p>The administrator can also validate the assigned configs using the kafka-configs.sh. There are two pairs of throttle
      configuration used to manage the throttling process. The throttle value itself. This is configured, at a broker
      level, using the dynamic properties: </p>

  <pre>leader.replication.throttled.rate
  follower.replication.throttled.rate</pre>

  <p>There is also an enumerated set of throttled replicas: </p>

  <pre>leader.replication.throttled.replicas
  follower.replication.throttled.replicas</pre>

  <p>Which are configured per topic. All four config values are automatically assigned by kafka-reassign-partitions.sh
      (discussed below). </p>
  <p>To view the throttle limit configuration:</p>

  <pre>$ bin/kafka-configs.sh --describe --zookeeper localhost:2181 --entity-type brokers
  Configs for brokers '2' are leader.replication.throttled.rate=700000000,follower.replication.throttled.rate=700000000
  Configs for brokers '1' are leader.replication.throttled.rate=700000000,follower.replication.throttled.rate=700000000</pre>

  <p>This shows the throttle applied to both leader and follower side of the replication protocol. By default both sides
      are assigned the same throttled throughput value. </p>

  <p>To view the list of throttled replicas:</p>

  <pre>$ bin/kafka-configs.sh --describe --zookeeper localhost:2181 --entity-type topics
  Configs for topic 'my-topic' are leader.replication.throttled.replicas=1:102,0:101,
      follower.replication.throttled.replicas=1:101,0:102</pre>

  <p>Here we see the leader throttle is applied to partition 1 on broker 102 and partition 0 on broker 101. Likewise the
      follower throttle is applied to partition 1 on
      broker 101 and partition 0 on broker 102. </p>

  <p>By default kafka-reassign-partitions.sh will apply the leader throttle to all replicas that exist before the
      rebalance, any one of which might be leader.
      It will apply the follower throttle to all move destinations. So if there is a partition with replicas on brokers
      101,102, being reassigned to 102,103, a leader throttle,
      for that partition, would be applied to 101,102 and a follower throttle would be applied to 103 only. </p>


  <p>If required, you can also use the --alter switch on kafka-configs.sh to alter the throttle configurations manually.
  </p>

  <h5>Safe usage of throttled replication</h5>

  <p>Some care should be taken when using throttled replication. In particular:</p>

  <p><i>(1) Throttle Removal:</i></p>
  The throttle should be removed in a timely manner once reassignment completes (by running kafka-reassign-partitions
  —verify).

  <p><i>(2) Ensuring Progress:</i></p>
  <p>If the throttle is set too low, in comparison to the incoming write rate, it is possible for replication to not
      make progress. This occurs when:</p>
  <pre>max(BytesInPerSec) > throttle</pre>
  <p>
      Where BytesInPerSec is the metric that monitors the write throughput of producers into each broker. </p>
  <p>The administrator can monitor whether replication is making progress, during the rebalance, using the metric:</p>

  <pre>kafka.server:type=FetcherLagMetrics,name=ConsumerLag,clientId=([-.\w]+),topic=([-.\w]+),partition=([0-9]+)</pre>

  <p>The lag should constantly decrease during replication.  If the metric does not decrease the administrator should
      increase the
      throttle throughput as described above. </p>


  <h4><a id="quotas" href="#quotas">Setting quotas</a></h4>
  Quotas overrides and defaults may be configured at (user, client-id), user or client-id levels as described <a href="#design_quotas">here</a>.
  By default, clients receive an unlimited quota.

  It is possible to set custom quotas for each (user, client-id), user or client-id group.
  <p>
  Configure custom quota for (user=user1, client-id=clientA):
  <pre>
  > bin/kafka-configs.sh  --zookeeper localhost:2181 --alter --add-config 'producer_byte_rate=1024,consumer_byte_rate=2048' --entity-type users --entity-name user1 --entity-type clients --entity-name clientA
  Updated config for entity: user-principal 'user1', client-id 'clientA'.
  </pre>

  Configure custom quota for user=user1:
  <pre>
  > bin/kafka-configs.sh  --zookeeper localhost:2181 --alter --add-config 'producer_byte_rate=1024,consumer_byte_rate=2048' --entity-type users --entity-name user1
  Updated config for entity: user-principal 'user1'.
  </pre>

  Configure custom quota for client-id=clientA:
  <pre>
  > bin/kafka-configs.sh  --zookeeper localhost:2181 --alter --add-config 'producer_byte_rate=1024,consumer_byte_rate=2048' --entity-type clients --entity-name clientA
  Updated config for entity: client-id 'clientA'.
  </pre>

  It is possible to set default quotas for each (user, client-id), user or client-id group by specifying <i>--entity-default</i> option instead of <i>--entity-name</i>.
  <p>
  Configure default client-id quota for user=userA:
  <pre>
  > bin/kafka-configs.sh  --zookeeper localhost:2181 --alter --add-config 'producer_byte_rate=1024,consumer_byte_rate=2048' --entity-type users --entity-name user1 --entity-type clients --entity-default
  Updated config for entity: user-principal 'user1', default client-id.
  </pre>

  Configure default quota for user:
  <pre>
  > bin/kafka-configs.sh  --zookeeper localhost:2181 --alter --add-config 'producer_byte_rate=1024,consumer_byte_rate=2048' --entity-type users --entity-default
  Updated config for entity: default user-principal.
  </pre>

  Configure default quota for client-id:
  <pre>
  > bin/kafka-configs.sh  --zookeeper localhost:2181 --alter --add-config 'producer_byte_rate=1024,consumer_byte_rate=2048' --entity-type clients --entity-default
  Updated config for entity: default client-id.
  </pre>

  Here's how to describe the quota for a given (user, client-id):
  <pre>
  > bin/kafka-configs.sh  --zookeeper localhost:2181 --describe --entity-type users --entity-name user1 --entity-type clients --entity-name clientA
  Configs for user-principal 'user1', client-id 'clientA' are producer_byte_rate=1024,consumer_byte_rate=2048
  </pre>
  Describe quota for a given user:
  <pre>
  > bin/kafka-configs.sh  --zookeeper localhost:2181 --describe --entity-type users --entity-name user1
  Configs for user-principal 'user1' are producer_byte_rate=1024,consumer_byte_rate=2048
  </pre>
  Describe quota for a given client-id:
  <pre>
  > bin/kafka-configs.sh  --zookeeper localhost:2181 --describe --entity-type clients --entity-name clientA
  Configs for client-id 'clientA' are producer_byte_rate=1024,consumer_byte_rate=2048
  </pre>
  If entity name is not specified, all entities of the specified type are described. For example, describe all users:
  <pre>
  > bin/kafka-configs.sh  --zookeeper localhost:2181 --describe --entity-type users
  Configs for user-principal 'user1' are producer_byte_rate=1024,consumer_byte_rate=2048
  Configs for default user-principal are producer_byte_rate=1024,consumer_byte_rate=2048
  </pre>
  Similarly for (user, client):
  <pre>
  > bin/kafka-configs.sh  --zookeeper localhost:2181 --describe --entity-type users --entity-type clients
  Configs for user-principal 'user1', default client-id are producer_byte_rate=1024,consumer_byte_rate=2048
  Configs for user-principal 'user1', client-id 'clientA' are producer_byte_rate=1024,consumer_byte_rate=2048
  </pre>
  <p>
  It is possible to set default quotas that apply to all client-ids by setting these configs on the brokers. These properties are applied only if quota overrides or defaults are not configured in Zookeeper. By default, each client-id receives an unlimited quota. The following sets the default quota per producer and consumer client-id to 10MB/sec.
  <pre>
    quota.producer.default=10485760
    quota.consumer.default=10485760
  </pre>
  Note that these properties are being deprecated and may be removed in a future release. Defaults configured using kafka-configs.sh take precedence over these properties.

  <h3><a id="datacenters" href="#datacenters">6.2 Datacenters</a></h3>

  Some deployments will need to manage a data pipeline that spans multiple datacenters. Our recommended approach to this is to deploy a local Kafka cluster in each datacenter with application instances in each datacenter interacting only with their local cluster and mirroring between clusters (see the documentation on the <a href="#basic_ops_mirror_maker">mirror maker tool</a> for how to do this).
  <p>
  This deployment pattern allows datacenters to act as independent entities and allows us to manage and tune inter-datacenter replication centrally. This allows each facility to stand alone and operate even if the inter-datacenter links are unavailable: when this occurs the mirroring falls behind until the link is restored at which time it catches up.
  <p>
  For applications that need a global view of all data you can use mirroring to provide clusters which have aggregate data mirrored from the local clusters in <i>all</i> datacenters. These aggregate clusters are used for reads by applications that require the full data set.
  <p>
  This is not the only possible deployment pattern. It is possible to read from or write to a remote Kafka cluster over the WAN, though obviously this will add whatever latency is required to get the cluster.
  <p>
  Kafka naturally batches data in both the producer and consumer so it can achieve high-throughput even over a high-latency connection. To allow this though it may be necessary to increase the TCP socket buffer sizes for the producer, consumer, and broker using the <code>socket.send.buffer.bytes</code> and <code>socket.receive.buffer.bytes</code> configurations. The appropriate way to set this is documented <a href="http://en.wikipedia.org/wiki/Bandwidth-delay_product">here</a>.
  <p>
  It is generally <i>not</i> advisable to run a <i>single</i> Kafka cluster that spans multiple datacenters over a high-latency link. This will incur very high replication latency both for Kafka writes and ZooKeeper writes, and neither Kafka nor ZooKeeper will remain available in all locations if the network between locations is unavailable.

  <h3><a id="config" href="#config">6.3 Kafka Configuration</a></h3>

  <h4><a id="clientconfig" href="#clientconfig">Important Client Configurations</a></h4>
  The most important old Scala producer configurations control
  <ul>
      <li>acks</li>
      <li>compression</li>
      <li>sync vs async production</li>
      <li>batch size (for async producers)</li>
  </ul>
  The most important new Java producer configurations control
  <ul>
      <li>acks</li>
      <li>compression</li>
      <li>batch size</li>
  </ul>
  The most important consumer configuration is the fetch size.
  <p>
  All configurations are documented in the <a href="#configuration">configuration</a> section.
  <p>
  <h4><a id="prodconfig" href="#prodconfig">A Production Server Config</a></h4>
  Here is an example production server configuration:
  <pre>
  # ZooKeeper
  zookeeper.connect=[list of ZooKeeper servers]

  # Log configuration
  num.partitions=8
  default.replication.factor=3
  log.dir=[List of directories. Kafka should have its own dedicated disk(s) or SSD(s).]

  # Other configurations
  broker.id=[An integer. Start with 0 and increment by 1 for each new broker.]
  listeners=[list of listeners]
  auto.create.topics.enable=false
  min.insync.replicas=2
  queued.max.requests=[number of concurrent requests]
  </pre>

  Our client configuration varies a fair amount between different use cases.

  <h3><a id="java" href="#java">6.4 Java Version</a></h3>

  From a security perspective, we recommend you use the latest released version of JDK 1.8 as older freely available versions have disclosed security vulnerabilities.

  LinkedIn is currently running JDK 1.8 u5 (looking to upgrade to a newer version) with the G1 collector. If you decide to use the G1 collector (the current default) and you are still on JDK 1.7, make sure you are on u51 or newer. LinkedIn tried out u21 in testing, but they had a number of problems with the GC implementation in that version.

  LinkedIn's tuning looks like this:
  <pre>
  -Xmx6g -Xms6g -XX:MetaspaceSize=96m -XX:+UseG1GC
  -XX:MaxGCPauseMillis=20 -XX:InitiatingHeapOccupancyPercent=35 -XX:G1HeapRegionSize=16M
  -XX:MinMetaspaceFreeRatio=50 -XX:MaxMetaspaceFreeRatio=80
  </pre>

  For reference, here are the stats on one of LinkedIn's busiest clusters (at peak):
  <ul>
      <li>60 brokers</li>
      <li>50k partitions (replication factor 2)</li>
      <li>800k messages/sec in</li>
      <li>300 MB/sec inbound, 1 GB/sec+ outbound</li>
  </ul>

  The tuning looks fairly aggressive, but all of the brokers in that cluster have a 90% GC pause time of about 21ms, and they're doing less than 1 young GC per second.

  <h3><a id="hwandos" href="#hwandos">6.5 Hardware and OS</a></h3>
  We are using dual quad-core Intel Xeon machines with 24GB of memory.
  <p>
  You need sufficient memory to buffer active readers and writers. You can do a back-of-the-envelope estimate of memory needs by assuming you want to be able to buffer for 30 seconds and compute your memory need as write_throughput*30.
  <p>
  The disk throughput is important. We have 8x7200 rpm SATA drives. In general disk throughput is the performance bottleneck, and more disks is better. Depending on how you configure flush behavior you may or may not benefit from more expensive disks (if you force flush often then higher RPM SAS drives may be better).

  <h4><a id="os" href="#os">OS</a></h4>
  Kafka should run well on any unix system and has been tested on Linux and Solaris.
  <p>
  We have seen a few issues running on Windows and Windows is not currently a well supported platform though we would be happy to change that.
  <p>
  It is unlikely to require much OS-level tuning, but there are two potentially important OS-level configurations:
  <ul>
      <li>File descriptor limits: Kafka uses file descriptors for log segments and open connections.  If a broker hosts many partitions, consider that the broker needs at least (number_of_partitions)*(partition_size/segment_size) to track all log segments in addition to the number of connections the broker makes.  We recommend at least 100000 allowed file descriptors for the broker processes as a starting point.
      <li>Max socket buffer size: can be increased to enable high-performance data transfer between data centers as <a href="http://www.psc.edu/index.php/networking/641-tcp-tune">described here</a>.
  </ul>
  <p>

  <h4><a id="diskandfs" href="#diskandfs">Disks and Filesystem</a></h4>
  We recommend using multiple drives to get good throughput and not sharing the same drives used for Kafka data with application logs or other OS filesystem activity to ensure good latency. You can either RAID these drives together into a single volume or format and mount each drive as its own directory. Since Kafka has replication the redundancy provided by RAID can also be provided at the application level. This choice has several tradeoffs.
  <p>
  If you configure multiple data directories partitions will be assigned round-robin to data directories. Each partition will be entirely in one of the data directories. If data is not well balanced among partitions this can lead to load imbalance between disks.
  <p>
  RAID can potentially do better at balancing load between disks (although it doesn't always seem to) because it balances load at a lower level. The primary downside of RAID is that it is usually a big performance hit for write throughput and reduces the available disk space.
  <p>
  Another potential benefit of RAID is the ability to tolerate disk failures. However our experience has been that rebuilding the RAID array is so I/O intensive that it effectively disables the server, so this does not provide much real availability improvement.

  <h4><a id="appvsosflush" href="#appvsosflush">Application vs. OS Flush Management</a></h4>
  Kafka always immediately writes all data to the filesystem and supports the ability to configure the flush policy that controls when data is forced out of the OS cache and onto disk using the flush. This flush policy can be controlled to force data to disk after a period of time or after a certain number of messages has been written. There are several choices in this configuration.
  <p>
  Kafka must eventually call fsync to know that data was flushed. When recovering from a crash for any log segment not known to be fsync'd Kafka will check the integrity of each message by checking its CRC and also rebuild the accompanying offset index file as part of the recovery process executed on startup.
  <p>
  Note that durability in Kafka does not require syncing data to disk, as a failed node will always recover from its replicas.
  <p>
  We recommend using the default flush settings which disable application fsync entirely. This means relying on the background flush done by the OS and Kafka's own background flush. This provides the best of all worlds for most uses: no knobs to tune, great throughput and latency, and full recovery guarantees. We generally feel that the guarantees provided by replication are stronger than sync to local disk, however the paranoid still may prefer having both and application level fsync policies are still supported.
  <p>
  The drawback of using application level flush settings is that it is less efficient in its disk usage pattern (it gives the OS less leeway to re-order writes) and it can introduce latency as fsync in most Linux filesystems blocks writes to the file whereas the background flushing does much more granular page-level locking.
  <p>
  In general you don't need to do any low-level tuning of the filesystem, but in the next few sections we will go over some of this in case it is useful.

  <h4><a id="linuxflush" href="#linuxflush">Understanding Linux OS Flush Behavior</a></h4>

  In Linux, data written to the filesystem is maintained in <a href="http://en.wikipedia.org/wiki/Page_cache">pagecache</a> until it must be written out to disk (due to an application-level fsync or the OS's own flush policy). The flushing of data is done by a set of background threads called pdflush (or in post 2.6.32 kernels "flusher threads").
  <p>
  Pdflush has a configurable policy that controls how much dirty data can be maintained in cache and for how long before it must be written back to disk.
  This policy is described <a href="http://web.archive.org/web/20160518040713/http://www.westnet.com/~gsmith/content/linux-pdflush.htm">here</a>.
  When Pdflush cannot keep up with the rate of data being written it will eventually cause the writing process to block incurring latency in the writes to slow down the accumulation of data.
  <p>
  You can see the current state of OS memory usage by doing
  <pre>
    &gt; cat /proc/meminfo
  </pre>
  The meaning of these values are described in the link above.
  <p>
  Using pagecache has several advantages over an in-process cache for storing data that will be written out to disk:
  <ul>
    <li>The I/O scheduler will batch together consecutive small writes into bigger physical writes which improves throughput.
    <li>The I/O scheduler will attempt to re-sequence writes to minimize movement of the disk head which improves throughput.
    <li>It automatically uses all the free memory on the machine
  </ul>

  <h4><a id="filesystems" href="#filesystems">Filesystem Selection</a></h4>
  <p>Kafka uses regular files on disk, and as such it has no hard dependency on a specific filesystem. The two filesystems which have the most usage, however, are EXT4 and XFS. Historically, EXT4 has had more usage, but recent improvements to the XFS filesystem have shown it to have better performance characteristics for Kafka's workload with no compromise in stability.</p>
  <p>Comparison testing was performed on a cluster with significant message loads, using a variety of filesystem creation and mount options. The primary metric in Kafka that was monitored was the "Request Local Time", indicating the amount of time append operations were taking. XFS resulted in much better local times (160ms vs. 250ms+ for the best EXT4 configuration), as well as lower average wait times. The XFS performance also showed less variability in disk performance.</p>
  <h5><a id="generalfs" href="#generalfs">General Filesystem Notes</a></h5>
  For any filesystem used for data directories, on Linux systems, the following options are recommended to be used at mount time:
  <ul>
    <li>noatime: This option disables updating of a file's atime (last access time) attribute when the file is read. This can eliminate a significant number of filesystem writes, especially in the case of bootstrapping consumers. Kafka does not rely on the atime attributes at all, so it is safe to disable this.</li>
  </ul>
  <h5><a id="xfs" href="#xfs">XFS Notes</a></h5>
  The XFS filesystem has a significant amount of auto-tuning in place, so it does not require any change in the default settings, either at filesystem creation time or at mount. The only tuning parameters worth considering are:
  <ul>
    <li>largeio: This affects the preferred I/O size reported by the stat call. While this can allow for higher performance on larger disk writes, in practice it had minimal or no effect on performance.</li>
    <li>nobarrier: For underlying devices that have battery-backed cache, this option can provide a little more performance by disabling periodic write flushes. However, if the underlying device is well-behaved, it will report to the filesystem that it does not require flushes, and this option will have no effect.</li>
  </ul>
  <h5><a id="ext4" href="#ext4">EXT4 Notes</a></h5>
  EXT4 is a serviceable choice of filesystem for the Kafka data directories, however getting the most performance out of it will require adjusting several mount options. In addition, these options are generally unsafe in a failure scenario, and will result in much more data loss and corruption. For a single broker failure, this is not much of a concern as the disk can be wiped and the replicas rebuilt from the cluster. In a multiple-failure scenario, such as a power outage, this can mean underlying filesystem (and therefore data) corruption that is not easily recoverable. The following options can be adjusted:
  <ul>
    <li>data=writeback: Ext4 defaults to data=ordered which puts a strong order on some writes. Kafka does not require this ordering as it does very paranoid data recovery on all unflushed log. This setting removes the ordering constraint and seems to significantly reduce latency.
    <li>Disabling journaling: Journaling is a tradeoff: it makes reboots faster after server crashes but it introduces a great deal of additional locking which adds variance to write performance. Those who don't care about reboot time and want to reduce a major source of write latency spikes can turn off journaling entirely.
    <li>commit=num_secs: This tunes the frequency with which ext4 commits to its metadata journal. Setting this to a lower value reduces the loss of unflushed data during a crash. Setting this to a higher value will improve throughput.
    <li>nobh: This setting controls additional ordering guarantees when using data=writeback mode. This should be safe with Kafka as we do not depend on write ordering and improves throughput and latency.
    <li>delalloc: Delayed allocation means that the filesystem avoid allocating any blocks until the physical write occurs. This allows ext4 to allocate a large extent instead of smaller pages and helps ensure the data is written sequentially. This feature is great for throughput. It does seem to involve some locking in the filesystem which adds a bit of latency variance.
  </ul>

  <h3><a id="monitoring" href="#monitoring">6.6 Monitoring</a></h3>

  Kafka uses Yammer Metrics for metrics reporting in both the server and the client. This can be configured to report stats using pluggable stats reporters to hook up to your monitoring system.
  <p>
  The easiest way to see the available metrics is to fire up jconsole and point it at a running kafka client or server; this will allow browsing all metrics with JMX.
  <p>
  We do graphing and alerting on the following metrics:
  <table class="data-table">
  <tbody><tr>
        <th>Description</th>
        <th>Mbean name</th>
        <th>Normal value</th>
      </tr>
      <tr>
        <td>Message in rate</td>
        <td>kafka.server:type=BrokerTopicMetrics,name=MessagesInPerSec</td>
        <td></td>
      </tr>
      <tr>
        <td>Byte in rate</td>
        <td>kafka.server:type=BrokerTopicMetrics,name=BytesInPerSec</td>
        <td></td>
      </tr>
      <tr>
        <td>Request rate</td>
        <td>kafka.network:type=RequestMetrics,name=RequestsPerSec,request={Produce|FetchConsumer|FetchFollower}</td>
        <td></td>
      </tr>
      <tr>
        <td>Byte out rate</td>
        <td>kafka.server:type=BrokerTopicMetrics,name=BytesOutPerSec</td>
        <td></td>
      </tr>
      <tr>
        <td>Log flush rate and time</td>
        <td>kafka.log:type=LogFlushStats,name=LogFlushRateAndTimeMs</td>
        <td></td>
      </tr>
      <tr>
        <td># of under replicated partitions (|ISR| &lt |all replicas|)</td>
        <td>kafka.server:type=ReplicaManager,name=UnderReplicatedPartitions</td>
        <td>0</td>
      </tr>
      <tr>
        <td>Is controller active on broker</td>
        <td>kafka.controller:type=KafkaController,name=ActiveControllerCount</td>
        <td>only one broker in the cluster should have 1</td>
      </tr>
      <tr>
        <td>Leader election rate</td>
        <td>kafka.controller:type=ControllerStats,name=LeaderElectionRateAndTimeMs</td>
        <td>non-zero when there are broker failures</td>
      </tr>
      <tr>
        <td>Unclean leader election rate</td>
        <td>kafka.controller:type=ControllerStats,name=UncleanLeaderElectionsPerSec</td>
        <td>0</td>
      </tr>
      <tr>
        <td>Partition counts</td>
        <td>kafka.server:type=ReplicaManager,name=PartitionCount</td>
        <td>mostly even across brokers</td>
      </tr>
      <tr>
        <td>Leader replica counts</td>
        <td>kafka.server:type=ReplicaManager,name=LeaderCount</td>
        <td>mostly even across brokers</td>
      </tr>
      <tr>
        <td>ISR shrink rate</td>
        <td>kafka.server:type=ReplicaManager,name=IsrShrinksPerSec</td>
        <td>If a broker goes down, ISR for some of the partitions will
    shrink. When that broker is up again, ISR will be expanded
    once the replicas are fully caught up. Other than that, the
    expected value for both ISR shrink rate and expansion rate is 0. </td>
      </tr>
      <tr>
        <td>ISR expansion rate</td>
        <td>kafka.server:type=ReplicaManager,name=IsrExpandsPerSec</td>
        <td>See above</td>
      </tr>
      <tr>
        <td>Max lag in messages btw follower and leader replicas</td>
        <td>kafka.server:type=ReplicaFetcherManager,name=MaxLag,clientId=Replica</td>
        <td>lag should be proportional to the maximum batch size of a produce request.</td>
      </tr>
      <tr>
        <td>Lag in messages per follower replica</td>
        <td>kafka.server:type=FetcherLagMetrics,name=ConsumerLag,clientId=([-.\w]+),topic=([-.\w]+),partition=([0-9]+)</td>
        <td>lag should be proportional to the maximum batch size of a produce request.</td>
      </tr>
      <tr>
        <td>Requests waiting in the producer purgatory</td>
        <td>kafka.server:type=DelayedOperationPurgatory,name=PurgatorySize,delayedOperation=Produce</td>
        <td>non-zero if ack=-1 is used</td>
      </tr>
      <tr>
        <td>Requests waiting in the fetch purgatory</td>
        <td>kafka.server:type=DelayedOperationPurgatory,name=PurgatorySize,delayedOperation=Fetch</td>
        <td>size depends on fetch.wait.max.ms in the consumer</td>
      </tr>
      <tr>
        <td>Request total time</td>
        <td>kafka.network:type=RequestMetrics,name=TotalTimeMs,request={Produce|FetchConsumer|FetchFollower}</td>
        <td>broken into queue, local, remote and response send time</td>
      </tr>
      <tr>
        <td>Time the request waits in the request queue</td>
        <td>kafka.network:type=RequestMetrics,name=RequestQueueTimeMs,request={Produce|FetchConsumer|FetchFollower}</td>
        <td></td>
      </tr>
      <tr>
        <td>Time the request is processed at the leader</td>
        <td>kafka.network:type=RequestMetrics,name=LocalTimeMs,request={Produce|FetchConsumer|FetchFollower}</td>
        <td></td>
      </tr>
      <tr>
        <td>Time the request waits for the follower</td>
        <td>kafka.network:type=RequestMetrics,name=RemoteTimeMs,request={Produce|FetchConsumer|FetchFollower}</td>
        <td>non-zero for produce requests when ack=-1</td>
      </tr>
      <tr>
          <td>Time the request waits in the response queue</td>
          <td>kafka.network:type=RequestMetrics,name=ResponseQueueTimeMs,request={Produce|FetchConsumer|FetchFollower}</td>
          <td></td>
      </tr>
      <tr>
        <td>Time to send the response</td>
        <td>kafka.network:type=RequestMetrics,name=ResponseSendTimeMs,request={Produce|FetchConsumer|FetchFollower}</td>
>>>>>>> d7850a40
        <td></td>
      </tr>
      <tr>
        <td>Number of messages the consumer lags behind the producer by. Published by the consumer, not broker.</td>
        <td>
          <p><em>Old consumer:</em> kafka.consumer:type=ConsumerFetcherManager,name=MaxLag,clientId=([-.\w]+)</p>
          <p><em>New consumer:</em> kafka.consumer:type=consumer-fetch-manager-metrics,client-id={client-id} Attribute: records-lag-max</p>
        </td>
        <td></td>
      </tr>
      <tr>
        <td>The average fraction of time the network processors are idle</td>
        <td>kafka.network:type=SocketServer,name=NetworkProcessorAvgIdlePercent</td>
        <td>between 0 and 1, ideally &gt 0.3</td>
      </tr>
      <tr>
        <td>The average fraction of time the request handler threads are idle</td>
        <td>kafka.server:type=KafkaRequestHandlerPool,name=RequestHandlerAvgIdlePercent</td>
        <td>between 0 and 1, ideally &gt 0.3</td>
      </tr>
      <tr>
        <td>Quota metrics per (user, client-id), user or client-id</td>
        <td>kafka.server:type={Produce|Fetch},user=([-.\w]+),client-id=([-.\w]+)</td>
        <td>Two attributes. throttle-time indicates the amount of time in ms the client was throttled. Ideally = 0.
            byte-rate indicates the data produce/consume rate of the client in bytes/sec.
            For (user, client-id) quotas, both user and client-id are specified. If per-client-id quota is applied to the client, user is not specified. If per-user quota is applied, client-id is not specified.</td>
      </tr>
  </tbody></table>

  <h4><a id="selector_monitoring" href="#selector_monitoring">Common monitoring metrics for producer/consumer/connect/streams</a></h4>

  The following metrics are available on producer/consumer/connector/streams instances.  For specific metrics, please see following sections.

  <table class="data-table">
    <tbody>
      <tr>
        <th>Metric/Attribute name</th>
        <th>Description</th>
        <th>Mbean name</th>
      </tr>
      <tr>
        <td>connection-close-rate</td>
        <td>Connections closed per second in the window.</td>
        <td>kafka.[producer|consumer|connect]:type=[producer|consumer|connect]-metrics,client-id=([-.\w]+)</td>
      </tr>
      <tr>
        <td>connection-creation-rate</td>
        <td>New connections established per second in the window.</td>
        <td>kafka.[producer|consumer|connect]:type=[producer|consumer|connect]-metrics,client-id=([-.\w]+)</td>
      </tr>
      <tr>
        <td>network-io-rate</td>
        <td>The average number of network operations (reads or writes) on all connections per second.</td>
        <td>kafka.[producer|consumer|connect]:type=[producer|consumer|connect]-metrics,client-id=([-.\w]+)</td>
      </tr>
      <tr>
        <td>outgoing-byte-rate</td>
        <td>The average number of outgoing bytes sent per second to all servers.</td>
        <td>kafka.[producer|consumer|connect]:type=[producer|consumer|connect]-metrics,client-id=([-.\w]+)</td>
      </tr>
      <tr>
        <td>request-rate</td>
        <td>The average number of requests sent per second.</td>
        <td>kafka.[producer|consumer|connect]:type=[producer|consumer|connect]-metrics,client-id=([-.\w]+)</td>
      </tr>
      <tr>
        <td>request-size-avg</td>
        <td>The average size of all requests in the window.</td>
        <td>kafka.[producer|consumer|connect]:type=[producer|consumer|connect]-metrics,client-id=([-.\w]+)</td>
      </tr>
      <tr>
        <td>request-size-max</td>
        <td>The maximum size of any request sent in the window.</td>
        <td>kafka.[producer|consumer|connect]:type=[producer|consumer|connect]-metrics,client-id=([-.\w]+)</td>
      </tr>
      <tr>
        <td>incoming-byte-rate</td>
        <td>Bytes/second read off all sockets.</td>
        <td>kafka.[producer|consumer|connect]:type=[producer|consumer|connect]-metrics,client-id=([-.\w]+)</td>
      </tr>
      <tr>
        <td>response-rate</td>
        <td>Responses received sent per second.</td>
        <td>kafka.[producer|consumer|connect]:type=[producer|consumer|connect]-metrics,client-id=([-.\w]+)</td>
      </tr>
      <tr>
        <td>select-rate</td>
        <td>Number of times the I/O layer checked for new I/O to perform per second.</td>
        <td>kafka.[producer|consumer|connect]:type=[producer|consumer|connect]-metrics,client-id=([-.\w]+)</td>
      </tr>
      <tr>
        <td>io-wait-time-ns-avg</td>
        <td>The average length of time the I/O thread spent waiting for a socket ready for reads or writes in nanoseconds.</td>
        <td>kafka.[producer|consumer|connect]:type=[producer|consumer|connect]-metrics,client-id=([-.\w]+)</td>
      </tr>
      <tr>
        <td>io-wait-ratio</td>
        <td>The fraction of time the I/O thread spent waiting.</td>
        <td>kafka.[producer|consumer|connect]:type=[producer|consumer|connect]-metrics,client-id=([-.\w]+)</td>
      </tr>
      <tr>
        <td>io-time-ns-avg</td>
        <td>The average length of time for I/O per select call in nanoseconds.</td>
        <td>kafka.[producer|consumer|connect]:type=[producer|consumer|connect]-metrics,client-id=([-.\w]+)</td>
      </tr>
      <tr>
        <td>io-ratio</td>
        <td>The fraction of time the I/O thread spent doing I/O.</td>
        <td>kafka.[producer|consumer|connect]:type=[producer|consumer|connect]-metrics,client-id=([-.\w]+)</td>
      </tr>
      <tr>
        <td>connection-count</td>
        <td>The current number of active connections.</td>
        <td>kafka.[producer|consumer|connect]:type=[producer|consumer|connect]-metrics,client-id=([-.\w]+)</td>
      </tr>
    </tbody>
  </table>

  <h4><a id="common_node_monitoring" href="#common_node_monitoring">Common Per-broker metrics for producer/consumer/connect/streams</a></h4>

  The following metrics are available on producer/consumer/connector/streams instances.  For specific metrics, please see following sections.

  <table class="data-table">
    <tbody>
      <tr>
        <th>Metric/Attribute name</th>
        <th>Description</th>
        <th>Mbean name</th>
      </tr>
      <tr>
        <td>outgoing-byte-rate</td>
        <td>The average number of outgoing bytes sent per second for a node.</td>
        <td>kafka.producer:type=[consumer|producer|connect]-node-metrics,client-id=([-.\w]+),node-id=([0-9]+)</td>
      </tr>
      <tr>
        <td>request-rate</td>
        <td>The average number of requests sent per second for a node.</td>
        <td>kafka.producer:type=[consumer|producer|connect]-node-metrics,client-id=([-.\w]+),node-id=([0-9]+)</td>
      </tr>
      <tr>
        <td>request-size-avg</td>
        <td>The average size of all requests in the window for a node.</td>
        <td>kafka.producer:type=[consumer|producer|connect]-node-metrics,client-id=([-.\w]+),node-id=([0-9]+)</td>
      </tr>
      <tr>
        <td>request-size-max</td>
        <td>The maximum size of any request sent in the window for a node.</td>
        <td>kafka.producer:type=[consumer|producer|connect]-node-metrics,client-id=([-.\w]+),node-id=([0-9]+)</td>
      </tr>
      <tr>
        <td>incoming-byte-rate</td>
        <td>The average number of responses received per second for a node.</td>
        <td>kafka.producer:type=[consumer|producer|connect]-node-metrics,client-id=([-.\w]+),node-id=([0-9]+)</td>
      </tr>
      <tr>
        <td>request-latency-avg</td>
        <td>The average request latency in ms for a node.</td>
        <td>kafka.producer:type=[consumer|producer|connect]-node-metrics,client-id=([-.\w]+),node-id=([0-9]+)</td>
      </tr>
      <tr>
        <td>request-latency-max</td>
        <td>The maximum request latency in ms for a node.</td>
        <td>kafka.producer:type=[consumer|producer|connect]-node-metrics,client-id=([-.\w]+),node-id=([0-9]+)</td>
      </tr>
      <tr>
        <td>response-rate</td>
        <td>Responses received sent per second for a node.</td>
        <td>kafka.producer:type=[consumer|producer|connect]-node-metrics,client-id=([-.\w]+),node-id=([0-9]+)</td>
      </tr>
    </tbody>
  </table>

  <h4><a id="producer_monitoring" href="#producer_monitoring">Producer monitoring</a></h4>

  The following metrics are available on producer instances.

  <table class="data-table">
  <tbody><tr>
        <th>Metric/Attribute name</th>
        <th>Description</th>
        <th>Mbean name</th>
      </tr>
        <tr>
        <td>waiting-threads</td>
        <td>The number of user threads blocked waiting for buffer memory to enqueue their records.</td>
        <td>kafka.producer:type=producer-metrics,client-id=([-.\w]+)</td>
      </tr>
      <tr>
        <td>buffer-total-bytes</td>
        <td>The maximum amount of buffer memory the client can use (whether or not it is currently used).</td>
        <td>kafka.producer:type=producer-metrics,client-id=([-.\w]+)</td>
      </tr>
      <tr>
        <td>buffer-available-bytes</td>
        <td>The total amount of buffer memory that is not being used (either unallocated or in the free list).</td>
        <td>kafka.producer:type=producer-metrics,client-id=([-.\w]+)</td>
      </tr>
      <tr>
        <td>bufferpool-wait-time</td>
        <td>The fraction of time an appender waits for space allocation.</td>
        <td>kafka.producer:type=producer-metrics,client-id=([-.\w]+)</td>
      </tr>
      <tr>
        <td>batch-size-avg</td>
        <td>The average number of bytes sent per partition per-request.</td>
        <td>kafka.producer:type=producer-metrics,client-id=([-.\w]+)</td>
      </tr>
      <tr>
        <td>batch-size-max</td>
        <td>The max number of bytes sent per partition per-request.</td>
        <td>kafka.producer:type=producer-metrics,client-id=([-.\w]+)</td>
      </tr>
      <tr>
        <td>compression-rate-avg</td>
        <td>The average compression rate of record batches.</td>
        <td>kafka.producer:type=producer-metrics,client-id=([-.\w]+)</td>
      </tr>
      <tr>
        <td>record-queue-time-avg</td>
        <td>The average time in ms record batches spent in the record accumulator.</td>
        <td>kafka.producer:type=producer-metrics,client-id=([-.\w]+)</td>
      </tr>
      <tr>
        <td>record-queue-time-max</td>
        <td>The maximum time in ms record batches spent in the record accumulator.</td>
        <td>kafka.producer:type=producer-metrics,client-id=([-.\w]+)</td>
      </tr>
      <tr>
        <td>request-latency-avg</td>
        <td>The average request latency in ms.</td>
        <td>kafka.producer:type=producer-metrics,client-id=([-.\w]+)</td>
      </tr>
      <tr>
        <td>request-latency-max</td>
        <td>The maximum request latency in ms.</td>
        <td>kafka.producer:type=producer-metrics,client-id=([-.\w]+)</td>
      </tr>
      <tr>
        <td>record-send-rate</td>
        <td>The average number of records sent per second.</td>
        <td>kafka.producer:type=producer-metrics,client-id=([-.\w]+)</td>
      </tr>
      <tr>
        <td>records-per-request-avg</td>
        <td>The average number of records per request.</td>
        <td>kafka.producer:type=producer-metrics,client-id=([-.\w]+)</td>
      </tr>
      <tr>
        <td>record-retry-rate</td>
        <td>The average per-second number of retried record sends.</td>
        <td>kafka.producer:type=producer-metrics,client-id=([-.\w]+)</td>
      </tr>
      <tr>
        <td>record-error-rate</td>
        <td>The average per-second number of record sends that resulted in errors.</td>
        <td>kafka.producer:type=producer-metrics,client-id=([-.\w]+)</td>
      </tr>
      <tr>
        <td>record-size-max</td>
        <td>The maximum record size.</td>
        <td>kafka.producer:type=producer-metrics,client-id=([-.\w]+)</td>
      </tr>
      <tr>
        <td>record-size-avg</td>
        <td>The average record size.</td>
        <td>kafka.producer:type=producer-metrics,client-id=([-.\w]+)</td>
      </tr>
      <tr>
        <td>requests-in-flight</td>
        <td>The current number of in-flight requests awaiting a response.</td>
        <td>kafka.producer:type=producer-metrics,client-id=([-.\w]+)</td>
      </tr>
      <tr>
        <td>metadata-age</td>
        <td>The age in seconds of the current producer metadata being used.</td>
        <td>kafka.producer:type=producer-metrics,client-id=([-.\w]+)</td>
      </tr>

<<<<<<< HEAD
<h4><a id="producer_monitoring" href="#producer_monitoring">Producer monitoring</a></h4>

The following metrics are available on producer instances.
=======
      <tr>
        <td>record-send-rate</td>
        <td>The average number of records sent per second for a topic.</td>
        <td>kafka.producer:type=producer-topic-metrics,client-id=([-.\w]+),topic=([-.\w]+)</td>
      </tr>
      <tr>
        <td>byte-rate</td>
        <td>The average number of bytes sent per second for a topic.</td>
        <td>kafka.producer:type=producer-topic-metrics,client-id=([-.\w]+),topic=([-.\w]+)</td>
      </tr>
      <tr>
        <td>compression-rate</td>
        <td>The average compression rate of record batches for a topic.</td>
        <td>kafka.producer:type=producer-topic-metrics,client-id=([-.\w]+),topic=([-.\w]+)</td>
      </tr>
      <tr>
        <td>record-retry-rate</td>
        <td>The average per-second number of retried record sends for a topic.</td>
        <td>kafka.producer:type=producer-topic-metrics,client-id=([-.\w]+),topic=([-.\w]+)</td>
      </tr>
      <tr>
        <td>record-error-rate</td>
        <td>The average per-second number of record sends that resulted in errors for a topic.</td>
        <td>kafka.producer:type=producer-topic-metrics,client-id=([-.\w]+),topic=([-.\w]+)</td>
      </tr>
      <tr>
        <td>produce-throttle-time-max</td>
        <td>The maximum time in ms a request was throttled by a broker.</td>
        <td>kafka.producer:type=producer-topic-metrics,client-id=([-.\w]+)</td>
      </tr>
      <tr>
        <td>produce-throttle-time-avg</td>
        <td>The average time in ms a request was throttled by a broker.</td>
        <td>kafka.producer:type=producer-topic-metrics,client-id=([-.\w]+)</td>
      </tr>
  </tbody></table>

>>>>>>> d7850a40

  <h4><a id="new_consumer_monitoring" href="#new_consumer_monitoring">New consumer monitoring</a></h4>

  The following metrics are available on new consumer instances.

  <h5><a id="new_consumer_group_monitoring" href="#new_consumer_group_monitoring">Consumer Group Metrics</a></h5>
  <table class="data-table">
    <tbody>
      <tr>
        <th>Metric/Attribute name</th>
        <th>Description</th>
        <th>Mbean name</th>
      </tr>
      <tr>
        <td>commit-latency-avg</td>
        <td>The average time taken for a commit request</td>
        <td>kafka.consumer:type=consumer-coordinator-metrics,client-id=([-.\w]+)</td>
      </tr>
      <tr>
        <td>commit-latency-max</td>
        <td>The max time taken for a commit request</td>
        <td>kafka.consumer:type=consumer-coordinator-metrics,client-id=([-.\w]+)</td>
      </tr>
      <tr>
        <td>commit-rate</td>
        <td>The number of commit calls per second</td>
        <td>kafka.consumer:type=consumer-coordinator-metrics,client-id=([-.\w]+)</td>
      </tr>
      <tr>
        <td>assigned-partitions</td>
        <td>The number of partitions currently assigned to this consumer</td>
        <td>kafka.consumer:type=consumer-coordinator-metrics,client-id=([-.\w]+)</td>
      </tr>
      <tr>
        <td>heartbeat-response-time-max</td>
        <td>The max time taken to receive a response to a heartbeat request</td>
        <td>kafka.consumer:type=consumer-coordinator-metrics,client-id=([-.\w]+)</td>
      </tr>
      <tr>
        <td>heartbeat-rate</td>
        <td>The average number of heartbeats per second</td>
        <td>kafka.consumer:type=consumer-coordinator-metrics,client-id=([-.\w]+)</td>
      </tr>
      <tr>
        <td>join-time-avg</td>
        <td>The average time taken for a group rejoin</td>
        <td>kafka.consumer:type=consumer-coordinator-metrics,client-id=([-.\w]+)</td>
      </tr>
      <tr>
        <td>join-time-max</td>
        <td>The max time taken for a group rejoin</td>
        <td>kafka.consumer:type=consumer-coordinator-metrics,client-id=([-.\w]+)</td>
      </tr>
      <tr>
        <td>join-rate</td>
        <td>The number of group joins per second</td>
        <td>kafka.consumer:type=consumer-coordinator-metrics,client-id=([-.\w]+)</td>
      </tr>
      <tr>
        <td>sync-time-avg</td>
        <td>The average time taken for a group sync</td>
        <td>kafka.consumer:type=consumer-coordinator-metrics,client-id=([-.\w]+)</td>
      </tr>
      <tr>
        <td>sync-time-max</td>
        <td>The max time taken for a group sync</td>
        <td>kafka.consumer:type=consumer-coordinator-metrics,client-id=([-.\w]+)</td>
      </tr>
      <tr>
        <td>sync-rate</td>
        <td>The number of group syncs per second</td>
        <td>kafka.consumer:type=consumer-coordinator-metrics,client-id=([-.\w]+)</td>
      </tr>
      <tr>
        <td>last-heartbeat-seconds-ago</td>
        <td>The number of seconds since the last controller heartbeat</td>
        <td>kafka.consumer:type=consumer-coordinator-metrics,client-id=([-.\w]+)</td>
      </tr>
    </tbody>
  </table>

  <h5><a id="new_consumer_fetch_monitoring" href="#new_consumer_fetch_monitoring">Consumer Fetch Metrics</a></h5>

  <table class="data-table">
    <tbody>
      <tr>
        <th>Metric/Attribute name</th>
        <th>Description</th>
        <th>Mbean name</th>
      </tr>
      <tr>
        <td>fetch-size-avg</td>
        <td>The average number of bytes fetched per request</td>
        <td>kafka.consumer:type=consumer-fetch-manager-metrics,client-id=([-.\w]+)</td>
      </tr>
      <tr>
        <td>fetch-size-max</td>
        <td>The maximum number of bytes fetched per request</td>
        <td>kafka.consumer:type=consumer-fetch-manager-metrics,client-id=([-.\w]+)</td>
      </tr>
      <tr>
        <td>bytes-consumed-rate</td>
        <td>The average number of bytes consumed per second</td>
        <td>kafka.consumer:type=consumer-fetch-manager-metrics,client-id=([-.\w]+)</td>
      </tr>
      <tr>
        <td>records-per-request-avg</td>
        <td>The average number of records in each request</td>
        <td>kafka.consumer:type=consumer-fetch-manager-metrics,client-id=([-.\w]+)</td>
      </tr>
      <tr>
        <td>records-consumed-rate</td>
        <td>The average number of records consumed per second</td>
        <td>kafka.consumer:type=consumer-fetch-manager-metrics,client-id=([-.\w]+)</td>
      </tr>
      <tr>
        <td>fetch-latency-avg</td>
        <td>The average time taken for a fetch request</td>
        <td>kafka.consumer:type=consumer-fetch-manager-metrics,client-id=([-.\w]+)</td>
      </tr>
      <tr>
        <td>fetch-latency-max</td>
        <td>The max time taken for a fetch request</td>
        <td>kafka.consumer:type=consumer-fetch-manager-metrics,client-id=([-.\w]+)</td>
      </tr>
      <tr>
        <td>fetch-rate</td>
        <td>The number of fetch requests per second</td>
        <td>kafka.consumer:type=consumer-fetch-manager-metrics,client-id=([-.\w]+)</td>
      </tr>
      <tr>
        <td>records-lag-max</td>
        <td>The maximum lag in terms of number of records for any partition in this window</td>
        <td>kafka.consumer:type=consumer-fetch-manager-metrics,client-id=([-.\w]+)</td>
      </tr>
      <tr>
        <td>fetch-throttle-time-avg</td>
        <td>The average throttle time in ms</td>
        <td>kafka.consumer:type=consumer-fetch-manager-metrics,client-id=([-.\w]+)</td>
      </tr>
      <tr>
        <td>fetch-throttle-time-max</td>
        <td>The maximum throttle time in ms</td>
        <td>kafka.consumer:type=consumer-fetch-manager-metrics,client-id=([-.\w]+)</td>
      </tr>
    </tbody>
  </table>


  <h5><a id="topic_fetch_monitoring" href="#topic_fetch_monitoring">Topic-level Fetch Metrics</a></h5>

  <table class="data-table">
    <tbody>
      <tr>
        <th>Metric/Attribute name</th>
        <th>Description</th>
        <th>Mbean name</th>
      </tr>
      <tr>
        <td>fetch-size-avg</td>
        <td>The average number of bytes fetched per request for a specific topic.</td>
        <td>kafka.consumer:type=consumer-fetch-manager-metrics,client-id=([-.\w]+),topic=([-.\w]+)</td>
      </tr>
      <tr>
        <td>fetch-size-max</td>
        <td>The maximum number of bytes fetched per request for a specific topic.</td>
        <td>kafka.consumer:type=consumer-fetch-manager-metrics,client-id=([-.\w]+),topic=([-.\w]+)</td>
      </tr>
      <tr>
        <td>bytes-consumed-rate</td>
        <td>The average number of bytes consumed per second for a specific topic.</td>
        <td>kafka.consumer:type=consumer-fetch-manager-metrics,client-id=([-.\w]+),topic=([-.\w]+)</td>
      </tr>
      <tr>
        <td>records-per-request-avg</td>
        <td>The average number of records in each request for a specific topic.</td>
        <td>kafka.consumer:type=consumer-fetch-manager-metrics,client-id=([-.\w]+),topic=([-.\w]+)</td>
      </tr>
      <tr>
        <td>records-consumed-rate</td>
        <td>The average number of records consumed per second for a specific topic.</td>
        <td>kafka.consumer:type=consumer-fetch-manager-metrics,client-id=([-.\w]+),topic=([-.\w]+)</td>
      </tr>
    </tbody>
  </table>



  <h4><a id="kafka_streams_monitoring" href="#kafka_streams_monitoring">Streams Monitoring</a></h4>

  A Kafka Streams instance contains all the producer and consumer metrics as well as additional metrics specific to streams. By default Kafka Streams has metrics with two recording levels: debug and info. The debug level records all metrics, while the info level records only the thread-level metrics.  Use the following configuration option to specify which metrics you want collected:
<pre>metrics.recording.level="info"</pre>

<h5><a id="kafka_streams_thread_monitoring" href="#kafka_streams_thread_monitoring">Thread Metrics</a></h5>
All the following metrics have a recording level of ``info``:
<table class="data-table">
    <tbody>
      <tr>
        <th>Metric/Attribute name</th>
        <th>Description</th>
        <th>Mbean name</th>
      </tr>
      <tr>
        <td>[commit | poll | process | punctuate]-latency-[avg | max]</td>
        <td>The [average | maximum] execution time in ms, for the respective operation, across all running tasks of this thread.</td>
        <td>kafka.streams:type=stream-metrics,thread.client-id=([-.\w]+)</td>
      </tr>
      <tr>
        <td>[commit | poll | process | punctuate]-rate</td>
        <td>The average number of respective operations per second across all tasks.</td>
        <td>kafka.streams:type=stream-metrics,thread.client-id=([-.\w]+)</td>
      </tr>
      <tr>
        <td>task-created-rate</td>
        <td>The average number of newly created tasks per second.</td>
        <td>kafka.streams:type=stream-metrics,thread.client-id=([-.\w]+)</td>
      </tr>
      <tr>
        <td>task-closed-rate</td>
        <td>The average number of tasks closed per second.</td>
        <td>kafka.streams:type=stream-metrics,thread.client-id=([-.\w]+)</td>
      </tr>
      <tr>
        <td>skipped-records-rate</td>
        <td>The average number of skipped records per second. </td>
        <td>kafka.streams:type=stream-metrics,thread.client-id=([-.\w]+)</td>
      </tr>
 </tbody>
</table>

<h5><a id="kafka_streams_task_monitoring" href="#kafka_streams_task_monitoring">Task Metrics</a></h5>
All the following metrics have a recording level of ``debug``:
 <table class="data-table">
      <tbody>
      <tr>
        <th>Metric/Attribute name</th>
        <th>Description</th>
        <th>Mbean name</th>
      </tr>
      <tr>
        <td>commit-latency-[avg | max]</td>
        <td>The [average | maximum] commit time in ns for this task. </td>
        <td>kafka.streams:type=stream-task-metrics,streams-task-id=([-.\w]+)</td>
      </tr>
      <tr>
        <td>commit-rate</td>
        <td>The average number of commit calls per second. </td>
        <td>kafka.streams:type=stream-task-metrics,streams-task-id=([-.\w]+)</td>
      </tr>
 </tbody>
</table>

 <h5><a id="kafka_streams_node_monitoring" href="#kafka_streams_node_monitoring">Processor Node Metrics</a></h5>
All the following metrics have a recording level of ``debug``:
 <table class="data-table">
      <tbody>
      <tr>
        <th>Metric/Attribute name</th>
        <th>Description</th>
        <th>Mbean name</th>
      </tr>
      <tr>
        <td>[process | punctuate | create | destroy]-latency-[avg | max]</td>
        <td>The [average | maximum] execution time in ns, for the respective operation. </td>
        <td>kafka.streams:type=stream-processor-node-metrics, processor-node-id=([-.\w]+)</td>
      </tr>
      <tr>
        <td>[process | punctuate | create | destroy]-rate</td>
        <td>The average number of respective operations per second. </td>
        <td>kafka.streams:type=stream-processor-node-metrics, processor-node-id=([-.\w]+)</td>
      </tr>
      <tr>
        <td>forward-rate</td>
        <td>The average rate of records being forwarded downstream, from source nodes only, per second. </td>
        <td>kafka.streams:type=stream-processor-node-metrics, processor-node-id=([-.\w]+)</td>
      </tr>
 </tbody>
 </table>

 <h5><a id="kafka_streams_store_monitoring" href="#kafka_streams_store_monitoring">State Store Metrics</a></h5>
All the following metrics have a recording level of ``debug``:

 <table class="data-table">
      <tbody>
      <tr>
        <th>Metric/Attribute name</th>
        <th>Description</th>
        <th>Mbean name</th>
      </tr>
      <tr>
        <td>[put | put-if-absent | get | delete | put-all | all | range | flush | restore]-latency-[avg | max]</td>
        <td>The average execution time in ns, for the respective operation. </td>
        <td>kafka.streams:type=stream-[store-type]-metrics</td>
      </tr>
        <tr>
        <td>[put | put-if-absent | get | delete | put-all | all | range | flush | restore]-rate</td>
        <td>The average rate of respective operations per second for this store.</td>
        <td>kafka.streams:type=stream-[store-type]-metrics</td>
      </tr>
      
    </tbody>
</table>


  <h4><a id="others_monitoring" href="#others_monitoring">Others</a></h4>

  We recommend monitoring GC time and other stats and various server stats such as CPU utilization, I/O service time, etc.

  On the client side, we recommend monitoring the message/byte rate (global and per topic), request rate/size/time, and on the consumer side, max lag in messages among all partitions and min fetch request rate. For a consumer to keep up, max lag needs to be less than a threshold and min fetch rate needs to be larger than 0.

  <h4><a id="basic_ops_audit" href="#basic_ops_audit">Audit</a></h4>
  The final alerting we do is on the correctness of the data delivery. We audit that every message that is sent is consumed by all consumers and measure the lag for this to occur. For important topics we alert if a certain completeness is not achieved in a certain time period. The details of this are discussed in KAFKA-260.

  <h3><a id="zk" href="#zk">6.7 ZooKeeper</a></h3>

  <h4><a id="zkversion" href="#zkversion">Stable version</a></h4>
  The current stable branch is 3.4 and the latest release of that branch is 3.4.9.

  <h4><a id="zkops" href="#zkops">Operationalizing ZooKeeper</a></h4>
  Operationally, we do the following for a healthy ZooKeeper installation:
  <ul>
    <li>Redundancy in the physical/hardware/network layout: try not to put them all in the same rack, decent (but don't go nuts) hardware, try to keep redundant power and network paths, etc. A typical ZooKeeper ensemble has 5 or 7 servers, which tolerates 2 and 3 servers down, respectively. If you have a small deployment, then using 3 servers is acceptable, but keep in mind that you'll only be able to tolerate 1 server down in this case. </li>
    <li>I/O segregation: if you do a lot of write type traffic you'll almost definitely want the transaction logs on a dedicated disk group. Writes to the transaction log are synchronous (but batched for performance), and consequently, concurrent writes can significantly affect performance. ZooKeeper snapshots can be one such a source of concurrent writes, and ideally should be written on a disk group separate from the transaction log. Snapshots are written to disk asynchronously, so it is typically ok to share with the operating system and message log files. You can configure a server to use a separate disk group with the dataLogDir parameter.</li>
    <li>Application segregation: Unless you really understand the application patterns of other apps that you want to install on the same box, it can be a good idea to run ZooKeeper in isolation (though this can be a balancing act with the capabilities of the hardware).</li>
    <li>Use care with virtualization: It can work, depending on your cluster layout and read/write patterns and SLAs, but the tiny overheads introduced by the virtualization layer can add up and throw off ZooKeeper, as it can be very time sensitive</li>
    <li>ZooKeeper configuration: It's java, make sure you give it 'enough' heap space (We usually run them with 3-5G, but that's mostly due to the data set size we have here). Unfortunately we don't have a good formula for it, but keep in mind that allowing for more ZooKeeper state means that snapshots can become large, and large snapshots affect recovery time. In fact, if the snapshot becomes too large (a few gigabytes), then you may need to increase the initLimit parameter to give enough time for servers to recover and join the ensemble.</li>
    <li>Monitoring: Both JMX and the 4 letter words (4lw) commands are very useful, they do overlap in some cases (and in those cases we prefer the 4 letter commands, they seem more predictable, or at the very least, they work better with the LI monitoring infrastructure)</li>
    <li>Don't overbuild the cluster: large clusters, especially in a write heavy usage pattern, means a lot of intracluster communication (quorums on the writes and subsequent cluster member updates), but don't underbuild it (and risk swamping the cluster). Having more servers adds to your read capacity.</li>
  </ul>
  Overall, we try to keep the ZooKeeper system as small as will handle the load (plus standard growth capacity planning) and as simple as possible. We try not to do anything fancy with the configuration or application layout as compared to the official release as well as keep it as self contained as possible. For these reasons, we tend to skip the OS packaged versions, since it has a tendency to try to put things in the OS standard hierarchy, which can be 'messy', for want of a better way to word it.
</script>

<div class="p-ops"></div><|MERGE_RESOLUTION|>--- conflicted
+++ resolved
@@ -14,819 +14,6 @@
  See the License for the specific language governing permissions and
  limitations under the License.
 -->
-<<<<<<< HEAD
-
-Here is some information on actually running Kafka as a production system based on usage and experience at LinkedIn. Please send us any additional tips you know of.
-
-<h3><a id="basic_ops" href="#basic_ops">6.1 Basic Kafka Operations</a></h3>
-
-This section will review the most common operations you will perform on your Kafka cluster. All of the tools reviewed in this section are available under the <code>bin/</code> directory of the Kafka distribution and each tool will print details on all possible commandline options if it is run with no arguments.
-
-<h4><a id="basic_ops_add_topic" href="#basic_ops_add_topic">Adding and removing topics</a></h4>
-
-You have the option of either adding topics manually or having them be created automatically when data is first published to a non-existent topic. If topics are auto-created then you may want to tune the default <a href="#topic-config">topic configurations</a> used for auto-created topics.
-<p>
-Topics are added and modified using the topic tool:
-<pre>
- &gt; bin/kafka-topics.sh --zookeeper zk_host:port/chroot --create --topic my_topic_name
-       --partitions 20 --replication-factor 3 --config x=y
-</pre>
-The replication factor controls how many servers will replicate each message that is written. If you have a replication factor of 3 then up to 2 servers can fail before you will lose access to your data. We recommend you use a replication factor of 2 or 3 so that you can transparently bounce machines without interrupting data consumption.
-<p>
-The partition count controls how many logs the topic will be sharded into. There are several impacts of the partition count. First each partition must fit entirely on a single server. So if you have 20 partitions the full data set (and read and write load) will be handled by no more than 20 servers (no counting replicas). Finally the partition count impacts the maximum parallelism of your consumers. This is discussed in greater detail in the <a href="#intro_consumers">concepts section</a>.
-<p>
-Each sharded partition log is placed into its own folder under the Kafka log directory. The name of such folders consists of the topic name, appended by a dash (-) and the partition id. Since a typical folder name can not be over 255 characters long, there will be a limitation on the length of topic names. We assume the number of partitions will not ever be above 100,000. Therefore, topic names cannot be longer than 249 characters. This leaves just enough room in the folder name for a dash and a potentially 5 digit long partition id.
-<p>
-The configurations added on the command line override the default settings the server has for things like the length of time data should be retained. The complete set of per-topic configurations is documented <a href="#topic-config">here</a>.
-
-<h4><a id="basic_ops_modify_topic" href="#basic_ops_modify_topic">Modifying topics</a></h4>
-
-You can change the configuration or partitioning of a topic using the same topic tool.
-<p>
-To add partitions you can do
-<pre>
- &gt; bin/kafka-topics.sh --zookeeper zk_host:port/chroot --alter --topic my_topic_name
-       --partitions 40
-</pre>
-Be aware that one use case for partitions is to semantically partition data, and adding partitions doesn't change the partitioning of existing data so this may disturb consumers if they rely on that partition. That is if data is partitioned by <code>hash(key) % number_of_partitions</code> then this partitioning will potentially be shuffled by adding partitions but Kafka will not attempt to automatically redistribute data in any way.
-<p>
-To add configs:
-<pre>
- &gt; bin/kafka-topics.sh --zookeeper zk_host:port/chroot --alter --topic my_topic_name --config x=y
-</pre>
-To remove a config:
-<pre>
- &gt; bin/kafka-topics.sh --zookeeper zk_host:port/chroot --alter --topic my_topic_name --delete-config x
-</pre>
-And finally deleting a topic:
-<pre>
- &gt; bin/kafka-topics.sh --zookeeper zk_host:port/chroot --delete --topic my_topic_name
-</pre>
-Topic deletion option is disabled by default. To enable it set the server config
-  <pre>delete.topic.enable=true</pre>
-<p>
-Kafka does not currently support reducing the number of partitions for a topic.
-<p>
-Instructions for changing the replication factor of a topic can be found <a href="#basic_ops_increase_replication_factor">here</a>.
-
-<h4><a id="basic_ops_restarting" href="#basic_ops_restarting">Graceful shutdown</a></h4>
-
-The Kafka cluster will automatically detect any broker shutdown or failure and elect new leaders for the partitions on that machine. This will occur whether a server fails or it is brought down intentionally for maintenance or configuration changes. For the latter cases Kafka supports a more graceful mechanism for stopping a server than just killing it.
-
-When a server is stopped gracefully it has two optimizations it will take advantage of:
-<ol>
-    <li>It will sync all its logs to disk to avoid needing to do any log recovery when it restarts (i.e. validating the checksum for all messages in the tail of the log). Log recovery takes time so this speeds up intentional restarts.
-    <li>It will migrate any partitions the server is the leader for to other replicas prior to shutting down. This will make the leadership transfer faster and minimize the time each partition is unavailable to a few milliseconds.
-</ol>
-
-Syncing the logs will happen automatically whenever the server is stopped other than by a hard kill, but the controlled leadership migration requires using a special setting:
-<pre>
-    controlled.shutdown.enable=true
-</pre>
-Note that controlled shutdown will only succeed if <i>all</i> the partitions hosted on the broker have replicas (i.e. the replication factor is greater than 1 <i>and</i> at least one of these replicas is alive). This is generally what you want since shutting down the last replica would make that topic partition unavailable.
-
-<h4><a id="basic_ops_leader_balancing" href="#basic_ops_leader_balancing">Balancing leadership</a></h4>
-
-Whenever a broker stops or crashes leadership for that broker's partitions transfers to other replicas. This means that by default when the broker is restarted it will only be a follower for all its partitions, meaning it will not be used for client reads and writes.
-<p>
-To avoid this imbalance, Kafka has a notion of preferred replicas. If the list of replicas for a partition is 1,5,9 then node 1 is preferred as the leader to either node 5 or 9 because it is earlier in the replica list. You can have the Kafka cluster try to restore leadership to the restored replicas by running the command:
-<pre>
- &gt; bin/kafka-preferred-replica-election.sh --zookeeper zk_host:port/chroot
-</pre>
-
-Since running this command can be tedious you can also configure Kafka to do this automatically by setting the following configuration:
-<pre>
-    auto.leader.rebalance.enable=true
-</pre>
-
-<h4><a id="basic_ops_racks" href="#basic_ops_racks">Balancing Replicas Across Racks</a></h4>
-The rack awareness feature spreads replicas of the same partition across different racks. This extends the guarantees Kafka provides for broker-failure to cover rack-failure, limiting the risk of data loss should all the brokers on a rack fail at once. The feature can also be applied to other broker groupings such as availability zones in EC2.
-<p></p>
-You can specify that a broker belongs to a particular rack by adding a property to the broker config:
-<pre>   broker.rack=my-rack-id</pre>
-When a topic is <a href="#basic_ops_add_topic">created</a>, <a href="#basic_ops_modify_topic">modified</a> or replicas are <a href="#basic_ops_cluster_expansion">redistributed</a>, the rack constraint will be honoured, ensuring replicas span as many racks as they can (a partition will span min(#racks, replication-factor) different racks).
-<p></p>
-The algorithm used to assign replicas to brokers ensures that the number of leaders per broker will be constant, regardless of how brokers are distributed across racks. This ensures balanced throughput.
-<p></p>
-However if racks are assigned different numbers of brokers, the assignment of replicas will not be even. Racks with fewer brokers will get more replicas, meaning they will use more storage and put more resources into replication. Hence it is sensible to configure an equal number of brokers per rack.
-
-<h4><a id="basic_ops_mirror_maker" href="#basic_ops_mirror_maker">Mirroring data between clusters</a></h4>
-
-We refer to the process of replicating data <i>between</i> Kafka clusters "mirroring" to avoid confusion with the replication that happens amongst the nodes in a single cluster. Kafka comes with a tool for mirroring data between Kafka clusters. The tool consumes from a source cluster and produces to a destination cluster.
-
-A common use case for this kind of mirroring is to provide a replica in another datacenter. This scenario will be discussed in more detail in the next section.
-<p>
-You can run many such mirroring processes to increase throughput and for fault-tolerance (if one process dies, the others will take overs the additional load).
-<p>
-Data will be read from topics in the source cluster and written to a topic with the same name in the destination cluster. In fact the mirror maker is little more than a Kafka consumer and producer hooked together.
-<p>
-The source and destination clusters are completely independent entities: they can have different numbers of partitions and the offsets will not be the same. For this reason the mirror cluster is not really intended as a fault-tolerance mechanism (as the consumer position will be different); for that we recommend using normal in-cluster replication. The mirror maker process will, however, retain and use the message key for partitioning so order is preserved on a per-key basis.
-<p>
-Here is an example showing how to mirror a single topic (named <i>my-topic</i>) from an input cluster:
-<pre>
- &gt; bin/kafka-mirror-maker.sh
-       --consumer.config consumer.properties
-       --producer.config producer.properties --whitelist my-topic
-</pre>
-Note that we specify the list of topics with the <code>--whitelist</code> option. This option allows any regular expression using <a href="http://docs.oracle.com/javase/7/docs/api/java/util/regex/Pattern.html">Java-style regular expressions</a>. So you could mirror two topics named <i>A</i> and <i>B</i> using <code>--whitelist 'A|B'</code>. Or you could mirror <i>all</i> topics using <code>--whitelist '*'</code>. Make sure to quote any regular expression to ensure the shell doesn't try to expand it as a file path. For convenience we allow the use of ',' instead of '|' to specify a list of topics.
-<p>
-Sometimes it is easier to say what it is that you <i>don't</i> want. Instead of using <code>--whitelist</code> to say what you want
-to mirror you can use <code>--blacklist</code> to say what to exclude. This also takes a regular expression argument.
-However, <code>--blacklist</code> is not supported when the new consumer has been enabled (i.e. when <code>bootstrap.servers</code>
-has been defined in the consumer configuration).
-<p>
-Combining mirroring with the configuration <code>auto.create.topics.enable=true</code> makes it possible to have a replica cluster that will automatically create and replicate all data in a source cluster even as new topics are added.
-
-<h4><a id="basic_ops_consumer_lag" href="#basic_ops_consumer_lag">Checking consumer position</a></h4>
-Sometimes it's useful to see the position of your consumers. We have a tool that will show the position of all consumers in a consumer group as well as how far behind the end of the log they are. To run this tool on a consumer group named <i>my-group</i> consuming a topic named <i>my-topic</i> would look like this:
-<pre>
- &gt; bin/kafka-run-class.sh kafka.tools.ConsumerOffsetChecker --zookeeper localhost:2181 --group test
-Group           Topic                          Pid Offset          logSize         Lag             Owner
-my-group        my-topic                       0   0               0               0               test_jkreps-mn-1394154511599-60744496-0
-my-group        my-topic                       1   0               0               0               test_jkreps-mn-1394154521217-1a0be913-0
-</pre>
-
-
-NOTE: Since 0.9.0.0, the kafka.tools.ConsumerOffsetChecker tool has been deprecated. You should use the kafka.admin.ConsumerGroupCommand (or the bin/kafka-consumer-groups.sh script) to manage consumer groups, including consumers created with the <a href="http://kafka.apache.org/documentation.html#newconsumerapi">new consumer API</a>.
-
-<h4><a id="basic_ops_consumer_group" href="#basic_ops_consumer_group">Managing Consumer Groups</a></h4>
-
-With the ConsumerGroupCommand tool, we can list, describe, or delete consumer groups. Note that deletion is only available when the group metadata is stored in
-ZooKeeper. When using the <a href="http://kafka.apache.org/documentation.html#newconsumerapi">new consumer API</a> (where
-the broker handles coordination of partition handling and rebalance), the group is deleted when the last committed offset for that group expires.
-
-For example, to list all consumer groups across all topics:
-
-<pre>
- &gt; bin/kafka-consumer-groups.sh --bootstrap-server broker1:9092 --list
-
-test-consumer-group
-</pre>
-
-To view offsets as in the previous example with the ConsumerOffsetChecker, we "describe" the consumer group like this:
-
-<pre>
- &gt; bin/kafka-consumer-groups.sh --bootstrap-server broker1:9092 --describe --group test-consumer-group
-
-GROUP                          TOPIC                          PARTITION  CURRENT-OFFSET  LOG-END-OFFSET  LAG             OWNER
-test-consumer-group            test-foo                       0          1               3               2               consumer-1_/127.0.0.1
-</pre>
-
-If you are using the old high-level consumer and storing the group metadata in ZooKeeper (i.e. <code>offsets.storage=zookeeper</code>), pass
-<code>--zookeeper</code> instead of <code>bootstrap-server</code>:
-
-<pre>
- &gt; bin/kafka-consumer-groups.sh --zookeeper localhost:2181 --list
-</pre>
-
-<h4><a id="basic_ops_cluster_expansion" href="#basic_ops_cluster_expansion">Expanding your cluster</a></h4>
-
-Adding servers to a Kafka cluster is easy, just assign them a unique broker id and start up Kafka on your new servers. However these new servers will not automatically be assigned any data partitions, so unless partitions are moved to them they won't be doing any work until new topics are created. So usually when you add machines to your cluster you will want to migrate some existing data to these machines.
-<p>
-The process of migrating data is manually initiated but fully automated. Under the covers what happens is that Kafka will add the new server as a follower of the partition it is migrating and allow it to fully replicate the existing data in that partition. When the new server has fully replicated the contents of this partition and joined the in-sync replica one of the existing replicas will delete their partition's data.
-<p>
-The partition reassignment tool can be used to move partitions across brokers. An ideal partition distribution would ensure even data load and partition sizes across all brokers. The partition reassignment tool does not have the capability to automatically study the data distribution in a Kafka cluster and move partitions around to attain an even load distribution. As such, the admin has to figure out which topics or partitions should be moved around.
-<p>
-The partition reassignment tool can run in 3 mutually exclusive modes:
-<ul>
-<li>--generate: In this mode, given a list of topics and a list of brokers, the tool generates a candidate reassignment to move all partitions of the specified topics to the new brokers. This option merely provides a convenient way to generate a partition reassignment plan given a list of topics and target brokers.</li>
-<li>--execute: In this mode, the tool kicks off the reassignment of partitions based on the user provided reassignment plan. (using the --reassignment-json-file option). This can either be a custom reassignment plan hand crafted by the admin or provided by using the --generate option</li>
-<li>--verify: In this mode, the tool verifies the status of the reassignment for all partitions listed during the last --execute. The status can be either of successfully completed, failed or in progress</li>
-</ul>
-<h5><a id="basic_ops_automigrate" href="#basic_ops_automigrate">Automatically migrating data to new machines</a></h5>
-The partition reassignment tool can be used to move some topics off of the current set of brokers to the newly added brokers. This is typically useful while expanding an existing cluster since it is easier to move entire topics to the new set of brokers, than moving one partition at a time. When used to do this, the user should provide a list of topics that should be moved to the new set of brokers and a target list of new brokers. The tool then evenly distributes all partitions for the given list of topics across the new set of brokers. During this move, the replication factor of the topic is kept constant. Effectively the replicas for all partitions for the input list of topics are moved from the old set of brokers to the newly added brokers.
-<p>
-For instance, the following example will move all partitions for topics foo1,foo2 to the new set of brokers 5,6. At the end of this move, all partitions for topics foo1 and foo2 will <i>only</i> exist on brokers 5,6.
-<p>
-Since the tool accepts the input list of topics as a json file, you first need to identify the topics you want to move and create the json file as follows:
-<pre>
-> cat topics-to-move.json
-{"topics": [{"topic": "foo1"},
-            {"topic": "foo2"}],
- "version":1
-}
-</pre>
-Once the json file is ready, use the partition reassignment tool to generate a candidate assignment:
-<pre>
-> bin/kafka-reassign-partitions.sh --zookeeper localhost:2181 --topics-to-move-json-file topics-to-move.json --broker-list "5,6" --generate
-Current partition replica assignment
-
-{"version":1,
- "partitions":[{"topic":"foo1","partition":2,"replicas":[1,2]},
-               {"topic":"foo1","partition":0,"replicas":[3,4]},
-               {"topic":"foo2","partition":2,"replicas":[1,2]},
-               {"topic":"foo2","partition":0,"replicas":[3,4]},
-               {"topic":"foo1","partition":1,"replicas":[2,3]},
-               {"topic":"foo2","partition":1,"replicas":[2,3]}]
-}
-
-Proposed partition reassignment configuration
-
-{"version":1,
- "partitions":[{"topic":"foo1","partition":2,"replicas":[5,6]},
-               {"topic":"foo1","partition":0,"replicas":[5,6]},
-               {"topic":"foo2","partition":2,"replicas":[5,6]},
-               {"topic":"foo2","partition":0,"replicas":[5,6]},
-               {"topic":"foo1","partition":1,"replicas":[5,6]},
-               {"topic":"foo2","partition":1,"replicas":[5,6]}]
-}
-</pre>
-<p>
-The tool generates a candidate assignment that will move all partitions from topics foo1,foo2 to brokers 5,6. Note, however, that at this point, the partition movement has not started, it merely tells you the current assignment and the proposed new assignment. The current assignment should be saved in case you want to rollback to it. The new assignment should be saved in a json file (e.g. expand-cluster-reassignment.json) to be input to the tool with the --execute option as follows:
-<pre>
-> bin/kafka-reassign-partitions.sh --zookeeper localhost:2181 --reassignment-json-file expand-cluster-reassignment.json --execute
-Current partition replica assignment
-
-{"version":1,
- "partitions":[{"topic":"foo1","partition":2,"replicas":[1,2]},
-               {"topic":"foo1","partition":0,"replicas":[3,4]},
-               {"topic":"foo2","partition":2,"replicas":[1,2]},
-               {"topic":"foo2","partition":0,"replicas":[3,4]},
-               {"topic":"foo1","partition":1,"replicas":[2,3]},
-               {"topic":"foo2","partition":1,"replicas":[2,3]}]
-}
-
-Save this to use as the --reassignment-json-file option during rollback
-Successfully started reassignment of partitions
-{"version":1,
- "partitions":[{"topic":"foo1","partition":2,"replicas":[5,6]},
-               {"topic":"foo1","partition":0,"replicas":[5,6]},
-               {"topic":"foo2","partition":2,"replicas":[5,6]},
-               {"topic":"foo2","partition":0,"replicas":[5,6]},
-               {"topic":"foo1","partition":1,"replicas":[5,6]},
-               {"topic":"foo2","partition":1,"replicas":[5,6]}]
-}
-</pre>
-<p>
-Finally, the --verify option can be used with the tool to check the status of the partition reassignment. Note that the same expand-cluster-reassignment.json (used with the --execute option) should be used with the --verify option:
-<pre>
-> bin/kafka-reassign-partitions.sh --zookeeper localhost:2181 --reassignment-json-file expand-cluster-reassignment.json --verify
-Status of partition reassignment:
-Reassignment of partition [foo1,0] completed successfully
-Reassignment of partition [foo1,1] is in progress
-Reassignment of partition [foo1,2] is in progress
-Reassignment of partition [foo2,0] completed successfully
-Reassignment of partition [foo2,1] completed successfully
-Reassignment of partition [foo2,2] completed successfully
-</pre>
-
-<h5><a id="basic_ops_partitionassignment" href="#basic_ops_partitionassignment">Custom partition assignment and migration</a></h5>
-The partition reassignment tool can also be used to selectively move replicas of a partition to a specific set of brokers. When used in this manner, it is assumed that the user knows the reassignment plan and does not require the tool to generate a candidate reassignment, effectively skipping the --generate step and moving straight to the --execute step
-<p>
-For instance, the following example moves partition 0 of topic foo1 to brokers 5,6 and partition 1 of topic foo2 to brokers 2,3:
-<p>
-The first step is to hand craft the custom reassignment plan in a json file:
-<pre>
-> cat custom-reassignment.json
-{"version":1,"partitions":[{"topic":"foo1","partition":0,"replicas":[5,6]},{"topic":"foo2","partition":1,"replicas":[2,3]}]}
-</pre>
-Then, use the json file with the --execute option to start the reassignment process:
-<pre>
-> bin/kafka-reassign-partitions.sh --zookeeper localhost:2181 --reassignment-json-file custom-reassignment.json --execute
-Current partition replica assignment
-
-{"version":1,
- "partitions":[{"topic":"foo1","partition":0,"replicas":[1,2]},
-               {"topic":"foo2","partition":1,"replicas":[3,4]}]
-}
-
-Save this to use as the --reassignment-json-file option during rollback
-Successfully started reassignment of partitions
-{"version":1,
- "partitions":[{"topic":"foo1","partition":0,"replicas":[5,6]},
-               {"topic":"foo2","partition":1,"replicas":[2,3]}]
-}
-</pre>
-<p>
-The --verify option can be used with the tool to check the status of the partition reassignment. Note that the same expand-cluster-reassignment.json (used with the --execute option) should be used with the --verify option:
-<pre>
-bin/kafka-reassign-partitions.sh --zookeeper localhost:2181 --reassignment-json-file custom-reassignment.json --verify
-Status of partition reassignment:
-Reassignment of partition [foo1,0] completed successfully
-Reassignment of partition [foo2,1] completed successfully
-</pre>
-
-<h4><a id="basic_ops_decommissioning_brokers" href="#basic_ops_decommissioning_brokers">Decommissioning brokers</a></h4>
-The partition reassignment tool does not have the ability to automatically generate a reassignment plan for decommissioning brokers yet. As such, the admin has to come up with a reassignment plan to move the replica for all partitions hosted on the broker to be decommissioned, to the rest of the brokers. This can be relatively tedious as the reassignment needs to ensure that all the replicas are not moved from the decommissioned broker to only one other broker. To make this process effortless, we plan to add tooling support for decommissioning brokers in the future.
-
-<h4><a id="basic_ops_increase_replication_factor" href="#basic_ops_increase_replication_factor">Increasing replication factor</a></h4>
-Increasing the replication factor of an existing partition is easy. Just specify the extra replicas in the custom reassignment json file and use it with the --execute option to increase the replication factor of the specified partitions.
-<p>
-For instance, the following example increases the replication factor of partition 0 of topic foo from 1 to 3. Before increasing the replication factor, the partition's only replica existed on broker 5. As part of increasing the replication factor, we will add more replicas on brokers 6 and 7.
-<p>
-The first step is to hand craft the custom reassignment plan in a json file:
-<pre>
-> cat increase-replication-factor.json
-{"version":1,
- "partitions":[{"topic":"foo","partition":0,"replicas":[5,6,7]}]}
-</pre>
-Then, use the json file with the --execute option to start the reassignment process:
-<pre>
-> bin/kafka-reassign-partitions.sh --zookeeper localhost:2181 --reassignment-json-file increase-replication-factor.json --execute
-Current partition replica assignment
-
-{"version":1,
- "partitions":[{"topic":"foo","partition":0,"replicas":[5]}]}
-
-Save this to use as the --reassignment-json-file option during rollback
-Successfully started reassignment of partitions
-{"version":1,
- "partitions":[{"topic":"foo","partition":0,"replicas":[5,6,7]}]}
-</pre>
-<p>
-The --verify option can be used with the tool to check the status of the partition reassignment. Note that the same increase-replication-factor.json (used with the --execute option) should be used with the --verify option:
-<pre>
-bin/kafka-reassign-partitions.sh --zookeeper localhost:2181 --reassignment-json-file increase-replication-factor.json --verify
-Status of partition reassignment:
-Reassignment of partition [foo,0] completed successfully
-</pre>
-You can also verify the increase in replication factor with the kafka-topics tool:
-<pre>
-> bin/kafka-topics.sh --zookeeper localhost:2181 --topic foo --describe
-Topic:foo	PartitionCount:1	ReplicationFactor:3	Configs:
-	Topic: foo	Partition: 0	Leader: 5	Replicas: 5,6,7	Isr: 5,6,7
-</pre>
-
-<h4><a id="rep-throttle" href="#rep-throttle">Limiting Bandwidth Usage during Data Migration</a></h4>
-Kafka lets you apply a throttle to replication traffic, setting an upper bound on the bandwidth used to move replicas from machine to machine. This is useful when rebalancing a cluster, bootstrapping a new broker or adding or removing brokers, as it limits the impact these data-intensive operations will have on users.
-<p></p>
-There are two interfaces that can be used to engage a throttle. The simplest, and safest, is to apply a throttle when invoking the kafka-reassign-partitions.sh, but kafka-configs.sh can also be used to view and alter the throttle values directly.
-<p></p>
-So for example, if you were to execute a rebalance, with the below command, it would move partitions at no more than 50MB/s.
-<pre>$ bin/kafka-reassign-partitions.sh --zookeeper myhost:2181--execute --reassignment-json-file bigger-cluster.json —throttle 50000000</pre>
-When you execute this script you will see the throttle engage:
-<pre>
-The throttle limit was set to 50000000 B/s
-Successfully started reassignment of partitions.</pre>
-<p>Should you wish to alter the throttle, during a rebalance, say to increase the throughput so it completes quicker, you can do this by re-running the execute command passing the same reassignment-json-file:</p>
-<pre>$ bin/kafka-reassign-partitions.sh --zookeeper localhost:2181  --execute --reassignment-json-file bigger-cluster.json --throttle 700000000
-There is an existing assignment running.
-The throttle limit was set to 700000000 B/s</pre>
-
-<p>Once the rebalance completes the administrator can check the status of the rebalance using the --verify option.
-    If the rebalance has completed, the throttle will be removed via the --verify command. It is important that
-    administrators remove the throttle in a timely manner once rebalancing completes by running the command with
-    the --verify option. Failure to do so could cause regular replication traffic to be throttled. </p>
-<p>When the --verify option is executed, and the reassignment has completed, the script will confirm that the throttle was removed:</p>
-
-<pre>$ bin/kafka-reassign-partitions.sh --zookeeper localhost:2181  --verify --reassignment-json-file bigger-cluster.json
-Status of partition reassignment:
-Reassignment of partition [my-topic,1] completed successfully
-Reassignment of partition [mytopic,0] completed successfully
-Throttle was removed.</pre>
-
-<p>The administrator can also validate the assigned configs using the kafka-configs.sh. There are two pairs of throttle
-    configuration used to manage the throttling process. The throttle value itself. This is configured, at a broker
-    level, using the dynamic properties: </p>
-
-<pre>leader.replication.throttled.rate
-follower.replication.throttled.rate</pre>
-
-<p>There is also an enumerated set of throttled replicas: </p>
-
-<pre>leader.replication.throttled.replicas
-follower.replication.throttled.replicas</pre>
-
-<p>Which are configured per topic. All four config values are automatically assigned by kafka-reassign-partitions.sh
-    (discussed below). </p>
-<p>To view the throttle limit configuration:</p>
-
-<pre>$ bin/kafka-configs.sh --describe --zookeeper localhost:2181 --entity-type brokers
-Configs for brokers '2' are leader.replication.throttled.rate=700000000,follower.replication.throttled.rate=700000000
-Configs for brokers '1' are leader.replication.throttled.rate=700000000,follower.replication.throttled.rate=700000000</pre>
-
-<p>This shows the throttle applied to both leader and follower side of the replication protocol. By default both sides
-    are assigned the same throttled throughput value. </p>
-
-<p>To view the list of throttled replicas:</p>
-
-<pre>$ bin/kafka-configs.sh --describe --zookeeper localhost:2181 --entity-type topics
-Configs for topic 'my-topic' are leader.replication.throttled.replicas=1:102,0:101,
-    follower.replication.throttled.replicas=1:101,0:102</pre>
-
-<p>Here we see the leader throttle is applied to partition 1 on broker 102 and partition 0 on broker 101. Likewise the
-    follower throttle is applied to partition 1 on
-    broker 101 and partition 0 on broker 102. </p>
-
-<p>By default kafka-reassign-partitions.sh will apply the leader throttle to all replicas that exist before the
-    rebalance, any one of which might be leader.
-    It will apply the follower throttle to all move destinations. So if there is a partition with replicas on brokers
-    101,102, being reassigned to 102,103, a leader throttle,
-    for that partition, would be applied to 101,102 and a follower throttle would be applied to 103 only. </p>
-
-
-<p>If required, you can also use the --alter switch on kafka-configs.sh to alter the throttle configurations manually.
-</p>
-
-<h5>Safe usage of throttled replication</h5>
-
-<p>Some care should be taken when using throttled replication. In particular:</p>
-
-<p><i>(1) Throttle Removal:</i></p>
-The throttle should be removed in a timely manner once reassignment completes (by running kafka-reassign-partitions
-—verify).
-
-<p><i>(2) Ensuring Progress:</i></p>
-<p>If the throttle is set too low, in comparison to the incoming write rate, it is possible for replication to not
-    make progress. This occurs when:</p>
-<pre>max(BytesInPerSec) > throttle</pre>
-<p>
-    Where BytesInPerSec is the metric that monitors the write throughput of producers into each broker. </p>
-<p>The administrator can monitor whether replication is making progress, during the rebalance, using the metric:</p>
-
-<pre>kafka.server:type=FetcherLagMetrics,name=ConsumerLag,clientId=([-.\w]+),topic=([-.\w]+),partition=([0-9]+)</pre>
-
-<p>The lag should constantly decrease during replication.  If the metric does not decrease the administrator should
-    increase the
-    throttle throughput as described above. </p>
-
-
-<h4><a id="quotas" href="#quotas">Setting quotas</a></h4>
-Quotas overrides and defaults may be configured at (user, client-id), user or client-id levels as described <a href="#design_quotas">here</a>.
-By default, clients receive an unlimited quota.
-
-It is possible to set custom quotas for each (user, client-id), user or client-id group.
-<p>
-Configure custom quota for (user=user1, client-id=clientA):
-<pre>
-> bin/kafka-configs.sh  --zookeeper localhost:2181 --alter --add-config 'producer_byte_rate=1024,consumer_byte_rate=2048' --entity-type users --entity-name user1 --entity-type clients --entity-name clientA
-Updated config for entity: user-principal 'user1', client-id 'clientA'.
-</pre>
-
-Configure custom quota for user=user1:
-<pre>
-> bin/kafka-configs.sh  --zookeeper localhost:2181 --alter --add-config 'producer_byte_rate=1024,consumer_byte_rate=2048' --entity-type users --entity-name user1
-Updated config for entity: user-principal 'user1'.
-</pre>
-
-Configure custom quota for client-id=clientA:
-<pre>
-> bin/kafka-configs.sh  --zookeeper localhost:2181 --alter --add-config 'producer_byte_rate=1024,consumer_byte_rate=2048' --entity-type clients --entity-name clientA
-Updated config for entity: client-id 'clientA'.
-</pre>
-
-It is possible to set default quotas for each (user, client-id), user or client-id group by specifying <i>--entity-default</i> option instead of <i>--entity-name</i>.
-<p>
-Configure default client-id quota for user=userA:
-<pre>
-> bin/kafka-configs.sh  --zookeeper localhost:2181 --alter --add-config 'producer_byte_rate=1024,consumer_byte_rate=2048' --entity-type users --entity-name user1 --entity-type clients --entity-default
-Updated config for entity: user-principal 'user1', default client-id.
-</pre>
-
-Configure default quota for user:
-<pre>
-> bin/kafka-configs.sh  --zookeeper localhost:2181 --alter --add-config 'producer_byte_rate=1024,consumer_byte_rate=2048' --entity-type users --entity-default
-Updated config for entity: default user-principal.
-</pre>
-
-Configure default quota for client-id:
-<pre>
-> bin/kafka-configs.sh  --zookeeper localhost:2181 --alter --add-config 'producer_byte_rate=1024,consumer_byte_rate=2048' --entity-type clients --entity-default
-Updated config for entity: default client-id.
-</pre>
-
-Here's how to describe the quota for a given (user, client-id):
-<pre>
-> bin/kafka-configs.sh  --zookeeper localhost:2181 --describe --entity-type users --entity-name user1 --entity-type clients --entity-name clientA
-Configs for user-principal 'user1', client-id 'clientA' are producer_byte_rate=1024,consumer_byte_rate=2048
-</pre>
-Describe quota for a given user:
-<pre>
-> bin/kafka-configs.sh  --zookeeper localhost:2181 --describe --entity-type users --entity-name user1
-Configs for user-principal 'user1' are producer_byte_rate=1024,consumer_byte_rate=2048
-</pre>
-Describe quota for a given client-id:
-<pre>
-> bin/kafka-configs.sh  --zookeeper localhost:2181 --describe --entity-type clients --entity-name clientA
-Configs for client-id 'clientA' are producer_byte_rate=1024,consumer_byte_rate=2048
-</pre>
-If entity name is not specified, all entities of the specified type are described. For example, describe all users:
-<pre>
-> bin/kafka-configs.sh  --zookeeper localhost:2181 --describe --entity-type users
-Configs for user-principal 'user1' are producer_byte_rate=1024,consumer_byte_rate=2048
-Configs for default user-principal are producer_byte_rate=1024,consumer_byte_rate=2048
-</pre>
-Similarly for (user, client):
-<pre>
-> bin/kafka-configs.sh  --zookeeper localhost:2181 --describe --entity-type users --entity-type clients
-Configs for user-principal 'user1', default client-id are producer_byte_rate=1024,consumer_byte_rate=2048
-Configs for user-principal 'user1', client-id 'clientA' are producer_byte_rate=1024,consumer_byte_rate=2048
-</pre>
-<p>
-It is possible to set default quotas that apply to all client-ids by setting these configs on the brokers. These properties are applied only if quota overrides or defaults are not configured in Zookeeper. By default, each client-id receives an unlimited quota. The following sets the default quota per producer and consumer client-id to 10MB/sec.
-<pre>
-  quota.producer.default=10485760
-  quota.consumer.default=10485760
-</pre>
-Note that these properties are being deprecated and may be removed in a future release. Defaults configured using kafka-configs.sh take precedence over these properties.
-
-<h3><a id="datacenters" href="#datacenters">6.2 Datacenters</a></h3>
-
-Some deployments will need to manage a data pipeline that spans multiple datacenters. Our recommended approach to this is to deploy a local Kafka cluster in each datacenter with application instances in each datacenter interacting only with their local cluster and mirroring between clusters (see the documentation on the <a href="#basic_ops_mirror_maker">mirror maker tool</a> for how to do this).
-<p>
-This deployment pattern allows datacenters to act as independent entities and allows us to manage and tune inter-datacenter replication centrally. This allows each facility to stand alone and operate even if the inter-datacenter links are unavailable: when this occurs the mirroring falls behind until the link is restored at which time it catches up.
-<p>
-For applications that need a global view of all data you can use mirroring to provide clusters which have aggregate data mirrored from the local clusters in <i>all</i> datacenters. These aggregate clusters are used for reads by applications that require the full data set.
-<p>
-This is not the only possible deployment pattern. It is possible to read from or write to a remote Kafka cluster over the WAN, though obviously this will add whatever latency is required to get the cluster.
-<p>
-Kafka naturally batches data in both the producer and consumer so it can achieve high-throughput even over a high-latency connection. To allow this though it may be necessary to increase the TCP socket buffer sizes for the producer, consumer, and broker using the <code>socket.send.buffer.bytes</code> and <code>socket.receive.buffer.bytes</code> configurations. The appropriate way to set this is documented <a href="http://en.wikipedia.org/wiki/Bandwidth-delay_product">here</a>.
-<p>
-It is generally <i>not</i> advisable to run a <i>single</i> Kafka cluster that spans multiple datacenters over a high-latency link. This will incur very high replication latency both for Kafka writes and ZooKeeper writes, and neither Kafka nor ZooKeeper will remain available in all locations if the network between locations is unavailable.
-
-<h3><a id="config" href="#config">6.3 Kafka Configuration</a></h3>
-
-<h4><a id="clientconfig" href="#clientconfig">Important Client Configurations</a></h4>
-The most important producer configurations control
-<ul>
-    <li>compression</li>
-    <li>sync vs async production</li>
-    <li>batch size (for async producers)</li>
-</ul>
-The most important consumer configuration is the fetch size.
-<p>
-All configurations are documented in the <a href="#configuration">configuration</a> section.
-<p>
-<h4><a id="prodconfig" href="#prodconfig">A Production Server Config</a></h4>
-Here is our production server configuration:
-<pre>
-# Replication configurations
-num.replica.fetchers=4
-replica.fetch.max.bytes=1048576
-replica.fetch.wait.max.ms=500
-replica.high.watermark.checkpoint.interval.ms=5000
-replica.socket.timeout.ms=30000
-replica.socket.receive.buffer.bytes=65536
-replica.lag.time.max.ms=10000
-
-controller.socket.timeout.ms=30000
-controller.message.queue.size=10
-
-# Log configuration
-num.partitions=8
-message.max.bytes=1000000
-auto.create.topics.enable=true
-log.index.interval.bytes=4096
-log.index.size.max.bytes=10485760
-log.retention.hours=168
-log.flush.interval.ms=10000
-log.flush.interval.messages=20000
-log.flush.scheduler.interval.ms=2000
-log.roll.hours=168
-log.retention.check.interval.ms=300000
-log.segment.bytes=1073741824
-
-# ZK configuration
-zookeeper.connection.timeout.ms=6000
-zookeeper.sync.time.ms=2000
-
-# Socket server configuration
-num.io.threads=8
-num.network.threads=8
-socket.request.max.bytes=104857600
-socket.receive.buffer.bytes=1048576
-socket.send.buffer.bytes=1048576
-queued.max.requests=16
-fetch.purgatory.purge.interval.requests=100
-producer.purgatory.purge.interval.requests=100
-</pre>
-
-Our client configuration varies a fair amount between different use cases.
-
-<h3><a id="java" href="#java">6.4 Java Version</a></h3>
-
-From a security perspective, we recommend you use the latest released version of JDK 1.8 as older freely available versions have disclosed security vulnerabilities.
-
-LinkedIn is currently running JDK 1.8 u5 (looking to upgrade to a newer version) with the G1 collector. If you decide to use the G1 collector (the current default) and you are still on JDK 1.7, make sure you are on u51 or newer. LinkedIn tried out u21 in testing, but they had a number of problems with the GC implementation in that version.
-
-LinkedIn's tuning looks like this:
-<pre>
--Xmx6g -Xms6g -XX:MetaspaceSize=96m -XX:+UseG1GC
--XX:MaxGCPauseMillis=20 -XX:InitiatingHeapOccupancyPercent=35 -XX:G1HeapRegionSize=16M
--XX:MinMetaspaceFreeRatio=50 -XX:MaxMetaspaceFreeRatio=80
-</pre>
-
-For reference, here are the stats on one of LinkedIn's busiest clusters (at peak):
-<ul>
-    <li>60 brokers</li>
-    <li>50k partitions (replication factor 2)</li>
-    <li>800k messages/sec in</li>
-    <li>300 MB/sec inbound, 1 GB/sec+ outbound</li>
-</ul>
-
-The tuning looks fairly aggressive, but all of the brokers in that cluster have a 90% GC pause time of about 21ms, and they're doing less than 1 young GC per second.
-
-<h3><a id="hwandos" href="#hwandos">6.5 Hardware and OS</a></h3>
-We are using dual quad-core Intel Xeon machines with 24GB of memory.
-<p>
-You need sufficient memory to buffer active readers and writers. You can do a back-of-the-envelope estimate of memory needs by assuming you want to be able to buffer for 30 seconds and compute your memory need as write_throughput*30.
-<p>
-The disk throughput is important. We have 8x7200 rpm SATA drives. In general disk throughput is the performance bottleneck, and more disks is better. Depending on how you configure flush behavior you may or may not benefit from more expensive disks (if you force flush often then higher RPM SAS drives may be better).
-
-<h4><a id="os" href="#os">OS</a></h4>
-Kafka should run well on any unix system and has been tested on Linux and Solaris.
-<p>
-We have seen a few issues running on Windows and Windows is not currently a well supported platform though we would be happy to change that.
-<p>
-It is unlikely to require much OS-level tuning, but there are two potentially important OS-level configurations:
-<ul>
-    <li>File descriptor limits: Kafka uses file descriptors for log segments and open connections.  If a broker hosts many partitions, consider that the broker needs at least (number_of_partitions)*(partition_size/segment_size) to track all log segments in addition to the number of connections the broker makes.  We recommend at least 100000 allowed file descriptors for the broker processes as a starting point.
-    <li>Max socket buffer size: can be increased to enable high-performance data transfer between data centers as <a href="http://www.psc.edu/index.php/networking/641-tcp-tune">described here</a>.
-</ul>
-<p>
-
-<h4><a id="diskandfs" href="#diskandfs">Disks and Filesystem</a></h4>
-We recommend using multiple drives to get good throughput and not sharing the same drives used for Kafka data with application logs or other OS filesystem activity to ensure good latency. You can either RAID these drives together into a single volume or format and mount each drive as its own directory. Since Kafka has replication the redundancy provided by RAID can also be provided at the application level. This choice has several tradeoffs.
-<p>
-If you configure multiple data directories partitions will be assigned round-robin to data directories. Each partition will be entirely in one of the data directories. If data is not well balanced among partitions this can lead to load imbalance between disks.
-<p>
-RAID can potentially do better at balancing load between disks (although it doesn't always seem to) because it balances load at a lower level. The primary downside of RAID is that it is usually a big performance hit for write throughput and reduces the available disk space.
-<p>
-Another potential benefit of RAID is the ability to tolerate disk failures. However our experience has been that rebuilding the RAID array is so I/O intensive that it effectively disables the server, so this does not provide much real availability improvement.
-
-<h4><a id="appvsosflush" href="#appvsosflush">Application vs. OS Flush Management</a></h4>
-Kafka always immediately writes all data to the filesystem and supports the ability to configure the flush policy that controls when data is forced out of the OS cache and onto disk using the flush. This flush policy can be controlled to force data to disk after a period of time or after a certain number of messages has been written. There are several choices in this configuration.
-<p>
-Kafka must eventually call fsync to know that data was flushed. When recovering from a crash for any log segment not known to be fsync'd Kafka will check the integrity of each message by checking its CRC and also rebuild the accompanying offset index file as part of the recovery process executed on startup.
-<p>
-Note that durability in Kafka does not require syncing data to disk, as a failed node will always recover from its replicas.
-<p>
-We recommend using the default flush settings which disable application fsync entirely. This means relying on the background flush done by the OS and Kafka's own background flush. This provides the best of all worlds for most uses: no knobs to tune, great throughput and latency, and full recovery guarantees. We generally feel that the guarantees provided by replication are stronger than sync to local disk, however the paranoid still may prefer having both and application level fsync policies are still supported.
-<p>
-The drawback of using application level flush settings is that it is less efficient in its disk usage pattern (it gives the OS less leeway to re-order writes) and it can introduce latency as fsync in most Linux filesystems blocks writes to the file whereas the background flushing does much more granular page-level locking.
-<p>
-In general you don't need to do any low-level tuning of the filesystem, but in the next few sections we will go over some of this in case it is useful.
-
-<h4><a id="linuxflush" href="#linuxflush">Understanding Linux OS Flush Behavior</a></h4>
-
-In Linux, data written to the filesystem is maintained in <a href="http://en.wikipedia.org/wiki/Page_cache">pagecache</a> until it must be written out to disk (due to an application-level fsync or the OS's own flush policy). The flushing of data is done by a set of background threads called pdflush (or in post 2.6.32 kernels "flusher threads").
-<p>
-Pdflush has a configurable policy that controls how much dirty data can be maintained in cache and for how long before it must be written back to disk.
-This policy is described <a href="http://web.archive.org/web/20160518040713/http://www.westnet.com/~gsmith/content/linux-pdflush.htm">here</a>.
-When Pdflush cannot keep up with the rate of data being written it will eventually cause the writing process to block incurring latency in the writes to slow down the accumulation of data.
-<p>
-You can see the current state of OS memory usage by doing
-<pre>
-  &gt; cat /proc/meminfo
-</pre>
-The meaning of these values are described in the link above.
-<p>
-Using pagecache has several advantages over an in-process cache for storing data that will be written out to disk:
-<ul>
-  <li>The I/O scheduler will batch together consecutive small writes into bigger physical writes which improves throughput.
-  <li>The I/O scheduler will attempt to re-sequence writes to minimize movement of the disk head which improves throughput.
-  <li>It automatically uses all the free memory on the machine
-</ul>
-
-<h4><a id="filesystems" href="#filesystems">Filesystem Selection</a></h4>
-<p>Kafka uses regular files on disk, and as such it has no hard dependency on a specific filesystem. The two filesystems which have the most usage, however, are EXT4 and XFS. Historically, EXT4 has had more usage, but recent improvements to the XFS filesystem have shown it to have better performance characteristics for Kafka's workload with no compromise in stability.</p>
-<p>Comparison testing was performed on a cluster with significant message loads, using a variety of filesystem creation and mount options. The primary metric in Kafka that was monitored was the "Request Local Time", indicating the amount of time append operations were taking. XFS resulted in much better local times (160ms vs. 250ms+ for the best EXT4 configuration), as well as lower average wait times. The XFS performance also showed less variability in disk performance.</p>
-<h5><a id="generalfs" href="#generalfs">General Filesystem Notes</a></h5>
-For any filesystem used for data directories, on Linux systems, the following options are recommended to be used at mount time:
-<ul>
-  <li>noatime: This option disables updating of a file's atime (last access time) attribute when the file is read. This can eliminate a significant number of filesystem writes, especially in the case of bootstrapping consumers. Kafka does not rely on the atime attributes at all, so it is safe to disable this.</li>
-</ul>
-<h5><a id="xfs" href="#xfs">XFS Notes</a></h5>
-The XFS filesystem has a significant amount of auto-tuning in place, so it does not require any change in the default settings, either at filesystem creation time or at mount. The only tuning parameters worth considering are:
-<ul>
-  <li>largeio: This affects the preferred I/O size reported by the stat call. While this can allow for higher performance on larger disk writes, in practice it had minimal or no effect on performance.</li>
-  <li>nobarrier: For underlying devices that have battery-backed cache, this option can provide a little more performance by disabling periodic write flushes. However, if the underlying device is well-behaved, it will report to the filesystem that it does not require flushes, and this option will have no effect.</li>
-</ul>
-<h5><a id="ext4" href="#ext4">EXT4 Notes</a></h5>
-EXT4 is a serviceable choice of filesystem for the Kafka data directories, however getting the most performance out of it will require adjusting several mount options. In addition, these options are generally unsafe in a failure scenario, and will result in much more data loss and corruption. For a single broker failure, this is not much of a concern as the disk can be wiped and the replicas rebuilt from the cluster. In a multiple-failure scenario, such as a power outage, this can mean underlying filesystem (and therefore data) corruption that is not easily recoverable. The following options can be adjusted:
-<ul>
-  <li>data=writeback: Ext4 defaults to data=ordered which puts a strong order on some writes. Kafka does not require this ordering as it does very paranoid data recovery on all unflushed log. This setting removes the ordering constraint and seems to significantly reduce latency.
-  <li>Disabling journaling: Journaling is a tradeoff: it makes reboots faster after server crashes but it introduces a great deal of additional locking which adds variance to write performance. Those who don't care about reboot time and want to reduce a major source of write latency spikes can turn off journaling entirely.
-  <li>commit=num_secs: This tunes the frequency with which ext4 commits to its metadata journal. Setting this to a lower value reduces the loss of unflushed data during a crash. Setting this to a higher value will improve throughput.
-  <li>nobh: This setting controls additional ordering guarantees when using data=writeback mode. This should be safe with Kafka as we do not depend on write ordering and improves throughput and latency.
-  <li>delalloc: Delayed allocation means that the filesystem avoid allocating any blocks until the physical write occurs. This allows ext4 to allocate a large extent instead of smaller pages and helps ensure the data is written sequentially. This feature is great for throughput. It does seem to involve some locking in the filesystem which adds a bit of latency variance.
-</ul>
-
-<h3><a id="monitoring" href="#monitoring">6.6 Monitoring</a></h3>
-
-Kafka uses Yammer Metrics for metrics reporting in both the server and the client. This can be configured to report stats using pluggable stats reporters to hook up to your monitoring system.
-<p>
-The easiest way to see the available metrics is to fire up jconsole and point it at a running kafka client or server; this will allow browsing all metrics with JMX.
-<p>
-We do graphing and alerting on the following metrics:
-<table class="data-table">
-<tbody><tr>
-      <th>Description</th>
-      <th>Mbean name</th>
-      <th>Normal value</th>
-    </tr>
-    <tr>
-      <td>Message in rate</td>
-      <td>kafka.server:type=BrokerTopicMetrics,name=MessagesInPerSec</td>
-      <td></td>
-    </tr>
-    <tr>
-      <td>Byte in rate</td>
-      <td>kafka.server:type=BrokerTopicMetrics,name=BytesInPerSec</td>
-      <td></td>
-    </tr>
-    <tr>
-      <td>Request rate</td>
-      <td>kafka.network:type=RequestMetrics,name=RequestsPerSec,request={Produce|FetchConsumer|FetchFollower}</td>
-      <td></td>
-    </tr>
-    <tr>
-      <td>Byte out rate</td>
-      <td>kafka.server:type=BrokerTopicMetrics,name=BytesOutPerSec</td>
-      <td></td>
-    </tr>
-    <tr>
-      <td>Log flush rate and time</td>
-      <td>kafka.log:type=LogFlushStats,name=LogFlushRateAndTimeMs</td>
-      <td></td>
-    </tr>
-    <tr>
-      <td># of under replicated partitions (|ISR| &lt |all replicas|)</td>
-      <td>kafka.server:type=ReplicaManager,name=UnderReplicatedPartitions</td>
-      <td>0</td>
-    </tr>
-    <tr>
-      <td>Is controller active on broker</td>
-      <td>kafka.controller:type=KafkaController,name=ActiveControllerCount</td>
-      <td>only one broker in the cluster should have 1</td>
-    </tr>
-    <tr>
-      <td>Leader election rate</td>
-      <td>kafka.controller:type=ControllerStats,name=LeaderElectionRateAndTimeMs</td>
-      <td>non-zero when there are broker failures</td>
-    </tr>
-    <tr>
-      <td>Unclean leader election rate</td>
-      <td>kafka.controller:type=ControllerStats,name=UncleanLeaderElectionsPerSec</td>
-      <td>0</td>
-    </tr>
-    <tr>
-      <td>Partition counts</td>
-      <td>kafka.server:type=ReplicaManager,name=PartitionCount</td>
-      <td>mostly even across brokers</td>
-    </tr>
-    <tr>
-      <td>Leader replica counts</td>
-      <td>kafka.server:type=ReplicaManager,name=LeaderCount</td>
-      <td>mostly even across brokers</td>
-    </tr>
-    <tr>
-      <td>ISR shrink rate</td>
-      <td>kafka.server:type=ReplicaManager,name=IsrShrinksPerSec</td>
-      <td>If a broker goes down, ISR for some of the partitions will
-	shrink. When that broker is up again, ISR will be expanded
-	once the replicas are fully caught up. Other than that, the
-	expected value for both ISR shrink rate and expansion rate is 0. </td>
-    </tr>
-    <tr>
-      <td>ISR expansion rate</td>
-      <td>kafka.server:type=ReplicaManager,name=IsrExpandsPerSec</td>
-      <td>See above</td>
-    </tr>
-    <tr>
-      <td>Max lag in messages btw follower and leader replicas</td>
-      <td>kafka.server:type=ReplicaFetcherManager,name=MaxLag,clientId=Replica</td>
-      <td>lag should be proportional to the maximum batch size of a produce request.</td>
-    </tr>
-    <tr>
-      <td>Lag in messages per follower replica</td>
-      <td>kafka.server:type=FetcherLagMetrics,name=ConsumerLag,clientId=([-.\w]+),topic=([-.\w]+),partition=([0-9]+)</td>
-      <td>lag should be proportional to the maximum batch size of a produce request.</td>
-    </tr>
-    <tr>
-      <td>Requests waiting in the producer purgatory</td>
-      <td>kafka.server:type=DelayedOperationPurgatory,name=PurgatorySize,delayedOperation=Produce</td>
-      <td>non-zero if ack=-1 is used</td>
-    </tr>
-    <tr>
-      <td>Requests waiting in the fetch purgatory</td>
-      <td>kafka.server:type=DelayedOperationPurgatory,name=PurgatorySize,delayedOperation=Fetch</td>
-      <td>size depends on fetch.wait.max.ms in the consumer</td>
-    </tr>
-    <tr>
-      <td>Request total time</td>
-      <td>kafka.network:type=RequestMetrics,name=TotalTimeMs,request={Produce|FetchConsumer|FetchFollower}</td>
-      <td>broken into queue, local, remote and response send time</td>
-    </tr>
-    <tr>
-      <td>Time the request waits in the request queue</td>
-       <td>kafka.network:type=RequestMetrics,name=RequestQueueTimeMs,request={Produce|FetchConsumer|FetchFollower}</td>
-      <td></td>
-    </tr>
-    <tr>
-      <td>Time the request is processed at the leader</td>
-      <td>kafka.network:type=RequestMetrics,name=LocalTimeMs,request={Produce|FetchConsumer|FetchFollower}</td>
-      <td></td>
-    </tr>
-    <tr>
-      <td>Time the request waits for the follower</td>
-      <td>kafka.network:type=RequestMetrics,name=RemoteTimeMs,request={Produce|FetchConsumer|FetchFollower}</td>
-      <td>non-zero for produce requests when ack=-1</td>
-    </tr>
-    <tr>
-        <td>Time the request waits in the response queue</td>
-        <td>kafka.network:type=RequestMetrics,name=ResponseQueueTimeMs,request={Produce|FetchConsumer|FetchFollower}</td>
-=======
 <script id="ops-template" type="text/x-handlebars-template">
   
   Here is some information on actually running Kafka as a production system based on usage and experience at LinkedIn. Please send us any additional tips you know of.
@@ -1626,7 +813,6 @@
       <tr>
         <td>Time to send the response</td>
         <td>kafka.network:type=RequestMetrics,name=ResponseSendTimeMs,request={Produce|FetchConsumer|FetchFollower}</td>
->>>>>>> d7850a40
         <td></td>
       </tr>
       <tr>
@@ -1905,11 +1091,6 @@
         <td>kafka.producer:type=producer-metrics,client-id=([-.\w]+)</td>
       </tr>
 
-<<<<<<< HEAD
-<h4><a id="producer_monitoring" href="#producer_monitoring">Producer monitoring</a></h4>
-
-The following metrics are available on producer instances.
-=======
       <tr>
         <td>record-send-rate</td>
         <td>The average number of records sent per second for a topic.</td>
@@ -1947,7 +1128,6 @@
       </tr>
   </tbody></table>
 
->>>>>>> d7850a40
 
   <h4><a id="new_consumer_monitoring" href="#new_consumer_monitoring">New consumer monitoring</a></h4>
 
