--- conflicted
+++ resolved
@@ -176,15 +176,9 @@
     /**
      * Read a properties file from the given path
      * @param filename The path of the file to read
-<<<<<<< HEAD
-     *                 
-     * Note: this duplication of org.apache.kafka.common.utils.Utils.loadProps is unfortunate 
-     * but *intentional*. In order to use VerifiableProducer in compatibility and upgrade tests, 
-=======
      *
      * Note: this duplication of org.apache.kafka.common.utils.Utils.loadProps is unfortunate
      * but *intentional*. In order to use VerifiableProducer in compatibility and upgrade tests,
->>>>>>> 8ee7b906
      * we use VerifiableProducer from the development tools package, and run it against 0.8.X.X kafka jars.
      * Since this method is not in Utils in the 0.8.X.X jars, we have to cheat a bit and duplicate.
      */
