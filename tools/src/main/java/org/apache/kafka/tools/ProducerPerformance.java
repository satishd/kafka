<<<<<<< HEAD
/**
 * Licensed to the Apache Software Foundation (ASF) under one or more contributor license agreements. See the NOTICE
 * file distributed with this work for additional information regarding copyright ownership. The ASF licenses this file
 * to You under the Apache License, Version 2.0 (the "License"); you may not use this file except in compliance with the
 * License. You may obtain a copy of the License at
 *
 * http://www.apache.org/licenses/LICENSE-2.0
 *
 * Unless required by applicable law or agreed to in writing, software distributed under the License is distributed on
 * an "AS IS" BASIS, WITHOUT WARRANTIES OR CONDITIONS OF ANY KIND, either express or implied. See the License for the
 * specific language governing permissions and limitations under the License.
=======
/*
 * Licensed to the Apache Software Foundation (ASF) under one or more
 * contributor license agreements. See the NOTICE file distributed with
 * this work for additional information regarding copyright ownership.
 * The ASF licenses this file to You under the Apache License, Version 2.0
 * (the "License"); you may not use this file except in compliance with
 * the License. You may obtain a copy of the License at
 *
 *    http://www.apache.org/licenses/LICENSE-2.0
 *
 * Unless required by applicable law or agreed to in writing, software
 * distributed under the License is distributed on an "AS IS" BASIS,
 * WITHOUT WARRANTIES OR CONDITIONS OF ANY KIND, either express or implied.
 * See the License for the specific language governing permissions and
 * limitations under the License.
>>>>>>> 8ee7b906
 */
package org.apache.kafka.tools;

import static net.sourceforge.argparse4j.impl.Arguments.store;
import static net.sourceforge.argparse4j.impl.Arguments.storeTrue;

import java.nio.charset.StandardCharsets;
import java.nio.file.Files;
import java.nio.file.Path;
import java.nio.file.Paths;
<<<<<<< HEAD

import java.util.ArrayList;
import java.util.Arrays;
=======
import java.util.ArrayList;
>>>>>>> 8ee7b906
import java.util.List;
import java.util.Properties;
import java.util.Random;
import java.util.Arrays;

import net.sourceforge.argparse4j.inf.MutuallyExclusiveGroup;
import org.apache.kafka.clients.producer.Callback;
import org.apache.kafka.clients.producer.KafkaProducer;
import org.apache.kafka.clients.producer.ProducerConfig;
import org.apache.kafka.clients.producer.ProducerRecord;
import org.apache.kafka.clients.producer.RecordMetadata;

import net.sourceforge.argparse4j.ArgumentParsers;
import net.sourceforge.argparse4j.inf.ArgumentParser;
import net.sourceforge.argparse4j.inf.ArgumentParserException;
import net.sourceforge.argparse4j.inf.Namespace;
import org.apache.kafka.common.utils.Exit;
import org.apache.kafka.common.utils.Utils;

public class ProducerPerformance {

    public static void main(String[] args) throws Exception {
        ArgumentParser parser = argParser();

        try {
            Namespace res = parser.parseArgs(args);

            /* parse args */
            String topicName = res.getString("topic");
            long numRecords = res.getLong("numRecords");
            Integer recordSize = res.getInt("recordSize");
            int throughput = res.getInt("throughput");
            List<String> producerProps = res.getList("producerConfig");
            String producerConfig = res.getString("producerConfigFile");
            String payloadFilePath = res.getString("payloadFile");
<<<<<<< HEAD
=======
            String transactionalId = res.getString("transactionalId");
            boolean shouldPrintMetrics = res.getBoolean("printMetrics");
            long transactionDurationMs = res.getLong("transactionDurationMs");
            boolean transactionsEnabled =  0 < transactionDurationMs;
>>>>>>> 8ee7b906

            // since default value gets printed with the help text, we are escaping \n there and replacing it with correct value here.
            String payloadDelimiter = res.getString("payloadDelimiter").equals("\\n") ? "\n" : res.getString("payloadDelimiter");

            if (producerProps == null && producerConfig == null) {
                throw new ArgumentParserException("Either --producer-props or --producer.config must be specified.", parser);
            }

            List<byte[]> payloadByteList = new ArrayList<>();
            if (payloadFilePath != null) {
                Path path = Paths.get(payloadFilePath);
                System.out.println("Reading payloads from: " + path.toAbsolutePath());
                if (Files.notExists(path) || Files.size(path) == 0)  {
                    throw new  IllegalArgumentException("File does not exist or empty file provided.");
                }

                String[] payloadList = new String(Files.readAllBytes(path), "UTF-8").split(payloadDelimiter);

                System.out.println("Number of messages read: " + payloadList.length);

                for (String payload : payloadList) {
                    payloadByteList.add(payload.getBytes(StandardCharsets.UTF_8));
                }
            }

            Properties props = new Properties();
            if (producerConfig != null) {
                props.putAll(Utils.loadProps(producerConfig));
            }
            if (producerProps != null)
                for (String prop : producerProps) {
                    String[] pieces = prop.split("=");
                    if (pieces.length != 2)
                        throw new IllegalArgumentException("Invalid property: " + prop);
                    props.put(pieces[0], pieces[1]);
                }

            props.put(ProducerConfig.KEY_SERIALIZER_CLASS_CONFIG, "org.apache.kafka.common.serialization.ByteArraySerializer");
            props.put(ProducerConfig.VALUE_SERIALIZER_CLASS_CONFIG, "org.apache.kafka.common.serialization.ByteArraySerializer");
            if (transactionsEnabled)
                props.put(ProducerConfig.TRANSACTIONAL_ID_CONFIG, transactionalId);

            KafkaProducer<byte[], byte[]> producer = new KafkaProducer<>(props);

            if (transactionsEnabled)
                producer.initTransactions();

            /* setup perf test */
            byte[] payload = null;
            Random random = new Random(0);
            if (recordSize != null) {
                payload = new byte[recordSize];
                for (int i = 0; i < payload.length; ++i)
                    payload[i] = (byte) (random.nextInt(26) + 65);
            }
            ProducerRecord<byte[], byte[]> record;
            Stats stats = new Stats(numRecords, 5000);
            long startMs = System.currentTimeMillis();

            ThroughputThrottler throttler = new ThroughputThrottler(throughput, startMs);

            int currentTransactionSize = 0;
            long transactionStartTime = 0;
            for (int i = 0; i < numRecords; i++) {
<<<<<<< HEAD
=======
                if (transactionsEnabled && currentTransactionSize == 0) {
                    producer.beginTransaction();
                    transactionStartTime = System.currentTimeMillis();
                }


>>>>>>> 8ee7b906
                if (payloadFilePath != null) {
                    payload = payloadByteList.get(random.nextInt(payloadByteList.size()));
                }
                record = new ProducerRecord<>(topicName, payload);

                long sendStartMs = System.currentTimeMillis();
                Callback cb = stats.nextCompletion(sendStartMs, payload.length, stats);
                producer.send(record, cb);

                currentTransactionSize++;
                if (transactionsEnabled && transactionDurationMs <= (sendStartMs - transactionStartTime)) {
                    producer.commitTransaction();
                    currentTransactionSize = 0;
                }

                if (throttler.shouldThrottle(i, sendStartMs)) {
                    throttler.throttle();
                }
            }

            if (transactionsEnabled && currentTransactionSize != 0)
                producer.commitTransaction();

            if (!shouldPrintMetrics) {
                producer.close();

                /* print final results */
                stats.printTotal();
            } else {
                // Make sure all messages are sent before printing out the stats and the metrics
                // We need to do this in a different branch for now since tests/kafkatest/sanity_checks/test_performance_services.py
                // expects this class to work with older versions of the client jar that don't support flush().
                producer.flush();

                /* print final results */
                stats.printTotal();

                /* print out metrics */
                ToolsUtils.printMetrics(producer.metrics());
                producer.close();
            }
        } catch (ArgumentParserException e) {
            if (args.length == 0) {
                parser.printHelp();
                Exit.exit(0);
            } else {
                parser.handleError(e);
                Exit.exit(1);
            }
        }

    }

    /** Get the command-line argument parser. */
    private static ArgumentParser argParser() {
        ArgumentParser parser = ArgumentParsers
                .newArgumentParser("producer-performance")
                .defaultHelp(true)
                .description("This tool is used to verify the producer performance.");

        MutuallyExclusiveGroup payloadOptions = parser
                .addMutuallyExclusiveGroup()
                .required(true)
                .description("either --record-size or --payload-file must be specified but not both.");

        parser.addArgument("--topic")
                .action(store())
                .required(true)
                .type(String.class)
                .metavar("TOPIC")
                .help("produce messages to this topic");

        parser.addArgument("--num-records")
                .action(store())
                .required(true)
                .type(Long.class)
                .metavar("NUM-RECORDS")
                .dest("numRecords")
                .help("number of messages to produce");

        payloadOptions.addArgument("--record-size")
                .action(store())
                .required(false)
                .type(Integer.class)
                .metavar("RECORD-SIZE")
                .dest("recordSize")
                .help("message size in bytes. Note that you must provide exactly one of --record-size or --payload-file.");

        payloadOptions.addArgument("--payload-file")
                .action(store())
                .required(false)
                .type(String.class)
                .metavar("PAYLOAD-FILE")
                .dest("payloadFile")
                .help("file to read the message payloads from. This works only for UTF-8 encoded text files. " +
                        "Payloads will be read from this file and a payload will be randomly selected when sending messages. " +
                        "Note that you must provide exactly one of --record-size or --payload-file.");

        parser.addArgument("--payload-delimiter")
                .action(store())
                .required(false)
                .type(String.class)
                .metavar("PAYLOAD-DELIMITER")
                .dest("payloadDelimiter")
                .setDefault("\\n")
                .help("provides delimiter to be used when --payload-file is provided. " +
                        "Defaults to new line. " +
                        "Note that this parameter will be ignored if --payload-file is not provided.");

        parser.addArgument("--throughput")
                .action(store())
                .required(true)
                .type(Integer.class)
                .metavar("THROUGHPUT")
                .help("throttle maximum message throughput to *approximately* THROUGHPUT messages/sec");

        parser.addArgument("--producer-props")
                 .nargs("+")
                 .required(false)
                 .metavar("PROP-NAME=PROP-VALUE")
                 .type(String.class)
                 .dest("producerConfig")
                 .help("kafka producer related configuration properties like bootstrap.servers,client.id etc. " +
                         "These configs take precedence over those passed via --producer.config.");

        parser.addArgument("--producer.config")
                .action(store())
                .required(false)
                .type(String.class)
                .metavar("CONFIG-FILE")
                .dest("producerConfigFile")
                .help("producer config properties file.");

        parser.addArgument("--print-metrics")
                .action(storeTrue())
                .type(Boolean.class)
                .metavar("PRINT-METRICS")
                .dest("printMetrics")
                .help("print out metrics at the end of the test.");

        parser.addArgument("--transactional-id")
               .action(store())
               .required(false)
               .type(String.class)
               .metavar("TRANSACTIONAL-ID")
               .dest("transactionalId")
               .setDefault("performance-producer-default-transactional-id")
               .help("The transactionalId to use if transaction-duration-ms is > 0. Useful when testing the performance of concurrent transactions.");

        parser.addArgument("--transaction-duration-ms")
               .action(store())
               .required(false)
               .type(Long.class)
               .metavar("TRANSACTION-DURATION")
               .dest("transactionDurationMs")
               .setDefault(0L)
               .help("The max age of each transaction. The commitTransaction will be called after this this time has elapsed. Transactions are only enabled if this value is positive.");


        return parser;
    }

    private static class Stats {
        private long start;
        private long windowStart;
        private int[] latencies;
        private int sampling;
        private int iteration;
        private int index;
        private long count;
        private long bytes;
        private int maxLatency;
        private long totalLatency;
        private long windowCount;
        private int windowMaxLatency;
        private long windowTotalLatency;
        private long windowBytes;
        private long reportingInterval;

        public Stats(long numRecords, int reportingInterval) {
            this.start = System.currentTimeMillis();
            this.windowStart = System.currentTimeMillis();
            this.index = 0;
            this.iteration = 0;
            this.sampling = (int) (numRecords / Math.min(numRecords, 500000));
            this.latencies = new int[(int) (numRecords / this.sampling) + 1];
            this.index = 0;
            this.maxLatency = 0;
            this.totalLatency = 0;
            this.windowCount = 0;
            this.windowMaxLatency = 0;
            this.windowTotalLatency = 0;
            this.windowBytes = 0;
            this.totalLatency = 0;
            this.reportingInterval = reportingInterval;
        }

        public void record(int iter, int latency, int bytes, long time) {
            this.count++;
            this.bytes += bytes;
            this.totalLatency += latency;
            this.maxLatency = Math.max(this.maxLatency, latency);
            this.windowCount++;
            this.windowBytes += bytes;
            this.windowTotalLatency += latency;
            this.windowMaxLatency = Math.max(windowMaxLatency, latency);
            if (iter % this.sampling == 0) {
                this.latencies[index] = latency;
                this.index++;
            }
            /* maybe report the recent perf */
            if (time - windowStart >= reportingInterval) {
                printWindow();
                newWindow();
            }
        }

        public Callback nextCompletion(long start, int bytes, Stats stats) {
            Callback cb = new PerfCallback(this.iteration, start, bytes, stats);
            this.iteration++;
            return cb;
        }

        public void printWindow() {
            long ellapsed = System.currentTimeMillis() - windowStart;
            double recsPerSec = 1000.0 * windowCount / (double) ellapsed;
            double mbPerSec = 1000.0 * this.windowBytes / (double) ellapsed / (1024.0 * 1024.0);
            System.out.printf("%d records sent, %.1f records/sec (%.2f MB/sec), %.1f ms avg latency, %.1f max latency.%n",
                              windowCount,
                              recsPerSec,
                              mbPerSec,
                              windowTotalLatency / (double) windowCount,
                              (double) windowMaxLatency);
        }

        public void newWindow() {
            this.windowStart = System.currentTimeMillis();
            this.windowCount = 0;
            this.windowMaxLatency = 0;
            this.windowTotalLatency = 0;
            this.windowBytes = 0;
        }

        public void printTotal() {
            long elapsed = System.currentTimeMillis() - start;
            double recsPerSec = 1000.0 * count / (double) elapsed;
            double mbPerSec = 1000.0 * this.bytes / (double) elapsed / (1024.0 * 1024.0);
            int[] percs = percentiles(this.latencies, index, 0.5, 0.95, 0.99, 0.999);
            System.out.printf("%d records sent, %f records/sec (%.2f MB/sec), %.2f ms avg latency, %.2f ms max latency, %d ms 50th, %d ms 95th, %d ms 99th, %d ms 99.9th.%n",
                              count,
                              recsPerSec,
                              mbPerSec,
                              totalLatency / (double) count,
                              (double) maxLatency,
                              percs[0],
                              percs[1],
                              percs[2],
                              percs[3]);
        }

        private static int[] percentiles(int[] latencies, int count, double... percentiles) {
            int size = Math.min(count, latencies.length);
            Arrays.sort(latencies, 0, size);
            int[] values = new int[percentiles.length];
            for (int i = 0; i < percentiles.length; i++) {
                int index = (int) (percentiles[i] * size);
                values[i] = latencies[index];
            }
            return values;
        }
    }

    private static final class PerfCallback implements Callback {
        private final long start;
        private final int iteration;
        private final int bytes;
        private final Stats stats;

        public PerfCallback(int iter, long start, int bytes, Stats stats) {
            this.start = start;
            this.stats = stats;
            this.iteration = iter;
            this.bytes = bytes;
        }

        public void onCompletion(RecordMetadata metadata, Exception exception) {
            long now = System.currentTimeMillis();
            int latency = (int) (now - start);
            this.stats.record(iteration, latency, bytes, now);
            if (exception != null)
                exception.printStackTrace();
        }
    }

}<|MERGE_RESOLUTION|>--- conflicted
+++ resolved
@@ -1,16 +1,3 @@
-<<<<<<< HEAD
-/**
- * Licensed to the Apache Software Foundation (ASF) under one or more contributor license agreements. See the NOTICE
- * file distributed with this work for additional information regarding copyright ownership. The ASF licenses this file
- * to You under the Apache License, Version 2.0 (the "License"); you may not use this file except in compliance with the
- * License. You may obtain a copy of the License at
- *
- * http://www.apache.org/licenses/LICENSE-2.0
- *
- * Unless required by applicable law or agreed to in writing, software distributed under the License is distributed on
- * an "AS IS" BASIS, WITHOUT WARRANTIES OR CONDITIONS OF ANY KIND, either express or implied. See the License for the
- * specific language governing permissions and limitations under the License.
-=======
 /*
  * Licensed to the Apache Software Foundation (ASF) under one or more
  * contributor license agreements. See the NOTICE file distributed with
@@ -26,7 +13,6 @@
  * WITHOUT WARRANTIES OR CONDITIONS OF ANY KIND, either express or implied.
  * See the License for the specific language governing permissions and
  * limitations under the License.
->>>>>>> 8ee7b906
  */
 package org.apache.kafka.tools;
 
@@ -37,13 +23,7 @@
 import java.nio.file.Files;
 import java.nio.file.Path;
 import java.nio.file.Paths;
-<<<<<<< HEAD
-
 import java.util.ArrayList;
-import java.util.Arrays;
-=======
-import java.util.ArrayList;
->>>>>>> 8ee7b906
 import java.util.List;
 import java.util.Properties;
 import java.util.Random;
@@ -79,13 +59,10 @@
             List<String> producerProps = res.getList("producerConfig");
             String producerConfig = res.getString("producerConfigFile");
             String payloadFilePath = res.getString("payloadFile");
-<<<<<<< HEAD
-=======
             String transactionalId = res.getString("transactionalId");
             boolean shouldPrintMetrics = res.getBoolean("printMetrics");
             long transactionDurationMs = res.getLong("transactionDurationMs");
             boolean transactionsEnabled =  0 < transactionDurationMs;
->>>>>>> 8ee7b906
 
             // since default value gets printed with the help text, we are escaping \n there and replacing it with correct value here.
             String payloadDelimiter = res.getString("payloadDelimiter").equals("\\n") ? "\n" : res.getString("payloadDelimiter");
@@ -150,15 +127,12 @@
             int currentTransactionSize = 0;
             long transactionStartTime = 0;
             for (int i = 0; i < numRecords; i++) {
-<<<<<<< HEAD
-=======
                 if (transactionsEnabled && currentTransactionSize == 0) {
                     producer.beginTransaction();
                     transactionStartTime = System.currentTimeMillis();
                 }
 
 
->>>>>>> 8ee7b906
                 if (payloadFilePath != null) {
                     payload = payloadByteList.get(random.nextInt(payloadByteList.size()));
                 }
