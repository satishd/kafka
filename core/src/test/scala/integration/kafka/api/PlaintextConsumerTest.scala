/**
  * Licensed to the Apache Software Foundation (ASF) under one or more contributor license agreements. See the NOTICE
  * file distributed with this work for additional information regarding copyright ownership. The ASF licenses this file
  * to You under the Apache License, Version 2.0 (the "License"); you may not use this file except in compliance with the
  * License. You may obtain a copy of the License at
  *
  * http://www.apache.org/licenses/LICENSE-2.0
  *
  * Unless required by applicable law or agreed to in writing, software distributed under the License is distributed on
  * an "AS IS" BASIS, WITHOUT WARRANTIES OR CONDITIONS OF ANY KIND, either express or implied. See the License for the
  * specific language governing permissions and limitations under the License.
  */
package kafka.api

import java.util
import java.util.regex.Pattern
import java.util.{Collections, Locale, Properties}

import kafka.log.LogConfig
import kafka.server.KafkaConfig
import kafka.utils.TestUtils
import org.apache.kafka.clients.consumer._
import org.apache.kafka.clients.producer.{KafkaProducer, ProducerConfig, ProducerRecord}
import org.apache.kafka.common.{MetricName, TopicPartition}
import org.apache.kafka.common.errors.InvalidTopicException
import org.apache.kafka.common.header.Headers
import org.apache.kafka.common.record.{CompressionType, TimestampType}
import org.apache.kafka.common.serialization._
import org.apache.kafka.common.utils.Utils
import org.apache.kafka.test.{MockConsumerInterceptor, MockProducerInterceptor}
import org.junit.Assert._
import org.junit.Test

import scala.collection.JavaConverters._
import scala.collection.mutable.Buffer
import kafka.server.QuotaType
import kafka.server.KafkaServer

/* We have some tests in this class instead of `BaseConsumerTest` in order to keep the build time under control. */
class PlaintextConsumerTest extends BaseConsumerTest {

  @Test
  def testHeaders() {
    val numRecords = 1
    val record = new ProducerRecord(tp.topic, tp.partition, null, "key".getBytes, "value".getBytes)
    
    record.headers().add("headerKey", "headerValue".getBytes)
    
    this.producers.head.send(record)
    
    assertEquals(0, this.consumers.head.assignment.size)
    this.consumers.head.assign(List(tp).asJava)
    assertEquals(1, this.consumers.head.assignment.size)

    this.consumers.head.seek(tp, 0)
    val records = consumeRecords(consumer = this.consumers.head, numRecords = numRecords)

    assertEquals(numRecords, records.size)

    for (i <- 0 until numRecords) {
      val record = records(i)
      val header = record.headers().lastHeader("headerKey")
      assertEquals("headerValue", if (header == null) null else new String(header.value()))
    }
  }
  
  @Test
  def testHeadersExtendedSerializerDeserializer() {
    val numRecords = 1
    val record = new ProducerRecord(tp.topic, tp.partition, null, "key".getBytes, "value".getBytes)

    val extendedSerializer = new ExtendedSerializer[Array[Byte]] {
      
      var serializer = new ByteArraySerializer()
      
      override def serialize(topic: String, headers: Headers, data: Array[Byte]): Array[Byte] = {
        headers.add("content-type", "application/octet-stream".getBytes)
        serializer.serialize(topic, data)
      }

      override def configure(configs: util.Map[String, _], isKey: Boolean): Unit = serializer.configure(configs, isKey)
      
      override def close(): Unit = serializer.close()

      override def serialize(topic: String, data: Array[Byte]): Array[Byte] = {
        fail("method should not be invoked")
        null
      }
    }


    val extendedDeserializer = new ExtendedDeserializer[Array[Byte]] {
      
      var deserializer = new ByteArrayDeserializer()
      
      override def deserialize(topic: String, headers: Headers, data: Array[Byte]): Array[Byte] = {
        val header = headers.lastHeader("content-type")
        assertEquals("application/octet-stream", if (header == null) null else new String(header.value()))
        deserializer.deserialize(topic, data)
      }

      override def configure(configs: util.Map[String, _], isKey: Boolean): Unit = deserializer.configure(configs, isKey)


      override def close(): Unit = deserializer.close()

      override def deserialize(topic: String, data: Array[Byte]): Array[Byte] = {
        fail("method should not be invoked")
        null
      }

    }
    
    val producer0 = new KafkaProducer(this.producerConfig, new ByteArraySerializer(), extendedSerializer)
    producers += producer0
    producer0.send(record)

    val consumer0 = new KafkaConsumer(this.consumerConfig, new ByteArrayDeserializer(), extendedDeserializer)
    consumers += consumer0

    assertEquals(0, consumer0.assignment.size)
    consumer0.assign(List(tp).asJava)
    assertEquals(1, consumer0.assignment.size)

    consumer0.seek(tp, 0)
    val records = consumeRecords(consumer = consumer0, numRecords = numRecords)

    assertEquals(numRecords, records.size)
  }
  
  @Test
  def testMaxPollRecords() {
    val maxPollRecords = 2
    val numRecords = 10000

    sendRecords(numRecords)

    this.consumerConfig.setProperty(ConsumerConfig.MAX_POLL_RECORDS_CONFIG, maxPollRecords.toString)
    val consumer0 = new KafkaConsumer(this.consumerConfig, new ByteArrayDeserializer(), new ByteArrayDeserializer())
    consumers += consumer0

    consumer0.assign(List(tp).asJava)

    consumeAndVerifyRecords(consumer0, numRecords = numRecords, startingOffset = 0,
      maxPollRecords = maxPollRecords)
  }

  @Test
  def testMaxPollIntervalMs() {
    this.consumerConfig.setProperty(ConsumerConfig.MAX_POLL_INTERVAL_MS_CONFIG, 3000.toString)
    this.consumerConfig.setProperty(ConsumerConfig.HEARTBEAT_INTERVAL_MS_CONFIG, 500.toString)
    this.consumerConfig.setProperty(ConsumerConfig.SESSION_TIMEOUT_MS_CONFIG, 2000.toString)

    val consumer0 = new KafkaConsumer(this.consumerConfig, new ByteArrayDeserializer(), new ByteArrayDeserializer())
    consumers += consumer0

    val listener = new TestConsumerReassignmentListener()
    consumer0.subscribe(List(topic).asJava, listener)

    // poll once to get the initial assignment
    consumer0.poll(0)
    assertEquals(1, listener.callsToAssigned)
    assertEquals(1, listener.callsToRevoked)

    Thread.sleep(3500)

    // we should fall out of the group and need to rebalance
    consumer0.poll(0)
    assertEquals(2, listener.callsToAssigned)
    assertEquals(2, listener.callsToRevoked)
  }

  @Test
  def testMaxPollIntervalMsDelayInRevocation() {
    this.consumerConfig.setProperty(ConsumerConfig.MAX_POLL_INTERVAL_MS_CONFIG, 5000.toString)
    this.consumerConfig.setProperty(ConsumerConfig.HEARTBEAT_INTERVAL_MS_CONFIG, 500.toString)
    this.consumerConfig.setProperty(ConsumerConfig.SESSION_TIMEOUT_MS_CONFIG, 1000.toString)
    this.consumerConfig.setProperty(ConsumerConfig.ENABLE_AUTO_COMMIT_CONFIG, false.toString)

    val consumer0 = new KafkaConsumer(this.consumerConfig, new ByteArrayDeserializer(), new ByteArrayDeserializer())
    consumers += consumer0

    var commitCompleted = false
    var committedPosition: Long = -1

    val listener = new TestConsumerReassignmentListener {
      override def onPartitionsRevoked(partitions: util.Collection[TopicPartition]): Unit = {
        if (callsToRevoked > 0) {
          // on the second rebalance (after we have joined the group initially), sleep longer
          // than session timeout and then try a commit. We should still be in the group,
          // so the commit should succeed
          Utils.sleep(1500)
          committedPosition = consumer0.position(tp)
          consumer0.commitSync(Map(tp -> new OffsetAndMetadata(committedPosition)).asJava)
          commitCompleted = true
        }
        super.onPartitionsRevoked(partitions)
      }
    }

    consumer0.subscribe(List(topic).asJava, listener)

    // poll once to join the group and get the initial assignment
    consumer0.poll(0)

    // force a rebalance to trigger an invocation of the revocation callback while in the group
    consumer0.subscribe(List("otherTopic").asJava, listener)
    consumer0.poll(0)

    assertEquals(0, committedPosition)
    assertTrue(commitCompleted)
  }

  @Test
  def testMaxPollIntervalMsDelayInAssignment() {
    this.consumerConfig.setProperty(ConsumerConfig.MAX_POLL_INTERVAL_MS_CONFIG, 5000.toString)
    this.consumerConfig.setProperty(ConsumerConfig.HEARTBEAT_INTERVAL_MS_CONFIG, 500.toString)
    this.consumerConfig.setProperty(ConsumerConfig.SESSION_TIMEOUT_MS_CONFIG, 1000.toString)
    this.consumerConfig.setProperty(ConsumerConfig.ENABLE_AUTO_COMMIT_CONFIG, false.toString)

    val consumer0 = new KafkaConsumer(this.consumerConfig, new ByteArrayDeserializer(), new ByteArrayDeserializer())
    consumers += consumer0

    val listener = new TestConsumerReassignmentListener {
      override def onPartitionsAssigned(partitions: util.Collection[TopicPartition]): Unit = {
        // sleep longer than the session timeout, we should still be in the group after invocation
        Utils.sleep(1500)
        super.onPartitionsAssigned(partitions)
      }
    }
    consumer0.subscribe(List(topic).asJava, listener)

    // poll once to join the group and get the initial assignment
    consumer0.poll(0)

    // we should still be in the group after this invocation
    consumer0.poll(0)

    assertEquals(1, listener.callsToAssigned)
    assertEquals(1, listener.callsToRevoked)
  }

  @Test
  def testAutoCommitOnClose() {
    this.consumerConfig.setProperty(ConsumerConfig.ENABLE_AUTO_COMMIT_CONFIG, "true")
    val consumer0 = new KafkaConsumer(this.consumerConfig, new ByteArrayDeserializer(), new ByteArrayDeserializer())

    val numRecords = 10000
    sendRecords(numRecords)

    consumer0.subscribe(List(topic).asJava)

    val assignment = Set(tp, tp2)
    TestUtils.waitUntilTrue(() => {
      consumer0.poll(50)
      consumer0.assignment() == assignment.asJava
    }, s"Expected partitions ${assignment.asJava} but actually got ${consumer0.assignment()}")

    // should auto-commit seeked positions before closing
    consumer0.seek(tp, 300)
    consumer0.seek(tp2, 500)
    consumer0.close()

    // now we should see the committed positions from another consumer
    assertEquals(300, this.consumers.head.committed(tp).offset)
    assertEquals(500, this.consumers.head.committed(tp2).offset)
  }

  @Test
  def testAutoCommitOnCloseAfterWakeup() {
    this.consumerConfig.setProperty(ConsumerConfig.ENABLE_AUTO_COMMIT_CONFIG, "true")
    val consumer0 = new KafkaConsumer(this.consumerConfig, new ByteArrayDeserializer(), new ByteArrayDeserializer())

    val numRecords = 10000
    sendRecords(numRecords)

    consumer0.subscribe(List(topic).asJava)

    val assignment = Set(tp, tp2)
    TestUtils.waitUntilTrue(() => {
      consumer0.poll(50)
      consumer0.assignment() == assignment.asJava
    }, s"Expected partitions ${assignment.asJava} but actually got ${consumer0.assignment()}")

    // should auto-commit seeked positions before closing
    consumer0.seek(tp, 300)
    consumer0.seek(tp2, 500)

    // wakeup the consumer before closing to simulate trying to break a poll
    // loop from another thread
    consumer0.wakeup()
    consumer0.close()

    // now we should see the committed positions from another consumer
    assertEquals(300, this.consumers.head.committed(tp).offset)
    assertEquals(500, this.consumers.head.committed(tp2).offset)
  }

  @Test
  def testAutoOffsetReset() {
    sendRecords(1)
    this.consumers.head.assign(List(tp).asJava)
    consumeAndVerifyRecords(consumer = this.consumers.head, numRecords = 1, startingOffset = 0)
  }

  @Test
  def testGroupConsumption() {
    sendRecords(10)
    this.consumers.head.subscribe(List(topic).asJava)
    consumeAndVerifyRecords(consumer = this.consumers.head, numRecords = 1, startingOffset = 0)
  }

  /**
   * Verifies that pattern subscription performs as expected.
   * The pattern matches the topics 'topic' and 'tblablac', but not 'tblablak' or 'tblab1'.
   * It is expected that the consumer is subscribed to all partitions of 'topic' and
   * 'tblablac' after the subscription when metadata is refreshed.
   * When a new topic 'tsomec' is added afterwards, it is expected that upon the next
   * metadata refresh the consumer becomes subscribed to this new topic and all partitions
   * of that topic are assigned to it.
   */
  @Test
  def testPatternSubscription() {
    val numRecords = 10000
    sendRecords(numRecords)

    val topic1 = "tblablac" // matches subscribed pattern
    TestUtils.createTopic(this.zkUtils, topic1, 2, serverCount, this.servers)
    sendRecords(1000, new TopicPartition(topic1, 0))
    sendRecords(1000, new TopicPartition(topic1, 1))

    val topic2 = "tblablak" // does not match subscribed pattern
    TestUtils.createTopic(this.zkUtils, topic2, 2, serverCount, this.servers)
    sendRecords(1000, new TopicPartition(topic2, 0))
    sendRecords(1000, new TopicPartition(topic2, 1))

    val topic3 = "tblab1" // does not match subscribed pattern
    TestUtils.createTopic(this.zkUtils, topic3, 2, serverCount, this.servers)
    sendRecords(1000, new TopicPartition(topic3, 0))
    sendRecords(1000, new TopicPartition(topic3, 1))

    assertEquals(0, this.consumers.head.assignment().size)

    val pattern = Pattern.compile("t.*c")
    this.consumers.head.subscribe(pattern, new TestConsumerReassignmentListener)
    this.consumers.head.poll(50)

    var subscriptions = Set(
      new TopicPartition(topic, 0),
      new TopicPartition(topic, 1),
      new TopicPartition(topic1, 0),
      new TopicPartition(topic1, 1))

    TestUtils.waitUntilTrue(() => {
      this.consumers.head.poll(50)
      this.consumers.head.assignment() == subscriptions.asJava
    }, s"Expected partitions ${subscriptions.asJava} but actually got ${this.consumers.head.assignment()}")

    val topic4 = "tsomec" // matches subscribed pattern
    TestUtils.createTopic(this.zkUtils, topic4, 2, serverCount, this.servers)
    sendRecords(1000, new TopicPartition(topic4, 0))
    sendRecords(1000, new TopicPartition(topic4, 1))

    subscriptions ++= Set(
      new TopicPartition(topic4, 0),
      new TopicPartition(topic4, 1))


    TestUtils.waitUntilTrue(() => {
      this.consumers.head.poll(50)
      this.consumers.head.assignment() == subscriptions.asJava
    }, s"Expected partitions ${subscriptions.asJava} but actually got ${this.consumers.head.assignment()}")

    this.consumers.head.unsubscribe()
    assertEquals(0, this.consumers.head.assignment().size)
  }

  /**
   * Verifies that a second call to pattern subscription succeeds and performs as expected.
   * The initial subscription is to a pattern that matches two topics 'topic' and 'foo'.
   * The second subscription is to a pattern that matches 'foo' and a new topic 'bar'.
   * It is expected that the consumer is subscribed to all partitions of 'topic' and 'foo' after
   * the first subscription, and to all partitions of 'foo' and 'bar' after the second.
   * The metadata refresh interval is intentionally increased to a large enough value to guarantee
   * that it is the subscription call that triggers a metadata refresh, and not the timeout.
   */
  @Test
  def testSubsequentPatternSubscription() {
    this.consumerConfig.setProperty(ConsumerConfig.METADATA_MAX_AGE_CONFIG, "30000")
    val consumer0 = new KafkaConsumer(this.consumerConfig, new ByteArrayDeserializer(), new ByteArrayDeserializer())
    consumers += consumer0

    val numRecords = 10000
    sendRecords(numRecords)

    // the first topic ('topic')  matches first subscription pattern only

    val fooTopic = "foo" // matches both subscription patterns
    TestUtils.createTopic(this.zkUtils, fooTopic, 1, serverCount, this.servers)
    sendRecords(1000, new TopicPartition(fooTopic, 0))

    assertEquals(0, consumer0.assignment().size)

    val pattern1 = Pattern.compile(".*o.*") // only 'topic' and 'foo' match this
    consumer0.subscribe(pattern1, new TestConsumerReassignmentListener)
    consumer0.poll(50)

    var subscriptions = Set(
      new TopicPartition(topic, 0),
      new TopicPartition(topic, 1),
      new TopicPartition(fooTopic, 0))

    TestUtils.waitUntilTrue(() => {
      consumer0.poll(50)
      consumer0.assignment() == subscriptions.asJava
    }, s"Expected partitions ${subscriptions.asJava} but actually got ${consumer0.assignment()}")

    val barTopic = "bar" // matches the next subscription pattern
    TestUtils.createTopic(this.zkUtils, barTopic, 1, serverCount, this.servers)
    sendRecords(1000, new TopicPartition(barTopic, 0))

    val pattern2 = Pattern.compile("...") // only 'foo' and 'bar' match this
    consumer0.subscribe(pattern2, new TestConsumerReassignmentListener)
    consumer0.poll(50)

    subscriptions --= Set(
      new TopicPartition(topic, 0),
      new TopicPartition(topic, 1))

    subscriptions ++= Set(
      new TopicPartition(barTopic, 0))

    TestUtils.waitUntilTrue(() => {
      consumer0.poll(50)
      consumer0.assignment() == subscriptions.asJava
    }, s"Expected partitions ${subscriptions.asJava} but actually got ${consumer0.assignment()}")

    consumer0.unsubscribe()
    assertEquals(0, consumer0.assignment().size)
  }

  /**
   * Verifies that pattern unsubscription performs as expected.
   * The pattern matches the topics 'topic' and 'tblablac'.
   * It is expected that the consumer is subscribed to all partitions of 'topic' and
   * 'tblablac' after the subscription when metadata is refreshed.
   * When consumer unsubscribes from all its subscriptions, it is expected that its
   * assignments are cleared right away.
   */
  @Test
  def testPatternUnsubscription() {
    val numRecords = 10000
    sendRecords(numRecords)

    val topic1 = "tblablac" // matches the subscription pattern
    TestUtils.createTopic(this.zkUtils, topic1, 2, serverCount, this.servers)
    sendRecords(1000, new TopicPartition(topic1, 0))
    sendRecords(1000, new TopicPartition(topic1, 1))

    assertEquals(0, this.consumers.head.assignment().size)

    this.consumers.head.subscribe(Pattern.compile("t.*c"), new TestConsumerReassignmentListener)
    this.consumers.head.poll(50)

    val subscriptions = Set(
      new TopicPartition(topic, 0),
      new TopicPartition(topic, 1),
      new TopicPartition(topic1, 0),
      new TopicPartition(topic1, 1))

    TestUtils.waitUntilTrue(() => {
      this.consumers.head.poll(50)
      this.consumers.head.assignment() == subscriptions.asJava
    }, s"Expected partitions ${subscriptions.asJava} but actually got ${this.consumers.head.assignment()}")

    this.consumers.head.unsubscribe()
    assertEquals(0, this.consumers.head.assignment().size)
  }

  @Test
  def testCommitMetadata() {
    this.consumers.head.assign(List(tp).asJava)

    // sync commit
    val syncMetadata = new OffsetAndMetadata(5, "foo")
    this.consumers.head.commitSync(Map((tp, syncMetadata)).asJava)
    assertEquals(syncMetadata, this.consumers.head.committed(tp))

    // async commit
    val asyncMetadata = new OffsetAndMetadata(10, "bar")
    val callback = new CountConsumerCommitCallback
    this.consumers.head.commitAsync(Map((tp, asyncMetadata)).asJava, callback)
    awaitCommitCallback(this.consumers.head, callback)
    assertEquals(asyncMetadata, this.consumers.head.committed(tp))

    // handle null metadata
    val nullMetadata = new OffsetAndMetadata(5, null)
    this.consumers.head.commitSync(Map((tp, nullMetadata)).asJava)
    assertEquals(nullMetadata, this.consumers.head.committed(tp))
  }

  @Test
  def testAsyncCommit() {
    val consumer = this.consumers.head
    consumer.assign(List(tp).asJava)
    consumer.poll(0)

    val callback = new CountConsumerCommitCallback
    val count = 5
    for (i <- 1 to count)
      consumer.commitAsync(Map(tp -> new OffsetAndMetadata(i)).asJava, callback)

    awaitCommitCallback(consumer, callback, count=count)
    assertEquals(new OffsetAndMetadata(count), consumer.committed(tp))
  }

  @Test
  def testExpandingTopicSubscriptions() {
    val otherTopic = "other"
    val subscriptions = Set(new TopicPartition(topic, 0), new TopicPartition(topic, 1))
    val expandedSubscriptions = subscriptions ++ Set(new TopicPartition(otherTopic, 0), new TopicPartition(otherTopic, 1))
    this.consumers.head.subscribe(List(topic).asJava)
    TestUtils.waitUntilTrue(() => {
      this.consumers.head.poll(50)
      this.consumers.head.assignment == subscriptions.asJava
    }, s"Expected partitions ${subscriptions.asJava} but actually got ${this.consumers.head.assignment}")

    TestUtils.createTopic(this.zkUtils, otherTopic, 2, serverCount, this.servers)
    this.consumers.head.subscribe(List(topic, otherTopic).asJava)
    TestUtils.waitUntilTrue(() => {
      this.consumers.head.poll(50)
      this.consumers.head.assignment == expandedSubscriptions.asJava
    }, s"Expected partitions ${expandedSubscriptions.asJava} but actually got ${this.consumers.head.assignment}")
  }

  @Test
  def testShrinkingTopicSubscriptions() {
    val otherTopic = "other"
    TestUtils.createTopic(this.zkUtils, otherTopic, 2, serverCount, this.servers)
    val subscriptions = Set(new TopicPartition(topic, 0), new TopicPartition(topic, 1), new TopicPartition(otherTopic, 0), new TopicPartition(otherTopic, 1))
    val shrunkenSubscriptions = Set(new TopicPartition(topic, 0), new TopicPartition(topic, 1))
    this.consumers.head.subscribe(List(topic, otherTopic).asJava)
    TestUtils.waitUntilTrue(() => {
      this.consumers.head.poll(50)
      this.consumers.head.assignment == subscriptions.asJava
    }, s"Expected partitions ${subscriptions.asJava} but actually got ${this.consumers.head.assignment}")

    this.consumers.head.subscribe(List(topic).asJava)
    TestUtils.waitUntilTrue(() => {
      this.consumers.head.poll(50)
      this.consumers.head.assignment == shrunkenSubscriptions.asJava
    }, s"Expected partitions ${shrunkenSubscriptions.asJava} but actually got ${this.consumers.head.assignment}")
  }

  @Test
  def testPartitionsFor() {
    val numParts = 2
    TestUtils.createTopic(this.zkUtils, "part-test", numParts, 1, this.servers)
    val parts = this.consumers.head.partitionsFor("part-test")
    assertNotNull(parts)
    assertEquals(2, parts.size)
  }

  @Test
  def testPartitionsForAutoCreate() {
    val partitions = this.consumers.head.partitionsFor("non-exist-topic")
    assertFalse(partitions.isEmpty)
  }

  @Test(expected = classOf[InvalidTopicException])
  def testPartitionsForInvalidTopic() {
    this.consumers.head.partitionsFor(";3# ads,{234")
  }

  @Test
  def testSeek() {
    val consumer = this.consumers.head
    val totalRecords = 50L
    val mid = totalRecords / 2

    // Test seek non-compressed message
    sendRecords(totalRecords.toInt, tp)
    consumer.assign(List(tp).asJava)

    consumer.seekToEnd(List(tp).asJava)
    assertEquals(totalRecords, consumer.position(tp))
    assertFalse(consumer.poll(totalRecords).iterator().hasNext)

    consumer.seekToBeginning(List(tp).asJava)
    assertEquals(0, consumer.position(tp), 0)
    consumeAndVerifyRecords(consumer, numRecords = 1, startingOffset = 0)

    consumer.seek(tp, mid)
    assertEquals(mid, consumer.position(tp))

    consumeAndVerifyRecords(consumer, numRecords = 1, startingOffset = mid.toInt, startingKeyAndValueIndex = mid.toInt,
      startingTimestamp = mid.toLong)

    // Test seek compressed message
    sendCompressedMessages(totalRecords.toInt, tp2)
    consumer.assign(List(tp2).asJava)

    consumer.seekToEnd(List(tp2).asJava)
    assertEquals(totalRecords, consumer.position(tp2))
    assertFalse(consumer.poll(totalRecords).iterator().hasNext)

    consumer.seekToBeginning(List(tp2).asJava)
    assertEquals(0, consumer.position(tp2), 0)
    consumeAndVerifyRecords(consumer, numRecords = 1, startingOffset = 0, tp = tp2)

    consumer.seek(tp2, mid)
    assertEquals(mid, consumer.position(tp2))
    consumeAndVerifyRecords(consumer, numRecords = 1, startingOffset = mid.toInt, startingKeyAndValueIndex = mid.toInt,
      startingTimestamp = mid.toLong, tp = tp2)
  }

  private def sendCompressedMessages(numRecords: Int, tp: TopicPartition) {
    val producerProps = new Properties()
    producerProps.setProperty(ProducerConfig.COMPRESSION_TYPE_CONFIG, CompressionType.GZIP.name)
    producerProps.setProperty(ProducerConfig.LINGER_MS_CONFIG, Long.MaxValue.toString)
    val producer = TestUtils.createNewProducer(brokerList, securityProtocol = securityProtocol, trustStoreFile = trustStoreFile,
        saslProperties = clientSaslProperties, retries = 0, lingerMs = Long.MaxValue, props = Some(producerProps))
    (0 until numRecords).foreach { i =>
      producer.send(new ProducerRecord(tp.topic, tp.partition, i.toLong, s"key $i".getBytes, s"value $i".getBytes))
    }
    producer.close()
  }

  @Test
  def testPositionAndCommit() {
    sendRecords(5)

    assertNull(this.consumers.head.committed(new TopicPartition(topic, 15)))

    // position() on a partition that we aren't subscribed to throws an exception
    intercept[IllegalArgumentException] {
      this.consumers.head.position(new TopicPartition(topic, 15))
    }

    this.consumers.head.assign(List(tp).asJava)

    assertEquals("position() on a partition that we are subscribed to should reset the offset", 0L, this.consumers.head.position(tp))
    this.consumers.head.commitSync()
    assertEquals(0L, this.consumers.head.committed(tp).offset)

    consumeAndVerifyRecords(consumer = this.consumers.head, numRecords = 5, startingOffset = 0)
    assertEquals("After consuming 5 records, position should be 5", 5L, this.consumers.head.position(tp))
    this.consumers.head.commitSync()
    assertEquals("Committed offset should be returned", 5L, this.consumers.head.committed(tp).offset)

    sendRecords(1)

    // another consumer in the same group should get the same position
    this.consumers(1).assign(List(tp).asJava)
    consumeAndVerifyRecords(consumer = this.consumers(1), numRecords = 1, startingOffset = 5)
  }

  @Test
  def testPartitionPauseAndResume() {
    val partitions = List(tp).asJava
    sendRecords(5)
    this.consumers.head.assign(partitions)
    consumeAndVerifyRecords(consumer = this.consumers.head, numRecords = 5, startingOffset = 0)
    this.consumers.head.pause(partitions)
    sendRecords(5)
    assertTrue(this.consumers.head.poll(0).isEmpty)
    this.consumers.head.resume(partitions)
    consumeAndVerifyRecords(consumer = this.consumers.head, numRecords = 5, startingOffset = 5)
  }

  @Test
  def testFetchInvalidOffset() {
    this.consumerConfig.setProperty(ConsumerConfig.AUTO_OFFSET_RESET_CONFIG, "none")
    val consumer0 = new KafkaConsumer(this.consumerConfig, new ByteArrayDeserializer(), new ByteArrayDeserializer())
    consumers += consumer0

    // produce one record
    val totalRecords = 2
    sendRecords(totalRecords, tp)
    consumer0.assign(List(tp).asJava)

    // poll should fail because there is no offset reset strategy set
    intercept[NoOffsetForPartitionException] {
      consumer0.poll(50)
    }

    // seek to out of range position
    val outOfRangePos = totalRecords + 1
    consumer0.seek(tp, outOfRangePos)
    val e = intercept[OffsetOutOfRangeException] {
      consumer0.poll(20000)
    }
    val outOfRangePartitions = e.offsetOutOfRangePartitions()
    assertNotNull(outOfRangePartitions)
    assertEquals(1, outOfRangePartitions.size)
    assertEquals(outOfRangePos.toLong, outOfRangePartitions.get(tp))
  }

  @Test
  def testFetchRecordLargerThanFetchMaxBytes() {
    val maxFetchBytes = 10 * 1024
    this.consumerConfig.setProperty(ConsumerConfig.FETCH_MAX_BYTES_CONFIG, maxFetchBytes.toString)
    checkLargeRecord(maxFetchBytes + 1)
  }

  private def checkLargeRecord(producerRecordSize: Int): Unit = {
    val consumer0 = new KafkaConsumer(this.consumerConfig, new ByteArrayDeserializer(), new ByteArrayDeserializer())
    consumers += consumer0

    // produce a record that is larger than the configured fetch size
    val record = new ProducerRecord(tp.topic(), tp.partition(), "key".getBytes,
      new Array[Byte](producerRecordSize))
    this.producers.head.send(record)

    // consuming a record that is too large should succeed since KIP-74
    consumer0.assign(List(tp).asJava)
    val records = consumer0.poll(20000)
    assertEquals(1, records.count)
    val consumerRecord = records.iterator().next()
    assertEquals(0L, consumerRecord.offset)
    assertEquals(tp.topic(), consumerRecord.topic())
    assertEquals(tp.partition(), consumerRecord.partition())
    assertArrayEquals(record.key(), consumerRecord.key())
    assertArrayEquals(record.value(), consumerRecord.value())
  }

  /** We should only return a large record if it's the first record in the first non-empty partition of the fetch request */
  @Test
  def testFetchHonoursFetchSizeIfLargeRecordNotFirst(): Unit = {
    val maxFetchBytes = 10 * 1024
    this.consumerConfig.setProperty(ConsumerConfig.FETCH_MAX_BYTES_CONFIG, maxFetchBytes.toString)
    checkFetchHonoursSizeIfLargeRecordNotFirst(maxFetchBytes)
  }

  private def checkFetchHonoursSizeIfLargeRecordNotFirst(largeProducerRecordSize: Int): Unit = {
    val consumer0 = new KafkaConsumer(this.consumerConfig, new ByteArrayDeserializer(), new ByteArrayDeserializer())
    consumers += consumer0

    val smallRecord = new ProducerRecord(tp.topic(), tp.partition(), "small".getBytes,
      "value".getBytes)
    val largeRecord = new ProducerRecord(tp.topic(), tp.partition(), "large".getBytes,
      new Array[Byte](largeProducerRecordSize))

    this.producers.head.send(smallRecord).get
    this.producers.head.send(largeRecord).get

    // we should only get the small record in the first `poll`
    consumer0.assign(List(tp).asJava)
    val records = consumer0.poll(20000)
    assertEquals(1, records.count)
    val consumerRecord = records.iterator().next()
    assertEquals(0L, consumerRecord.offset)
    assertEquals(tp.topic(), consumerRecord.topic())
    assertEquals(tp.partition(), consumerRecord.partition())
    assertArrayEquals(smallRecord.key(), consumerRecord.key())
    assertArrayEquals(smallRecord.value(), consumerRecord.value())
  }

  /** We should only return a large record if it's the first record in the first partition of the fetch request */
  @Test
  def testFetchHonoursMaxPartitionFetchBytesIfLargeRecordNotFirst(): Unit = {
    val maxPartitionFetchBytes = 10 * 1024
    this.consumerConfig.setProperty(ConsumerConfig.MAX_PARTITION_FETCH_BYTES_CONFIG, maxPartitionFetchBytes.toString)
    checkFetchHonoursSizeIfLargeRecordNotFirst(maxPartitionFetchBytes)
  }

  @Test
  def testFetchRecordLargerThanMaxPartitionFetchBytes() {
    val maxPartitionFetchBytes = 10 * 1024
    this.consumerConfig.setProperty(ConsumerConfig.MAX_PARTITION_FETCH_BYTES_CONFIG, maxPartitionFetchBytes.toString)
    checkLargeRecord(maxPartitionFetchBytes + 1)
  }

  /** Test that we consume all partitions if fetch max bytes and max.partition.fetch.bytes are low */
  @Test
  def testLowMaxFetchSizeForRequestAndPartition(): Unit = {
    // one of the effects of this is that there will be some log reads where `0 > remaining limit bytes < message size`
    // and we don't return the message because it's not the first message in the first non-empty partition of the fetch
    // this behaves a little different than when remaining limit bytes is 0 and it's important to test it
    this.consumerConfig.setProperty(ConsumerConfig.FETCH_MAX_BYTES_CONFIG, "500")
    this.consumerConfig.setProperty(ConsumerConfig.MAX_PARTITION_FETCH_BYTES_CONFIG, "100")
    val consumer0 = new KafkaConsumer(this.consumerConfig, new ByteArrayDeserializer(), new ByteArrayDeserializer())
    consumers += consumer0

    val topic1 = "topic1"
    val topic2 = "topic2"
    val topic3 = "topic3"
    val partitionCount = 30
    val topics = Seq(topic1, topic2, topic3)
    topics.foreach { topicName =>
      TestUtils.createTopic(zkUtils, topicName, partitionCount, serverCount, servers)
    }

    val partitions = topics.flatMap { topic =>
      (0 until partitionCount).map(new TopicPartition(topic, _))
    }

    assertEquals(0, consumer0.assignment().size)

    consumer0.subscribe(List(topic1, topic2, topic3).asJava)

    TestUtils.waitUntilTrue(() => {
      consumer0.poll(50)
      consumer0.assignment() == partitions.toSet.asJava
    }, s"Expected partitions ${partitions.asJava} but actually got ${consumer0.assignment}")

    val producerRecords = partitions.flatMap(sendRecords(partitionCount, _))
    val consumerRecords = consumeRecords(consumer0, producerRecords.size)

    val expected = producerRecords.map { record =>
      (record.topic, record.partition, new String(record.key), new String(record.value), record.timestamp)
    }.toSet

    val actual = consumerRecords.map { record =>
      (record.topic, record.partition, new String(record.key), new String(record.value), record.timestamp)
    }.toSet

    assertEquals(expected, actual)
  }

  @Test
  def testRoundRobinAssignment() {
    // 1 consumer using round-robin assignment
    this.consumerConfig.setProperty(ConsumerConfig.GROUP_ID_CONFIG, "roundrobin-group")
    this.consumerConfig.setProperty(ConsumerConfig.PARTITION_ASSIGNMENT_STRATEGY_CONFIG, classOf[RoundRobinAssignor].getName)
    val consumer0 = new KafkaConsumer(this.consumerConfig, new ByteArrayDeserializer(), new ByteArrayDeserializer())
    consumers += consumer0

    // create two new topics, each having 2 partitions
    val topic1 = "topic1"
    val topic2 = "topic2"
    val expectedAssignment = createTopicAndSendRecords(topic1, 2, 100) ++ createTopicAndSendRecords(topic2, 2, 100)

    assertEquals(0, consumer0.assignment().size)

    // subscribe to two topics
    consumer0.subscribe(List(topic1, topic2).asJava)
    TestUtils.waitUntilTrue(() => {
      consumer0.poll(50)
      consumer0.assignment() == expectedAssignment.asJava
    }, s"Expected partitions ${expectedAssignment.asJava} but actually got ${consumer0.assignment()}")

    // add one more topic with 2 partitions
    val topic3 = "topic3"
    createTopicAndSendRecords(topic3, 2, 100)

    val newExpectedAssignment = expectedAssignment ++ Set(new TopicPartition(topic3, 0), new TopicPartition(topic3, 1))
    consumer0.subscribe(List(topic1, topic2, topic3).asJava)
    TestUtils.waitUntilTrue(() => {
      consumer0.poll(50)
      consumer0.assignment() == newExpectedAssignment.asJava
    }, s"Expected partitions ${newExpectedAssignment.asJava} but actually got ${consumer0.assignment()}")

    // remove the topic we just added
    consumer0.subscribe(List(topic1, topic2).asJava)
    TestUtils.waitUntilTrue(() => {
      consumer0.poll(50)
      consumer0.assignment() == expectedAssignment.asJava
    }, s"Expected partitions ${expectedAssignment.asJava} but actually got ${consumer0.assignment()}")

    consumer0.unsubscribe()
    assertEquals(0, consumer0.assignment().size)
  }

  @Test
  def testMultiConsumerRoundRobinAssignment() {
    this.consumerConfig.setProperty(ConsumerConfig.GROUP_ID_CONFIG, "roundrobin-group")
    this.consumerConfig.setProperty(ConsumerConfig.PARTITION_ASSIGNMENT_STRATEGY_CONFIG, classOf[RoundRobinAssignor].getName)

    // create two new topics, total number of partitions must be greater than number of consumers
    val topic1 = "topic1"
    val topic2 = "topic2"
    val subscriptions = createTopicAndSendRecords(topic1, 5, 100) ++ createTopicAndSendRecords(topic2, 8, 100)

    // create a group of consumers, subscribe the consumers to all the topics and start polling
    // for the topic partition assignment
    val (_, consumerPollers) = createConsumerGroupAndWaitForAssignment(10, List(topic1, topic2), subscriptions)
    try {
      validateGroupAssignment(consumerPollers, subscriptions, s"Did not get valid initial assignment for partitions ${subscriptions.asJava}")

      // add one more consumer and validate re-assignment
      addConsumersToGroupAndWaitForGroupAssignment(1, consumers, consumerPollers, List(topic1, topic2), subscriptions)
    } finally {
      consumerPollers.foreach(_.shutdown())
    }
  }

  def reverse(m: Map[Long, Set[TopicPartition]]) =
    m.values.toSet.flatten.map(v => (v, m.keys.filter(m(_).contains(v)).head)).toMap

  /**
   * This test runs the following scenario to verify sticky assignor behavior.
   * Topics: single-topic, with random number of partitions, where #par is 10, 20, 30, 40, 50, 60, 70, 80, 90, or 100
   * Consumers: 9 consumers subscribed to the single topic
   * Expected initial assignment: partitions are assigned to consumers in a round robin fashion.
   *  - (#par mod 9) consumers will get (#par / 9 + 1) partitions, and the rest get (#par / 9) partitions
   * Then consumer #10 is added to the list (subscribing to the same single topic)
   * Expected new assignment:
   *  - (#par / 10) partition per consumer, where one partition from each of the early (#par mod 9) consumers
   *    will move to consumer #10, leading to a total of (#par mod 9) partition movement
   */
  @Test
  def testMultiConsumerStickyAssignment() {
    this.consumers.clear()
    this.consumerConfig.setProperty(ConsumerConfig.GROUP_ID_CONFIG, "sticky-group")
    this.consumerConfig.setProperty(ConsumerConfig.PARTITION_ASSIGNMENT_STRATEGY_CONFIG, classOf[StickyAssignor].getName)

    // create one new topic
    val topic = "single-topic"
    val rand = 1 + scala.util.Random.nextInt(10)
    val partitions = createTopicAndSendRecords(topic, rand * 10, 100)

    // create a group of consumers, subscribe the consumers to the single topic and start polling
    // for the topic partition assignment
    val (_, consumerPollers) = createConsumerGroupAndWaitForAssignment(9, List(topic), partitions)
    validateGroupAssignment(consumerPollers, partitions, s"Did not get valid initial assignment for partitions ${partitions.asJava}")
    val prePartition2PollerId = reverse(consumerPollers.map(poller => (poller.getId, poller.consumerAssignment())).toMap)

    // add one more consumer and validate re-assignment
    addConsumersToGroupAndWaitForGroupAssignment(1, consumers, consumerPollers, List(topic), partitions)

    val postPartition2PollerId = reverse(consumerPollers.map(poller => (poller.getId, poller.consumerAssignment())).toMap)
    val keys = prePartition2PollerId.keySet.union(postPartition2PollerId.keySet)
    var changes = 0
    keys.foreach { key =>
      val preVal = prePartition2PollerId.get(key)
      val postVal = postPartition2PollerId.get(key)
      if (preVal.nonEmpty && postVal.nonEmpty) {
        if (preVal.get != postVal.get)
          changes += 1
      } else
        changes += 1
    }

    consumerPollers.foreach(_.shutdown())

    assertEquals("Expected only two topic partitions that have switched to other consumers.", rand, changes)
  }

  /**
   * This test re-uses BaseConsumerTest's consumers.
   * As a result, it is testing the default assignment strategy set by BaseConsumerTest
   */
  @Test
  def testMultiConsumerDefaultAssignment() {
    // use consumers and topics defined in this class + one more topic
    sendRecords(100, tp)
    sendRecords(100, tp2)
    val topic1 = "topic1"
    val subscriptions = Set(tp, tp2) ++ createTopicAndSendRecords(topic1, 5, 100)

    // subscribe all consumers to all topics and validate the assignment
    val consumerPollers = subscribeConsumers(consumers, List(topic, topic1))

    try {
      validateGroupAssignment(consumerPollers, subscriptions, s"Did not get valid initial assignment for partitions ${subscriptions.asJava}")

      // add 2 more consumers and validate re-assignment
      addConsumersToGroupAndWaitForGroupAssignment(2, consumers, consumerPollers, List(topic, topic1), subscriptions)

      // add one more topic and validate partition re-assignment
      val topic2 = "topic2"
      val expandedSubscriptions = subscriptions ++ createTopicAndSendRecords(topic2, 3, 100)
      changeConsumerGroupSubscriptionAndValidateAssignment(consumerPollers, List(topic, topic1, topic2), expandedSubscriptions)

      // remove the topic we just added and validate re-assignment
      changeConsumerGroupSubscriptionAndValidateAssignment(consumerPollers, List(topic, topic1), subscriptions)

    } finally {
      consumerPollers.foreach(_.shutdown())
    }
  }

  @Test
  def testMultiConsumerSessionTimeoutOnStopPolling(): Unit = {
    runMultiConsumerSessionTimeoutTest(false)
  }

  @Test
  def testMultiConsumerSessionTimeoutOnClose(): Unit = {
    runMultiConsumerSessionTimeoutTest(true)
  }

  @Test
  def testInterceptors() {
    val appendStr = "mock"
    MockConsumerInterceptor.resetCounters()
    MockProducerInterceptor.resetCounters()

    // create producer with interceptor
    val producerProps = new Properties()
    producerProps.put(ProducerConfig.BOOTSTRAP_SERVERS_CONFIG, brokerList)
    producerProps.put(ProducerConfig.INTERCEPTOR_CLASSES_CONFIG, "org.apache.kafka.test.MockProducerInterceptor")
    producerProps.put("mock.interceptor.append", appendStr)
    val testProducer = new KafkaProducer(producerProps, new StringSerializer, new StringSerializer)

    // produce records
    val numRecords = 10
    (0 until numRecords).map { i =>
      testProducer.send(new ProducerRecord(tp.topic, tp.partition, s"key $i", s"value $i"))
    }.foreach(_.get)
    assertEquals(numRecords, MockProducerInterceptor.ONSEND_COUNT.intValue)
    assertEquals(numRecords, MockProducerInterceptor.ON_SUCCESS_COUNT.intValue)
    // send invalid record
    try {
      testProducer.send(null)
      fail("Should not allow sending a null record")
    } catch {
      case _: Throwable =>
        assertEquals("Interceptor should be notified about exception", 1, MockProducerInterceptor.ON_ERROR_COUNT.intValue)
        assertEquals("Interceptor should not receive metadata with an exception when record is null", 0, MockProducerInterceptor.ON_ERROR_WITH_METADATA_COUNT.intValue())
    }

    // create consumer with interceptor
    this.consumerConfig.setProperty(ConsumerConfig.INTERCEPTOR_CLASSES_CONFIG, "org.apache.kafka.test.MockConsumerInterceptor")
    val testConsumer = new KafkaConsumer(this.consumerConfig, new StringDeserializer, new StringDeserializer)
    testConsumer.assign(List(tp).asJava)
    testConsumer.seek(tp, 0)

    // consume and verify that values are modified by interceptors
    val records = consumeRecords(testConsumer, numRecords)
    for (i <- 0 until numRecords) {
      val record = records(i)
      assertEquals(s"key $i", new String(record.key))
      assertEquals(s"value $i$appendStr".toUpperCase(Locale.ROOT), new String(record.value))
    }

    // commit sync and verify onCommit is called
    val commitCountBefore = MockConsumerInterceptor.ON_COMMIT_COUNT.intValue
    testConsumer.commitSync(Map[TopicPartition, OffsetAndMetadata]((tp, new OffsetAndMetadata(2L))).asJava)
    assertEquals(2, testConsumer.committed(tp).offset)
    assertEquals(commitCountBefore + 1, MockConsumerInterceptor.ON_COMMIT_COUNT.intValue)

    // commit async and verify onCommit is called
    val commitCallback = new CountConsumerCommitCallback()
    testConsumer.commitAsync(Map[TopicPartition, OffsetAndMetadata]((tp, new OffsetAndMetadata(5L))).asJava, commitCallback)
    awaitCommitCallback(testConsumer, commitCallback)
    assertEquals(5, testConsumer.committed(tp).offset)
    assertEquals(commitCountBefore + 2, MockConsumerInterceptor.ON_COMMIT_COUNT.intValue)

    testConsumer.close()
    testProducer.close()

    // cleanup
    MockConsumerInterceptor.resetCounters()
    MockProducerInterceptor.resetCounters()
  }

  @Test
  def testAutoCommitIntercept() {
    val topic2 = "topic2"
    TestUtils.createTopic(this.zkUtils, topic2, 2, serverCount, this.servers)

    // produce records
    val numRecords = 100
    val testProducer = new KafkaProducer[String, String](this.producerConfig, new StringSerializer, new StringSerializer)
    (0 until numRecords).map { i =>
      testProducer.send(new ProducerRecord(tp.topic(), tp.partition(), s"key $i", s"value $i"))
    }.foreach(_.get)

    // create consumer with interceptor
    this.consumerConfig.setProperty(ConsumerConfig.ENABLE_AUTO_COMMIT_CONFIG, "true")
    this.consumerConfig.setProperty(ConsumerConfig.INTERCEPTOR_CLASSES_CONFIG, "org.apache.kafka.test.MockConsumerInterceptor")
    val testConsumer = new KafkaConsumer[String, String](this.consumerConfig, new StringDeserializer(), new StringDeserializer())
    val rebalanceListener = new ConsumerRebalanceListener {
      override def onPartitionsAssigned(partitions: util.Collection[TopicPartition]) = {
        // keep partitions paused in this test so that we can verify the commits based on specific seeks
        testConsumer.pause(partitions)
      }

      override def onPartitionsRevoked(partitions: util.Collection[TopicPartition]) = {}
    }
    changeConsumerSubscriptionAndValidateAssignment(testConsumer, List(topic), Set(tp, tp2), rebalanceListener)
    testConsumer.seek(tp, 10)
    testConsumer.seek(tp2, 20)

    // change subscription to trigger rebalance
    val commitCountBeforeRebalance = MockConsumerInterceptor.ON_COMMIT_COUNT.intValue()
    changeConsumerSubscriptionAndValidateAssignment(testConsumer,
                                                    List(topic, topic2),
                                                    Set(tp, tp2, new TopicPartition(topic2, 0), new TopicPartition(topic2, 1)),
                                                    rebalanceListener)

    // after rebalancing, we should have reset to the committed positions
    assertEquals(10, testConsumer.committed(tp).offset)
    assertEquals(20, testConsumer.committed(tp2).offset)
    assertTrue(MockConsumerInterceptor.ON_COMMIT_COUNT.intValue() > commitCountBeforeRebalance)

    // verify commits are intercepted on close
    val commitCountBeforeClose = MockConsumerInterceptor.ON_COMMIT_COUNT.intValue()
    testConsumer.close()
    assertTrue(MockConsumerInterceptor.ON_COMMIT_COUNT.intValue() > commitCountBeforeClose)
    testProducer.close()

    // cleanup
    MockConsumerInterceptor.resetCounters()
  }

  @Test
  def testInterceptorsWithWrongKeyValue() {
    val appendStr = "mock"
    // create producer with interceptor that has different key and value types from the producer
    val producerProps = new Properties()
    producerProps.put(ProducerConfig.BOOTSTRAP_SERVERS_CONFIG, brokerList)
    producerProps.put(ProducerConfig.INTERCEPTOR_CLASSES_CONFIG, "org.apache.kafka.test.MockProducerInterceptor")
    producerProps.put("mock.interceptor.append", appendStr)
    val testProducer = new KafkaProducer(producerProps, new ByteArraySerializer(), new ByteArraySerializer())
    producers += testProducer

    // producing records should succeed
    testProducer.send(new ProducerRecord(tp.topic(), tp.partition(), s"key".getBytes, s"value will not be modified".getBytes))

    // create consumer with interceptor that has different key and value types from the consumer
    this.consumerConfig.setProperty(ConsumerConfig.INTERCEPTOR_CLASSES_CONFIG, "org.apache.kafka.test.MockConsumerInterceptor")
    val testConsumer = new KafkaConsumer[Array[Byte], Array[Byte]](this.consumerConfig, new ByteArrayDeserializer(), new ByteArrayDeserializer())
    consumers += testConsumer

    testConsumer.assign(List(tp).asJava)
    testConsumer.seek(tp, 0)

    // consume and verify that values are not modified by interceptors -- their exceptions are caught and logged, but not propagated
    val records = consumeRecords(testConsumer, 1)
    val record = records.head
    assertEquals(s"value will not be modified", new String(record.value()))
  }

  @Test
  def testConsumeMessagesWithCreateTime() {
    val numRecords = 50
    // Test non-compressed messages
    sendRecords(numRecords, tp)
    this.consumers.head.assign(List(tp).asJava)
    consumeAndVerifyRecords(consumer = this.consumers.head, numRecords = numRecords, startingOffset = 0, startingKeyAndValueIndex = 0,
      startingTimestamp = 0)

    // Test compressed messages
    sendCompressedMessages(numRecords, tp2)
    this.consumers.head.assign(List(tp2).asJava)
    consumeAndVerifyRecords(consumer = this.consumers.head, numRecords = numRecords, tp = tp2, startingOffset = 0, startingKeyAndValueIndex = 0,
      startingTimestamp = 0)
  }

  @Test
  def testConsumeMessagesWithLogAppendTime() {
    val topicName = "testConsumeMessagesWithLogAppendTime"
    val topicProps = new Properties()
    topicProps.setProperty(LogConfig.MessageTimestampTypeProp, "LogAppendTime")
    TestUtils.createTopic(zkUtils, topicName, 2, 2, servers, topicProps)

    val startTime = System.currentTimeMillis()
    val numRecords = 50

    // Test non-compressed messages
    val tp1 = new TopicPartition(topicName, 0)
    sendRecords(numRecords, tp1)
    this.consumers.head.assign(List(tp1).asJava)
    consumeAndVerifyRecords(consumer = this.consumers.head, numRecords = numRecords, tp = tp1, startingOffset = 0, startingKeyAndValueIndex = 0,
      startingTimestamp = startTime, timestampType = TimestampType.LOG_APPEND_TIME)

    // Test compressed messages
    val tp2 = new TopicPartition(topicName, 1)
    sendCompressedMessages(numRecords, tp2)
    this.consumers.head.assign(List(tp2).asJava)
    consumeAndVerifyRecords(consumer = this.consumers.head, numRecords = numRecords, tp = tp2, startingOffset = 0, startingKeyAndValueIndex = 0,
      startingTimestamp = startTime, timestampType = TimestampType.LOG_APPEND_TIME)
  }

  @Test
  def testListTopics() {
    val numParts = 2
    val topic1 = "part-test-topic-1"
    val topic2 = "part-test-topic-2"
    val topic3 = "part-test-topic-3"
    TestUtils.createTopic(this.zkUtils, topic1, numParts, 1, this.servers)
    TestUtils.createTopic(this.zkUtils, topic2, numParts, 1, this.servers)
    TestUtils.createTopic(this.zkUtils, topic3, numParts, 1, this.servers)

    val topics = this.consumers.head.listTopics()
    assertNotNull(topics)
    assertEquals(5, topics.size())
    assertEquals(5, topics.keySet().size())
    assertEquals(2, topics.get(topic1).size)
    assertEquals(2, topics.get(topic2).size)
    assertEquals(2, topics.get(topic3).size)
  }

  @Test
  def testOffsetsForTimes() {
    val numParts = 2
    val topic1 = "part-test-topic-1"
    val topic2 = "part-test-topic-2"
    val topic3 = "part-test-topic-3"
    val props = new Properties()
    props.setProperty(LogConfig.MessageFormatVersionProp, "0.9.0")
    TestUtils.createTopic(this.zkUtils, topic1, numParts, 1, this.servers)
    // Topic2 is in old message format.
    TestUtils.createTopic(this.zkUtils, topic2, numParts, 1, this.servers, props)
    TestUtils.createTopic(this.zkUtils, topic3, numParts, 1, this.servers)

    val consumer = this.consumers.head

    // Test negative target time
    intercept[IllegalArgumentException](
      consumer.offsetsForTimes(Collections.singletonMap(new TopicPartition(topic1, 0), -1)))

    val timestampsToSearch = new util.HashMap[TopicPartition, java.lang.Long]()
    var i = 0
    for (topic <- List(topic1, topic2, topic3)) {
      for (part <- 0 until numParts) {
        val tp = new TopicPartition(topic, part)
        // In sendRecords(), each message will have key, value and timestamp equal to the sequence number.
        sendRecords(100, tp)
        timestampsToSearch.put(tp, i * 20)
        i += 1
      }
    }
    // The timestampToSearch map should contain:
    // (topic1Partition0 -> 0,
    //  topic1Partitoin1 -> 20,
    //  topic2Partition0 -> 40,
    //  topic2Partition1 -> 60,
    //  topic3Partition0 -> 80,
    //  topic3Partition1 -> 100)
    val timestampOffsets = consumer.offsetsForTimes(timestampsToSearch)
    assertEquals(0, timestampOffsets.get(new TopicPartition(topic1, 0)).offset())
    assertEquals(0, timestampOffsets.get(new TopicPartition(topic1, 0)).timestamp())
    assertEquals(20, timestampOffsets.get(new TopicPartition(topic1, 1)).offset())
    assertEquals(20, timestampOffsets.get(new TopicPartition(topic1, 1)).timestamp())
    assertEquals("null should be returned when message format is 0.9.0",
      null, timestampOffsets.get(new TopicPartition(topic2, 0)))
    assertEquals("null should be returned when message format is 0.9.0",
      null, timestampOffsets.get(new TopicPartition(topic2, 1)))
    assertEquals(80, timestampOffsets.get(new TopicPartition(topic3, 0)).offset())
    assertEquals(80, timestampOffsets.get(new TopicPartition(topic3, 0)).timestamp())
    assertEquals(null, timestampOffsets.get(new TopicPartition(topic3, 1)))
  }

  @Test
  def testEarliestOrLatestOffsets() {
    val topic0 = "topicWithNewMessageFormat"
    val topic1 = "topicWithOldMessageFormat"
    createTopicAndSendRecords(topicName = topic0, numPartitions = 2, recordsPerPartition = 100)
    val props = new Properties()
    props.setProperty(LogConfig.MessageFormatVersionProp, "0.9.0")
    TestUtils.createTopic(this.zkUtils, topic1, numPartitions = 1, replicationFactor = 1, this.servers, props)
    sendRecords(100, new TopicPartition(topic1, 0))

    val t0p0 = new TopicPartition(topic0, 0)
    val t0p1 = new TopicPartition(topic0, 1)
    val t1p0 = new TopicPartition(topic1, 0)
    val partitions = Set(t0p0, t0p1, t1p0).asJava
    val consumer = this.consumers.head

    val earliests = consumer.beginningOffsets(partitions)
    assertEquals(0L, earliests.get(t0p0))
    assertEquals(0L, earliests.get(t0p1))
    assertEquals(0L, earliests.get(t1p0))

    val latests = consumer.endOffsets(partitions)
    assertEquals(100L, latests.get(t0p0))
    assertEquals(100L, latests.get(t0p1))
    assertEquals(100L, latests.get(t1p0))
  }

  @Test
  def testUnsubscribeTopic() {
    this.consumerConfig.setProperty(ConsumerConfig.SESSION_TIMEOUT_MS_CONFIG, "100") // timeout quickly to avoid slow test
    this.consumerConfig.setProperty(ConsumerConfig.HEARTBEAT_INTERVAL_MS_CONFIG, "30")
    val consumer0 = new KafkaConsumer(this.consumerConfig, new ByteArrayDeserializer(), new ByteArrayDeserializer())
    consumers += consumer0

    val listener = new TestConsumerReassignmentListener()
    consumer0.subscribe(List(topic).asJava, listener)

    // the initial subscription should cause a callback execution
    while (listener.callsToAssigned == 0)
      consumer0.poll(50)

    consumer0.subscribe(List[String]().asJava)
    assertEquals(0, consumer0.assignment.size())
  }

  @Test
  def testPauseStateNotPreservedByRebalance() {
    this.consumerConfig.setProperty(ConsumerConfig.SESSION_TIMEOUT_MS_CONFIG, "100") // timeout quickly to avoid slow test
    this.consumerConfig.setProperty(ConsumerConfig.HEARTBEAT_INTERVAL_MS_CONFIG, "30")
    val consumer0 = new KafkaConsumer(this.consumerConfig, new ByteArrayDeserializer(), new ByteArrayDeserializer())
    consumers += consumer0

    sendRecords(5)
    consumer0.subscribe(List(topic).asJava)
    consumeAndVerifyRecords(consumer = consumer0, numRecords = 5, startingOffset = 0)
    consumer0.pause(List(tp).asJava)

    // subscribe to a new topic to trigger a rebalance
    consumer0.subscribe(List("topic2").asJava)

    // after rebalance, our position should be reset and our pause state lost,
    // so we should be able to consume from the beginning
    consumeAndVerifyRecords(consumer = consumer0, numRecords = 0, startingOffset = 5)
  }

  @Test
  def testCommitSpecifiedOffsets() {
    sendRecords(5, tp)
    sendRecords(7, tp2)

    this.consumers.head.assign(List(tp, tp2).asJava)

    // Need to poll to join the group
    this.consumers.head.poll(50)
    val pos1 = this.consumers.head.position(tp)
    val pos2 = this.consumers.head.position(tp2)
    this.consumers.head.commitSync(Map[TopicPartition, OffsetAndMetadata]((tp, new OffsetAndMetadata(3L))).asJava)
    assertEquals(3, this.consumers.head.committed(tp).offset)
    assertNull(this.consumers.head.committed(tp2))

    // Positions should not change
    assertEquals(pos1, this.consumers.head.position(tp))
    assertEquals(pos2, this.consumers.head.position(tp2))
    this.consumers.head.commitSync(Map[TopicPartition, OffsetAndMetadata]((tp2, new OffsetAndMetadata(5L))).asJava)
    assertEquals(3, this.consumers.head.committed(tp).offset)
    assertEquals(5, this.consumers.head.committed(tp2).offset)

    // Using async should pick up the committed changes after commit completes
    val commitCallback = new CountConsumerCommitCallback()
    this.consumers.head.commitAsync(Map[TopicPartition, OffsetAndMetadata]((tp2, new OffsetAndMetadata(7L))).asJava, commitCallback)
    awaitCommitCallback(this.consumers.head, commitCallback)
    assertEquals(7, this.consumers.head.committed(tp2).offset)
  }

  @Test
  def testAutoCommitOnRebalance() {
    val topic2 = "topic2"
    TestUtils.createTopic(this.zkUtils, topic2, 2, serverCount, this.servers)

    this.consumerConfig.setProperty(ConsumerConfig.ENABLE_AUTO_COMMIT_CONFIG, "true")
    val consumer0 = new KafkaConsumer(this.consumerConfig, new ByteArrayDeserializer(), new ByteArrayDeserializer())
    consumers += consumer0

    val numRecords = 10000
    sendRecords(numRecords)

    val rebalanceListener = new ConsumerRebalanceListener {
      override def onPartitionsAssigned(partitions: util.Collection[TopicPartition]) = {
        // keep partitions paused in this test so that we can verify the commits based on specific seeks
        consumer0.pause(partitions)
      }

      override def onPartitionsRevoked(partitions: util.Collection[TopicPartition]) = {}
    }

    consumer0.subscribe(List(topic).asJava, rebalanceListener)

    val assignment = Set(tp, tp2)
    TestUtils.waitUntilTrue(() => {
      consumer0.poll(50)
      consumer0.assignment() == assignment.asJava
    }, s"Expected partitions ${assignment.asJava} but actually got ${consumer0.assignment()}")

    consumer0.seek(tp, 300)
    consumer0.seek(tp2, 500)

    // change subscription to trigger rebalance
    consumer0.subscribe(List(topic, topic2).asJava, rebalanceListener)

    val newAssignment = Set(tp, tp2, new TopicPartition(topic2, 0), new TopicPartition(topic2, 1))
    TestUtils.waitUntilTrue(() => {
      consumer0.poll(50)
      consumer0.assignment() == newAssignment.asJava
    }, s"Expected partitions ${newAssignment.asJava} but actually got ${consumer0.assignment()}")

    // after rebalancing, we should have reset to the committed positions
    assertEquals(300, consumer0.committed(tp).offset)
    assertEquals(500, consumer0.committed(tp2).offset)
  }


  @Test
  def testPerPartitionLagMetricsCleanUpWithSubscribe() {
    val numMessages = 1000
    val topic2 = "topic2"
    TestUtils.createTopic(this.zkUtils, topic2, 2, serverCount, this.servers)
    // send some messages.
    sendRecords(numMessages, tp)
    // Test subscribe
    // Create a consumer and consumer some messages.
    consumerConfig.setProperty(ConsumerConfig.GROUP_ID_CONFIG, "testPerPartitionLagMetricsCleanUpWithSubscribe")
    consumerConfig.setProperty(ConsumerConfig.CLIENT_ID_CONFIG, "testPerPartitionLagMetricsCleanUpWithSubscribe")
    val consumer = new KafkaConsumer(this.consumerConfig, new ByteArrayDeserializer(), new ByteArrayDeserializer())
    try {
      val listener0 = new TestConsumerReassignmentListener
      consumer.subscribe(List(topic, topic2).asJava, listener0)
      var records: ConsumerRecords[Array[Byte], Array[Byte]] = ConsumerRecords.empty()
      TestUtils.waitUntilTrue(() => {
        records = consumer.poll(100)
        !records.records(tp).isEmpty
      }, "Consumer did not consume any message before timeout.")
      assertEquals("should be assigned once", 1, listener0.callsToAssigned)
      // Verify the metric exist.
      val tags = Collections.singletonMap("client-id", "testPerPartitionLagMetricsCleanUpWithSubscribe")
      val fetchLag0 = consumer.metrics.get(new MetricName(tp + ".records-lag", "consumer-fetch-manager-metrics", "", tags))
      assertNotNull(fetchLag0)
      val expectedLag = numMessages - records.count
      assertEquals(s"The lag should be $expectedLag", expectedLag, fetchLag0.value, epsilon)

      // Remove topic from subscription
      consumer.subscribe(List(topic2).asJava, listener0)
      TestUtils.waitUntilTrue(() => {
        consumer.poll(100)
        listener0.callsToAssigned >= 2
      }, "Expected rebalance did not occur.")
      // Verify the metric has gone
      assertNull(consumer.metrics.get(new MetricName(tp + ".records-lag", "consumer-fetch-manager-metrics", "", tags)))
      assertNull(consumer.metrics.get(new MetricName(tp2 + ".records-lag", "consumer-fetch-manager-metrics", "", tags)))
    } finally {
      consumer.close()
    }
  }

  @Test
  def testPerPartitionLagMetricsCleanUpWithAssign() {
    val numMessages = 1000
    // Test assign
    // send some messages.
    sendRecords(numMessages, tp)
    sendRecords(numMessages, tp2)
    consumerConfig.setProperty(ConsumerConfig.GROUP_ID_CONFIG, "testPerPartitionLagMetricsCleanUpWithAssign")
    consumerConfig.setProperty(ConsumerConfig.CLIENT_ID_CONFIG, "testPerPartitionLagMetricsCleanUpWithAssign")
    val consumer = new KafkaConsumer(this.consumerConfig, new ByteArrayDeserializer(), new ByteArrayDeserializer())
    try {
      consumer.assign(List(tp).asJava)
      var records: ConsumerRecords[Array[Byte], Array[Byte]] = ConsumerRecords.empty()
      TestUtils.waitUntilTrue(() => {
        records = consumer.poll(100)
        !records.records(tp).isEmpty
      }, "Consumer did not consume any message before timeout.")
      // Verify the metric exist.
      val tags = Collections.singletonMap("client-id", "testPerPartitionLagMetricsCleanUpWithAssign")
      val fetchLag = consumer.metrics.get(new MetricName(tp + ".records-lag", "consumer-fetch-manager-metrics", "", tags))
      assertNotNull(fetchLag)
      val expectedLag = numMessages - records.count
      assertEquals(s"The lag should be $expectedLag", expectedLag, fetchLag.value, epsilon)

      consumer.assign(List(tp2).asJava)
      TestUtils.waitUntilTrue(() => !consumer.poll(100).isEmpty, "Consumer did not consume any message before timeout.")
      assertNull(consumer.metrics.get(new MetricName(tp + ".records-lag", "consumer-fetch-manager-metrics", "", tags)))
    } finally {
      consumer.close()
    }
  }

  @Test
  def testPerPartitionLagWithMaxPollRecords() {
    val numMessages = 1000
    val maxPollRecords = 10
    sendRecords(numMessages, tp)
    consumerConfig.setProperty(ConsumerConfig.GROUP_ID_CONFIG, "testPerPartitionLagWithMaxPollRecords")
    consumerConfig.setProperty(ConsumerConfig.CLIENT_ID_CONFIG, "testPerPartitionLagWithMaxPollRecords")
    consumerConfig.setProperty(ConsumerConfig.MAX_POLL_RECORDS_CONFIG, maxPollRecords.toString)
    val consumer = new KafkaConsumer(this.consumerConfig, new ByteArrayDeserializer(), new ByteArrayDeserializer())
    consumer.assign(List(tp).asJava)
    try {
      var records: ConsumerRecords[Array[Byte], Array[Byte]] = ConsumerRecords.empty()
      TestUtils.waitUntilTrue(() => {
        records = consumer.poll(100)
        !records.isEmpty
      }, "Consumer did not consume any message before timeout.")
      val tags = Collections.singletonMap("client-id", "testPerPartitionLagWithMaxPollRecords")
      val lag = consumer.metrics.get(new MetricName(tp + ".records-lag", "consumer-fetch-manager-metrics", "", tags))
      assertEquals(s"The lag should be ${numMessages - records.count}", numMessages - records.count, lag.value, epsilon)
    } finally {
      consumer.close()
    }
  }

<<<<<<< HEAD
=======
  @Test
  def testQuotaMetricsNotCreatedIfNoQuotasConfigured() {
    val numRecords = 1000
    sendRecords(numRecords)

    this.consumers.head.assign(List(tp).asJava)
    this.consumers.head.seek(tp, 0)
    consumeAndVerifyRecords(consumer = this.consumers.head, numRecords = numRecords, startingOffset = 0)

    def assertNoMetric(broker: KafkaServer, name: String, quotaType: QuotaType, clientId: String) {
        val metricName = broker.metrics.metricName("throttle-time",
                                  quotaType.toString,
                                  "",
                                  "user", "",
                                  "client-id", clientId)
        assertNull("Metric should not hanve been created " + metricName, broker.metrics.metric(metricName))
    }
    servers.foreach(assertNoMetric(_, "byte-rate", QuotaType.Produce, producerClientId))
    servers.foreach(assertNoMetric(_, "throttle-time", QuotaType.Produce, producerClientId))
    servers.foreach(assertNoMetric(_, "byte-rate", QuotaType.Fetch, consumerClientId))
    servers.foreach(assertNoMetric(_, "throttle-time", QuotaType.Fetch, consumerClientId))

    servers.foreach(assertNoMetric(_, "request-time", QuotaType.Request, producerClientId))
    servers.foreach(assertNoMetric(_, "throttle-time", QuotaType.Request, producerClientId))
    servers.foreach(assertNoMetric(_, "request-time", QuotaType.Request, consumerClientId))
    servers.foreach(assertNoMetric(_, "throttle-time", QuotaType.Request, consumerClientId))

    def assertNoExemptRequestMetric(broker: KafkaServer) {
        val metricName = broker.metrics.metricName("exempt-request-time", QuotaType.Request.toString, "")
        assertNull("Metric should not hanve been created " + metricName, broker.metrics.metric(metricName))
    }
    servers.foreach(assertNoExemptRequestMetric(_))
  }

>>>>>>> 8ee7b906
  def runMultiConsumerSessionTimeoutTest(closeConsumer: Boolean): Unit = {
    // use consumers defined in this class plus one additional consumer
    // Use topic defined in this class + one additional topic
    sendRecords(100, tp)
    sendRecords(100, tp2)
    val topic1 = "topic1"
    val subscriptions = Set(tp, tp2) ++ createTopicAndSendRecords(topic1, 6, 100)

    // first subscribe consumers that are defined in this class
    val consumerPollers = Buffer[ConsumerAssignmentPoller]()
    for (consumer <- consumers)
      consumerPollers += subscribeConsumerAndStartPolling(consumer, List(topic, topic1))

    // create one more consumer and add it to the group; we will timeout this consumer
    val timeoutConsumer = new KafkaConsumer[Array[Byte], Array[Byte]](this.consumerConfig)
    // Close the consumer on test teardown, unless this test will manually
    if(!closeConsumer)
      consumers += timeoutConsumer
    val timeoutPoller = subscribeConsumerAndStartPolling(timeoutConsumer, List(topic, topic1))
    consumerPollers += timeoutPoller

    // validate the initial assignment
    validateGroupAssignment(consumerPollers, subscriptions, s"Did not get valid initial assignment for partitions ${subscriptions.asJava}")

    // stop polling and close one of the consumers, should trigger partition re-assignment among alive consumers
    timeoutPoller.shutdown()
    if (closeConsumer)
      timeoutConsumer.close()

    val maxSessionTimeout = this.serverConfig.getProperty(KafkaConfig.GroupMaxSessionTimeoutMsProp).toLong
    validateGroupAssignment(consumerPollers, subscriptions,
      s"Did not get valid assignment for partitions ${subscriptions.asJava} after one consumer left", 3 * maxSessionTimeout)

    // done with pollers and consumers
    for (poller <- consumerPollers)
      poller.shutdown()
  }

  /**
   * Creates topic 'topicName' with 'numPartitions' partitions and produces 'recordsPerPartition'
   * records to each partition
   */
  def createTopicAndSendRecords(topicName: String, numPartitions: Int, recordsPerPartition: Int): Set[TopicPartition] = {
    TestUtils.createTopic(this.zkUtils, topicName, numPartitions, serverCount, this.servers)
    var parts = Set[TopicPartition]()
    for (partition <- 0 until numPartitions) {
      val tp = new TopicPartition(topicName, partition)
      sendRecords(recordsPerPartition, tp)
      parts = parts + tp
    }
    parts
  }

  /**
   * Subscribes consumer 'consumer' to a given list of topics 'topicsToSubscribe', creates
   * consumer poller and starts polling.
   * Assumes that the consumer is not subscribed to any topics yet
   *
   * @param consumer consumer
   * @param topicsToSubscribe topics that this consumer will subscribe to
   * @return consumer poller for the given consumer
   */
  def subscribeConsumerAndStartPolling(consumer: Consumer[Array[Byte], Array[Byte]],
                                       topicsToSubscribe: List[String]): ConsumerAssignmentPoller = {
    assertEquals(0, consumer.assignment().size)
    val consumerPoller = new ConsumerAssignmentPoller(consumer, topicsToSubscribe)
    consumerPoller.start()
    consumerPoller
  }

  /**
   * Creates consumer pollers corresponding to a given consumer group, one per consumer; subscribes consumers to
   * 'topicsToSubscribe' topics, waits until consumers get topics assignment.
   *
   * When the function returns, consumer pollers will continue to poll until shutdown is called on every poller.
   *
   * @param consumerGroup consumer group
   * @param topicsToSubscribe topics to which consumers will subscribe to
   * @return collection of consumer pollers
   */
  def subscribeConsumers(consumerGroup: Buffer[KafkaConsumer[Array[Byte], Array[Byte]]],
                         topicsToSubscribe: List[String]): Buffer[ConsumerAssignmentPoller] = {
    val consumerPollers = Buffer[ConsumerAssignmentPoller]()
    for (consumer <- consumerGroup)
      consumerPollers += subscribeConsumerAndStartPolling(consumer, topicsToSubscribe)
    consumerPollers
  }

  /**
   * Creates 'consumerCount' consumers and consumer pollers, one per consumer; subscribes consumers to
   * 'topicsToSubscribe' topics, waits until consumers get topics assignment.
   *
   * When the function returns, consumer pollers will continue to poll until shutdown is called on every poller.
   *
   * @param consumerCount number of consumers to create
   * @param topicsToSubscribe topics to which consumers will subscribe to
   * @param subscriptions set of all topic partitions
   * @return collection of created consumers and collection of corresponding consumer pollers
   */
  def createConsumerGroupAndWaitForAssignment(consumerCount: Int,
                                              topicsToSubscribe: List[String],
                                              subscriptions: Set[TopicPartition]): (Buffer[KafkaConsumer[Array[Byte], Array[Byte]]], Buffer[ConsumerAssignmentPoller]) = {
    assertTrue(consumerCount <= subscriptions.size)
    val consumerGroup = Buffer[KafkaConsumer[Array[Byte], Array[Byte]]]()
    for (_ <- 0 until consumerCount)
      consumerGroup += new KafkaConsumer[Array[Byte], Array[Byte]](this.consumerConfig)
    consumers ++= consumerGroup

    // create consumer pollers, wait for assignment and validate it
    val consumerPollers = subscribeConsumers(consumerGroup, topicsToSubscribe)

    (consumerGroup, consumerPollers)
  }

  /**
   * Create 'numOfConsumersToAdd' consumers add then to the consumer group 'consumerGroup', and create corresponding
   * pollers for these consumers. Wait for partition re-assignment and validate.
   *
   * Currently, assignment validation requires that total number of partitions is greater or equal to
   * number of consumers, so subscriptions.size must be greater or equal the resulting number of consumers in the group
   *
   * @param numOfConsumersToAdd number of consumers to create and add to the consumer group
   * @param consumerGroup current consumer group
   * @param consumerPollers current consumer pollers
   * @param topicsToSubscribe topics to which new consumers will subscribe to
   * @param subscriptions set of all topic partitions
   */
  def addConsumersToGroupAndWaitForGroupAssignment(numOfConsumersToAdd: Int,
                                                   consumerGroup: Buffer[KafkaConsumer[Array[Byte], Array[Byte]]],
                                                   consumerPollers: Buffer[ConsumerAssignmentPoller],
                                                   topicsToSubscribe: List[String],
                                                   subscriptions: Set[TopicPartition]): Unit = {
    assertTrue(consumerGroup.size + numOfConsumersToAdd <= subscriptions.size)
    for (_ <- 0 until numOfConsumersToAdd) {
      val newConsumer = new KafkaConsumer[Array[Byte], Array[Byte]](this.consumerConfig)
      consumerGroup += newConsumer
      consumerPollers += subscribeConsumerAndStartPolling(newConsumer, topicsToSubscribe)
    }

    // wait until topics get re-assigned and validate assignment
    validateGroupAssignment(consumerPollers, subscriptions,
      s"Did not get valid assignment for partitions ${subscriptions.asJava} after we added ${numOfConsumersToAdd} consumer(s)")
  }

  /**
   * Wait for consumers to get partition assignment and validate it.
   *
   * @param consumerPollers consumer pollers corresponding to the consumer group we are testing
   * @param subscriptions set of all topic partitions
   * @param msg message to print when waiting for/validating assignment fails
   */
  def validateGroupAssignment(consumerPollers: Buffer[ConsumerAssignmentPoller],
                              subscriptions: Set[TopicPartition],
                              msg: String,
                              waitTime: Long = 10000L): Unit = {
    TestUtils.waitUntilTrue(() => {
      val assignments = Buffer[Set[TopicPartition]]()
      consumerPollers.foreach(assignments += _.consumerAssignment())
      isPartitionAssignmentValid(assignments, subscriptions)
    }, msg, waitTime)
  }

  def changeConsumerGroupSubscriptionAndValidateAssignment(consumerPollers: Buffer[ConsumerAssignmentPoller],
                                                           topicsToSubscribe: List[String],
                                                           subscriptions: Set[TopicPartition]): Unit = {
    for (poller <- consumerPollers)
      poller.subscribe(topicsToSubscribe)

    // since subscribe call to poller does not actually call consumer subscribe right away, wait
    // until subscribe is called on all consumers
    TestUtils.waitUntilTrue(() => {
      consumerPollers forall (poller => poller.isSubscribeRequestProcessed())
    }, s"Failed to call subscribe on all consumers in the group for subscription ${subscriptions}", 1000L)

    validateGroupAssignment(consumerPollers, subscriptions,
      s"Did not get valid assignment for partitions ${subscriptions.asJava} after we changed subscription")
  }

  def changeConsumerSubscriptionAndValidateAssignment[K, V](consumer: Consumer[K, V],
                                                            topicsToSubscribe: List[String],
                                                            subscriptions: Set[TopicPartition],
                                                            rebalanceListener: ConsumerRebalanceListener): Unit = {
    consumer.subscribe(topicsToSubscribe.asJava, rebalanceListener)
    TestUtils.waitUntilTrue(() => {
      consumer.poll(50)
      consumer.assignment() == subscriptions.asJava
    }, s"Expected partitions ${subscriptions.asJava} but actually got ${consumer.assignment()}")
  }

}<|MERGE_RESOLUTION|>--- conflicted
+++ resolved
@@ -1474,8 +1474,6 @@
     }
   }
 
-<<<<<<< HEAD
-=======
   @Test
   def testQuotaMetricsNotCreatedIfNoQuotasConfigured() {
     val numRecords = 1000
@@ -1510,7 +1508,6 @@
     servers.foreach(assertNoExemptRequestMetric(_))
   }
 
->>>>>>> 8ee7b906
   def runMultiConsumerSessionTimeoutTest(closeConsumer: Boolean): Unit = {
     // use consumers defined in this class plus one additional consumer
     // Use topic defined in this class + one additional topic
