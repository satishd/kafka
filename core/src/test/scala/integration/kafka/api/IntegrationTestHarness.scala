--- conflicted
+++ resolved
@@ -29,8 +29,6 @@
 import org.junit.{After, Before}
 
 import scala.collection.mutable.Buffer
-import scala.util.control.Breaks.{breakable, break}
-import java.util.ConcurrentModificationException
 
 /**
  * A helper class for writing integration tests that involve producers, consumers, and servers
@@ -65,15 +63,9 @@
     consumerConfig.put(ConsumerConfig.KEY_DESERIALIZER_CLASS_CONFIG, classOf[org.apache.kafka.common.serialization.ByteArrayDeserializer])
     consumerConfig.put(ConsumerConfig.VALUE_DESERIALIZER_CLASS_CONFIG, classOf[org.apache.kafka.common.serialization.ByteArrayDeserializer])
     consumerConfig.putAll(consumerSecurityProps)
-<<<<<<< HEAD
-    for (i <- 0 until producerCount)
-      producers += createNewProducer
-    for (i <- 0 until consumerCount) {
-=======
     for (_ <- 0 until producerCount)
       producers += createNewProducer
     for (_ <- 0 until consumerCount) {
->>>>>>> d7850a40
       consumers += createNewConsumer
     }
 
@@ -89,11 +81,7 @@
       TestUtils.createNewProducer(brokerList,
                                   securityProtocol = this.securityProtocol,
                                   trustStoreFile = this.trustStoreFile,
-<<<<<<< HEAD
-                                  saslProperties = this.saslProperties,
-=======
                                   saslProperties = this.clientSaslProperties,
->>>>>>> d7850a40
                                   props = Some(producerConfig))
   }
   
@@ -101,11 +89,7 @@
       TestUtils.createNewConsumer(brokerList,
                                   securityProtocol = this.securityProtocol,
                                   trustStoreFile = this.trustStoreFile,
-<<<<<<< HEAD
-                                  saslProperties = this.saslProperties,
-=======
                                   saslProperties = this.clientSaslProperties,
->>>>>>> d7850a40
                                   props = Some(consumerConfig))
   }
 
