/**
 * Licensed to the Apache Software Foundation (ASF) under one or more
 * contributor license agreements.  See the NOTICE file distributed with
 * this work for additional information regarding copyright ownership.
 * The ASF licenses this file to You under the Apache License, Version 2.0
 * (the "License"); you may not use this file except in compliance with
 * the License.  You may obtain a copy of the License at
 *
 *    http://www.apache.org/licenses/LICENSE-2.0
 *
 * Unless required by applicable law or agreed to in writing, software
 * distributed under the License is distributed on an "AS IS" BASIS,
 * WITHOUT WARRANTIES OR CONDITIONS OF ANY KIND, either express or implied.
 * See the License for the specific language governing permissions and
 * limitations under the License.
 */

package kafka.api

import org.apache.kafka.clients.producer.ProducerConfig
import org.apache.kafka.clients.consumer.{ConsumerConfig, KafkaConsumer}
import kafka.utils.TestUtils
import kafka.utils.Implicits._
import java.util.Properties

import org.apache.kafka.clients.producer.KafkaProducer
import kafka.server.KafkaConfig
import kafka.integration.KafkaServerTestHarness
import org.apache.kafka.common.network.ListenerName
import org.junit.{After, Before}

import scala.collection.mutable.Buffer

/**
 * A helper class for writing integration tests that involve producers, consumers, and servers
 */
abstract class IntegrationTestHarness extends KafkaServerTestHarness {

  val producerCount: Int
  val consumerCount: Int
  val serverCount: Int
  var logDirCount: Int = 1
  lazy val producerConfig = new Properties
  lazy val consumerConfig = new Properties
  lazy val serverConfig = new Properties

  val consumers = Buffer[KafkaConsumer[Array[Byte], Array[Byte]]]()
  val producers = Buffer[KafkaProducer[Array[Byte], Array[Byte]]]()

<<<<<<< HEAD
  override def generateConfigs = {
    val cfgs = TestUtils.createBrokerConfigs(serverCount, zkConnect, interBrokerSecurityProtocol = Some(securityProtocol),
      trustStoreFile = trustStoreFile, saslProperties = serverSaslProperties)
    cfgs.foreach(_.putAll(serverConfig))
=======
  protected def interBrokerListenerName: ListenerName = listenerName

  override def generateConfigs = {
    val cfgs = TestUtils.createBrokerConfigs(serverCount, zkConnect, interBrokerSecurityProtocol = Some(securityProtocol),
      trustStoreFile = trustStoreFile, saslProperties = serverSaslProperties, logDirCount = logDirCount)
    cfgs.foreach { config =>
      config.remove(KafkaConfig.InterBrokerSecurityProtocolProp)
      config.setProperty(KafkaConfig.InterBrokerListenerNameProp, interBrokerListenerName.value)

      val listenerNames = Set(listenerName, interBrokerListenerName)
      val listeners = listenerNames.map(listenerName => s"${listenerName.value}://localhost:${TestUtils.RandomPort}").mkString(",")
      val listenerSecurityMap = listenerNames.map(listenerName => s"${listenerName.value}:${securityProtocol.name}").mkString(",")

      config.setProperty(KafkaConfig.ListenersProp, listeners)
      config.setProperty(KafkaConfig.ListenerSecurityProtocolMapProp, listenerSecurityMap)
    }
    cfgs.foreach(_ ++= serverConfig)
>>>>>>> 8ee7b906
    cfgs.map(KafkaConfig.fromProps)
  }

  @Before
  override def setUp() {
    val producerSecurityProps = TestUtils.producerSecurityConfigs(securityProtocol, trustStoreFile, clientSaslProperties)
    val consumerSecurityProps = TestUtils.consumerSecurityConfigs(securityProtocol, trustStoreFile, clientSaslProperties)
    super.setUp()
    producerConfig.put(ProducerConfig.KEY_SERIALIZER_CLASS_CONFIG, classOf[org.apache.kafka.common.serialization.ByteArraySerializer])
    producerConfig.put(ProducerConfig.VALUE_SERIALIZER_CLASS_CONFIG, classOf[org.apache.kafka.common.serialization.ByteArraySerializer])
    producerConfig ++= producerSecurityProps
    consumerConfig.put(ConsumerConfig.KEY_DESERIALIZER_CLASS_CONFIG, classOf[org.apache.kafka.common.serialization.ByteArrayDeserializer])
    consumerConfig.put(ConsumerConfig.VALUE_DESERIALIZER_CLASS_CONFIG, classOf[org.apache.kafka.common.serialization.ByteArrayDeserializer])
    consumerConfig ++= consumerSecurityProps
    for (_ <- 0 until producerCount)
      producers += createNewProducer
    for (_ <- 0 until consumerCount) {
      consumers += createNewConsumer
    }

    TestUtils.createOffsetsTopic(zkUtils, servers)
  }

  def createNewProducer: KafkaProducer[Array[Byte], Array[Byte]] = {
      TestUtils.createNewProducer(brokerList,
                                  securityProtocol = this.securityProtocol,
                                  trustStoreFile = this.trustStoreFile,
                                  saslProperties = this.clientSaslProperties,
                                  props = Some(producerConfig))
  }

  def createNewConsumer: KafkaConsumer[Array[Byte], Array[Byte]] = {
      TestUtils.createNewConsumer(brokerList,
                                  securityProtocol = this.securityProtocol,
                                  trustStoreFile = this.trustStoreFile,
                                  saslProperties = this.clientSaslProperties,
                                  props = Some(consumerConfig))
  }

  @After
  override def tearDown() {
    producers.foreach(_.close())
    consumers.foreach(_.close())
    super.tearDown()
  }

}<|MERGE_RESOLUTION|>--- conflicted
+++ resolved
@@ -47,12 +47,6 @@
   val consumers = Buffer[KafkaConsumer[Array[Byte], Array[Byte]]]()
   val producers = Buffer[KafkaProducer[Array[Byte], Array[Byte]]]()
 
-<<<<<<< HEAD
-  override def generateConfigs = {
-    val cfgs = TestUtils.createBrokerConfigs(serverCount, zkConnect, interBrokerSecurityProtocol = Some(securityProtocol),
-      trustStoreFile = trustStoreFile, saslProperties = serverSaslProperties)
-    cfgs.foreach(_.putAll(serverConfig))
-=======
   protected def interBrokerListenerName: ListenerName = listenerName
 
   override def generateConfigs = {
@@ -70,7 +64,6 @@
       config.setProperty(KafkaConfig.ListenerSecurityProtocolMapProp, listenerSecurityMap)
     }
     cfgs.foreach(_ ++= serverConfig)
->>>>>>> 8ee7b906
     cfgs.map(KafkaConfig.fromProps)
   }
 
