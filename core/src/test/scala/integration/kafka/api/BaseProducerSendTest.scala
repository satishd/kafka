--- conflicted
+++ resolved
@@ -212,11 +212,7 @@
         val record = new ProducerRecord[Array[Byte], Array[Byte]](topic, partition, baseTimestamp + i, "key".getBytes, "value".getBytes)
         producer.send(record, callback)
       }
-<<<<<<< HEAD
-      producer.close(10000L, TimeUnit.MILLISECONDS)
-=======
       producer.close(20000L, TimeUnit.MILLISECONDS)
->>>>>>> 850ceb74
       assertEquals(s"Should have offset $numRecords but only successfully sent ${callback.offset}", numRecords, callback.offset)
     } finally {
       producer.close()
