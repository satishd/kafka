--- conflicted
+++ resolved
@@ -17,7 +17,6 @@
 
 package kafka.message
 
-import java.io.DataOutputStream
 import java.nio._
 
 import kafka.utils.TestUtils
@@ -148,298 +147,6 @@
     assertEquals("second offset should be 2", 2L, iter.next().offset)
   }
 
-<<<<<<< HEAD
-  @Test
-  def testLogAppendTime() {
-    val now = System.currentTimeMillis()
-    // The timestamps should be overwritten
-    val messages = getMessages(magicValue = Message.MagicValue_V1, timestamp = 0L, codec = NoCompressionCodec)
-    val compressedMessagesWithRecompresion = getMessages(magicValue = Message.MagicValue_V0, codec = DefaultCompressionCodec)
-    val compressedMessagesWithoutRecompression =
-      getMessages(magicValue = Message.MagicValue_V1, timestamp = 0L, codec = DefaultCompressionCodec)
-
-    val validatingResults = messages.validateMessagesAndAssignOffsets(offsetCounter = new LongRef(0),
-                                                                      now = now,
-                                                                      sourceCodec = NoCompressionCodec,
-                                                                      targetCodec = NoCompressionCodec,
-                                                                      messageFormatVersion = 1,
-                                                                      messageTimestampType = TimestampType.LOG_APPEND_TIME,
-                                                                      messageTimestampDiffMaxMs = 1000L)
-    val validatedMessages = validatingResults.validatedMessages
-
-    val validatingCompressedMessagesResults =
-      compressedMessagesWithRecompresion.validateMessagesAndAssignOffsets(offsetCounter = new LongRef(0),
-                                                                          now = now,
-                                                                          sourceCodec = DefaultCompressionCodec,
-                                                                          targetCodec = DefaultCompressionCodec,
-                                                                          messageFormatVersion = 1,
-                                                                          messageTimestampType = TimestampType.LOG_APPEND_TIME,
-                                                                          messageTimestampDiffMaxMs = 1000L)
-    val validatedCompressedMessages = validatingCompressedMessagesResults.validatedMessages
-
-    val validatingCompressedMessagesWithoutRecompressionResults =
-      compressedMessagesWithoutRecompression.validateMessagesAndAssignOffsets(offsetCounter = new LongRef(0),
-                                                                              now = now,
-                                                                              sourceCodec = DefaultCompressionCodec,
-                                                                              targetCodec = DefaultCompressionCodec,
-                                                                              messageFormatVersion = 1,
-                                                                              messageTimestampType = TimestampType.LOG_APPEND_TIME,
-                                                                              messageTimestampDiffMaxMs = 1000L)
-
-    val validatedCompressedMessagesWithoutRecompression = validatingCompressedMessagesWithoutRecompressionResults.validatedMessages
-
-    assertEquals("message set size should not change", messages.size, validatedMessages.size)
-    validatedMessages.foreach(messageAndOffset => validateLogAppendTime(messageAndOffset.message))
-    assertEquals(s"Max timestamp should be $now", now, validatingResults.maxTimestamp)
-    assertEquals(s"The offset of max timestamp should be 0", 0, validatingResults.offsetOfMaxTimestamp)
-    assertFalse("Message size should not have been changed", validatingResults.messageSizeMaybeChanged)
-
-    assertEquals("message set size should not change", compressedMessagesWithRecompresion.size, validatedCompressedMessages.size)
-    validatedCompressedMessages.foreach(messageAndOffset => validateLogAppendTime(messageAndOffset.message))
-    assertTrue("MessageSet should still valid", validatedCompressedMessages.shallowIterator.next().message.isValid)
-    assertEquals(s"Max timestamp should be $now", now, validatingCompressedMessagesResults.maxTimestamp)
-    assertEquals(s"The offset of max timestamp should be ${compressedMessagesWithRecompresion.size - 1}",
-      compressedMessagesWithRecompresion.size - 1, validatingCompressedMessagesResults.offsetOfMaxTimestamp)
-    assertTrue("Message size may have been changed", validatingCompressedMessagesResults.messageSizeMaybeChanged)
-
-    assertEquals("message set size should not change", compressedMessagesWithoutRecompression.size,
-      validatedCompressedMessagesWithoutRecompression.size)
-    validatedCompressedMessagesWithoutRecompression.foreach(messageAndOffset => validateLogAppendTime(messageAndOffset.message))
-    assertTrue("MessageSet should still valid", validatedCompressedMessagesWithoutRecompression.shallowIterator.next().message.isValid)
-    assertEquals(s"Max timestamp should be $now", now, validatingCompressedMessagesWithoutRecompressionResults.maxTimestamp)
-    assertEquals(s"The offset of max timestamp should be ${compressedMessagesWithoutRecompression.size - 1}",
-      compressedMessagesWithoutRecompression.size - 1, validatingCompressedMessagesWithoutRecompressionResults.offsetOfMaxTimestamp)
-    assertFalse("Message size should not have been changed", validatingCompressedMessagesWithoutRecompressionResults.messageSizeMaybeChanged)
-
-    def validateLogAppendTime(message: Message) {
-      message.ensureValid()
-      assertEquals(s"Timestamp of message $message should be $now", now, message.timestamp)
-      assertEquals(TimestampType.LOG_APPEND_TIME, message.timestampType)
-    }
-  }
-
-  @Test
-  def testCreateTime() {
-    val now = System.currentTimeMillis()
-    val timestampSeq = Seq(now - 1, now + 1, now)
-    val messages =
-      new ByteBufferMessageSet(NoCompressionCodec,
-                               new Message("hello".getBytes, timestamp = timestampSeq(0), magicValue = Message.MagicValue_V1),
-                               new Message("there".getBytes, timestamp = timestampSeq(1), magicValue = Message.MagicValue_V1),
-                               new Message("beautiful".getBytes, timestamp = timestampSeq(2), magicValue = Message.MagicValue_V1))
-    val compressedMessages =
-      new ByteBufferMessageSet(DefaultCompressionCodec,
-                               new Message("hello".getBytes, timestamp = timestampSeq(0), magicValue = Message.MagicValue_V1),
-                               new Message("there".getBytes, timestamp = timestampSeq(1), magicValue = Message.MagicValue_V1),
-                               new Message("beautiful".getBytes, timestamp = timestampSeq(2), magicValue = Message.MagicValue_V1))
-
-    val validatingResults = messages.validateMessagesAndAssignOffsets(offsetCounter = new LongRef(0),
-                                                                      now = System.currentTimeMillis(),
-                                                                      sourceCodec = NoCompressionCodec,
-                                                                      targetCodec = NoCompressionCodec,
-                                                                      messageFormatVersion = 1,
-                                                                      messageTimestampType = TimestampType.CREATE_TIME,
-                                                                      messageTimestampDiffMaxMs = 1000L)
-    val validatedMessages = validatingResults.validatedMessages
-
-    val validatingCompressedMessagesResults =
-      compressedMessages.validateMessagesAndAssignOffsets(offsetCounter = new LongRef(0),
-                                                          now = System.currentTimeMillis(),
-                                                          sourceCodec = DefaultCompressionCodec,
-                                                          targetCodec = DefaultCompressionCodec,
-                                                          messageFormatVersion = 1,
-                                                          messageTimestampType = TimestampType.CREATE_TIME,
-                                                          messageTimestampDiffMaxMs = 1000L)
-    val validatedCompressedMessages = validatingCompressedMessagesResults.validatedMessages
-
-    var i = 0
-    for (messageAndOffset <- validatedMessages) {
-      messageAndOffset.message.ensureValid()
-      assertEquals(messageAndOffset.message.timestamp, timestampSeq(i))
-      assertEquals(messageAndOffset.message.timestampType, TimestampType.CREATE_TIME)
-      i += 1
-    }
-    assertEquals(s"Max timestamp should be ${now + 1}", now + 1, validatingResults.maxTimestamp)
-    assertEquals(s"Offset of max timestamp should be 1", 1, validatingResults.offsetOfMaxTimestamp)
-    assertFalse("Message size should not have been changed", validatingResults.messageSizeMaybeChanged)
-    i = 0
-    for (messageAndOffset <- validatedCompressedMessages) {
-      messageAndOffset.message.ensureValid()
-      assertEquals(messageAndOffset.message.timestamp, timestampSeq(i))
-      assertEquals(messageAndOffset.message.timestampType, TimestampType.CREATE_TIME)
-      i += 1
-    }
-    assertEquals(s"Max timestamp should be ${now + 1}", now + 1, validatingResults.maxTimestamp)
-    assertEquals(s"Offset of max timestamp should be ${validatedCompressedMessages.size - 1}",
-      validatedCompressedMessages.size - 1, validatingCompressedMessagesResults.offsetOfMaxTimestamp)
-    assertFalse("Message size should not have been changed", validatingCompressedMessagesResults.messageSizeMaybeChanged)
-  }
-
-  @Test
-  def testInvalidCreateTime() {
-    val now = System.currentTimeMillis()
-    val messages = getMessages(magicValue = Message.MagicValue_V1, timestamp = now - 1001L, codec = NoCompressionCodec)
-    val compressedMessages = getMessages(magicValue = Message.MagicValue_V1, timestamp = now - 1001L, codec = DefaultCompressionCodec)
-
-    try {
-      messages.validateMessagesAndAssignOffsets(offsetCounter = new LongRef(0),
-                                                now = System.currentTimeMillis(),
-                                                sourceCodec = NoCompressionCodec,
-                                                targetCodec = NoCompressionCodec,
-                                                messageFormatVersion = 1,
-                                                messageTimestampType = TimestampType.CREATE_TIME,
-                                                messageTimestampDiffMaxMs = 1000L)
-      fail("Should throw InvalidMessageException.")
-    } catch {
-      case e: InvalidTimestampException =>
-    }
-
-    try {
-      compressedMessages.validateMessagesAndAssignOffsets(offsetCounter = new LongRef(0),
-                                                          now = System.currentTimeMillis(),
-                                                          sourceCodec = DefaultCompressionCodec,
-                                                          targetCodec = DefaultCompressionCodec,
-                                                          messageFormatVersion = 1,
-                                                          messageTimestampType = TimestampType.CREATE_TIME,
-                                                          messageTimestampDiffMaxMs = 1000L)
-      fail("Should throw InvalidMessageException.")
-    } catch {
-      case e: InvalidTimestampException =>
-    }
-  }
-
-  @Test
-  def testAbsoluteOffsetAssignment() {
-    val messages = getMessages(magicValue = Message.MagicValue_V0, codec = NoCompressionCodec)
-    val compressedMessages = getMessages(magicValue = Message.MagicValue_V0, codec = DefaultCompressionCodec)
-    // check uncompressed offsets
-    checkOffsets(messages, 0)
-    val offset = 1234567
-    checkOffsets(messages.validateMessagesAndAssignOffsets(offsetCounter = new LongRef(offset),
-                                                           now = System.currentTimeMillis(),
-                                                           sourceCodec = NoCompressionCodec,
-                                                           targetCodec = NoCompressionCodec,
-                                                           messageFormatVersion = 0,
-                                                           messageTimestampType = TimestampType.CREATE_TIME,
-                                                           messageTimestampDiffMaxMs = 1000L).validatedMessages, offset)
-
-    // check compressed messages
-    checkOffsets(compressedMessages, 0)
-    checkOffsets(compressedMessages.validateMessagesAndAssignOffsets(offsetCounter = new LongRef(offset),
-                                                                     now = System.currentTimeMillis(),
-                                                                     sourceCodec = DefaultCompressionCodec,
-                                                                     targetCodec = DefaultCompressionCodec,
-                                                                     messageFormatVersion = 0,
-                                                                     messageTimestampType = TimestampType.CREATE_TIME,
-                                                                     messageTimestampDiffMaxMs = 1000L).validatedMessages, offset)
-
-  }
-
-  @Test
-  def testRelativeOffsetAssignment() {
-    val now = System.currentTimeMillis()
-    val messages = getMessages(magicValue = Message.MagicValue_V1, timestamp = now, codec = NoCompressionCodec)
-    val compressedMessages = getMessages(magicValue = Message.MagicValue_V1, timestamp = now, codec = DefaultCompressionCodec)
-
-    // check uncompressed offsets
-    checkOffsets(messages, 0)
-    val offset = 1234567
-    val messageWithOffset = messages.validateMessagesAndAssignOffsets(offsetCounter = new LongRef(offset),
-                                                                      now = System.currentTimeMillis(),
-                                                                      sourceCodec = NoCompressionCodec,
-                                                                      targetCodec = NoCompressionCodec,
-                                                                      messageTimestampType = TimestampType.CREATE_TIME,
-                                                                      messageTimestampDiffMaxMs = 5000L).validatedMessages
-    checkOffsets(messageWithOffset, offset)
-
-    // check compressed messages
-    checkOffsets(compressedMessages, 0)
-    val compressedMessagesWithOffset = compressedMessages.validateMessagesAndAssignOffsets(offsetCounter = new LongRef(offset),
-                                                                                           now = System.currentTimeMillis(),
-                                                                                           sourceCodec = DefaultCompressionCodec,
-                                                                                           targetCodec = DefaultCompressionCodec,
-                                                                                           messageTimestampType = TimestampType.CREATE_TIME,
-                                                                                           messageTimestampDiffMaxMs = 5000L).validatedMessages
-    checkOffsets(compressedMessagesWithOffset, offset)
-  }
-
-  @Test(expected = classOf[InvalidMessageException])
-  def testInvalidInnerMagicVersion(): Unit = {
-    val offset = 1234567
-    val messages = messageSetWithInvalidInnerMagic(SnappyCompressionCodec, offset)
-    messages.validateMessagesAndAssignOffsets(offsetCounter = new LongRef(offset),
-      now = System.currentTimeMillis(),
-      sourceCodec = SnappyCompressionCodec,
-      targetCodec = SnappyCompressionCodec,
-      messageTimestampType = TimestampType.CREATE_TIME,
-      messageTimestampDiffMaxMs = 5000L).validatedMessages
-  }
-
-
-  @Test
-  def testOffsetAssignmentAfterMessageFormatConversion() {
-    // Check up conversion
-    val messagesV0 = getMessages(magicValue = Message.MagicValue_V0, codec = NoCompressionCodec)
-    val compressedMessagesV0 = getMessages(magicValue = Message.MagicValue_V0, codec = DefaultCompressionCodec)
-    // check uncompressed offsets
-    checkOffsets(messagesV0, 0)
-    val offset = 1234567
-    checkOffsets(messagesV0.validateMessagesAndAssignOffsets(offsetCounter = new LongRef(offset),
-                                                             now = System.currentTimeMillis(),
-                                                             sourceCodec = NoCompressionCodec,
-                                                             targetCodec = NoCompressionCodec,
-                                                             messageFormatVersion = 1,
-                                                             messageTimestampType = TimestampType.LOG_APPEND_TIME,
-                                                             messageTimestampDiffMaxMs = 1000L).validatedMessages, offset)
-
-    // check compressed messages
-    checkOffsets(compressedMessagesV0, 0)
-    checkOffsets(compressedMessagesV0.validateMessagesAndAssignOffsets(offsetCounter = new LongRef(offset),
-                                                                       now = System.currentTimeMillis(),
-                                                                       sourceCodec = DefaultCompressionCodec,
-                                                                       targetCodec = DefaultCompressionCodec,
-                                                                       messageFormatVersion = 1,
-                                                                       messageTimestampType = TimestampType.LOG_APPEND_TIME,
-                                                                       messageTimestampDiffMaxMs = 1000L).validatedMessages, offset)
-
-    // Check down conversion
-    val now = System.currentTimeMillis()
-    val messagesV1 = getMessages(Message.MagicValue_V1, now, NoCompressionCodec)
-    val compressedMessagesV1 = getMessages(Message.MagicValue_V1, now, DefaultCompressionCodec)
-
-    // check uncompressed offsets
-    checkOffsets(messagesV1, 0)
-    checkOffsets(messagesV1.validateMessagesAndAssignOffsets(offsetCounter = new LongRef(offset),
-                                                             now = System.currentTimeMillis(),
-                                                             sourceCodec = NoCompressionCodec,
-                                                             targetCodec = NoCompressionCodec,
-                                                             messageFormatVersion = 0,
-                                                             messageTimestampType = TimestampType.CREATE_TIME,
-                                                             messageTimestampDiffMaxMs = 5000L).validatedMessages, offset)
-
-    // check compressed messages
-    checkOffsets(compressedMessagesV1, 0)
-    checkOffsets(compressedMessagesV1.validateMessagesAndAssignOffsets(offsetCounter = new LongRef(offset),
-                                                                       now = System.currentTimeMillis(),
-                                                                       sourceCodec = DefaultCompressionCodec,
-                                                                       targetCodec = DefaultCompressionCodec,
-                                                                       messageFormatVersion = 0,
-                                                                       messageTimestampType = TimestampType.CREATE_TIME,
-                                                                       messageTimestampDiffMaxMs = 5000L).validatedMessages, offset)
-  }
-
-  @Test
-  def testWriteFullyTo() {
-    checkWriteFullyToWithMessageSet(createMessageSet(Array[Message]()))
-    checkWriteFullyToWithMessageSet(createMessageSet(messages))
-  }
-
-  def checkWriteFullyToWithMessageSet(messageSet: ByteBufferMessageSet) {
-    checkWriteWithMessageSet(messageSet, messageSet.writeFullyTo)
-  }
-  
-=======
->>>>>>> d7850a40
   /* check that offsets are assigned based on byte offset from the given base offset */
   def checkOffsets(messages: ByteBufferMessageSet, baseOffset: Long) {
     assertTrue("Message set should not be empty", messages.nonEmpty)
@@ -457,62 +164,4 @@
     assertTrue(shallowOffsets.subsetOf(deepOffsets))
   }
 
-<<<<<<< HEAD
-  private def getMessages(magicValue: Byte = Message.CurrentMagicValue,
-                          timestamp: Long = Message.NoTimestamp,
-                          codec: CompressionCodec = NoCompressionCodec): ByteBufferMessageSet = {
-    if (magicValue == Message.MagicValue_V0) {
-      new ByteBufferMessageSet(
-        codec,
-        new Message("hello".getBytes, Message.NoTimestamp, Message.MagicValue_V0),
-        new Message("there".getBytes, Message.NoTimestamp, Message.MagicValue_V0),
-        new Message("beautiful".getBytes, Message.NoTimestamp, Message.MagicValue_V0))
-    } else {
-      new ByteBufferMessageSet(
-        codec,
-        new Message("hello".getBytes, timestamp = timestamp, magicValue = Message.MagicValue_V1),
-        new Message("there".getBytes, timestamp = timestamp, magicValue = Message.MagicValue_V1),
-        new Message("beautiful".getBytes, timestamp = timestamp, magicValue = Message.MagicValue_V1))
-    }
-  }
-
-  private def messageSetWithInvalidInnerMagic(codec: CompressionCodec,
-                                              initialOffset: Long): ByteBufferMessageSet = {
-    val messages = (0 until 20).map(id =>
-      new Message(key = id.toString.getBytes,
-        bytes = id.toString.getBytes,
-        timestamp = Message.NoTimestamp,
-        magicValue = Message.MagicValue_V0))
-
-    val messageWriter = new MessageWriter(math.min(math.max(MessageSet.messageSetSize(messages) / 2, 1024), 1 << 16))
-    var lastOffset = initialOffset
-
-    messageWriter.write(
-      codec = codec,
-      timestamp = System.currentTimeMillis(),
-      timestampType = TimestampType.CREATE_TIME,
-      magicValue = Message.MagicValue_V1) { outputStream =>
-
-      val output = new DataOutputStream(CompressionFactory(codec, Message.MagicValue_V1, outputStream))
-      try {
-        for (message <- messages) {
-          val innerOffset = lastOffset - initialOffset
-          output.writeLong(innerOffset)
-          output.writeInt(message.size)
-          output.write(message.buffer.array, message.buffer.arrayOffset, message.buffer.limit)
-          lastOffset += 1
-        }
-      } finally {
-        output.close()
-      }
-    }
-    val buffer = ByteBuffer.allocate(messageWriter.size + MessageSet.LogOverhead)
-    ByteBufferMessageSet.writeMessage(buffer, messageWriter, lastOffset - 1)
-    buffer.rewind()
-
-    new ByteBufferMessageSet(buffer)
-  }
-
-=======
->>>>>>> d7850a40
 }