/**
 * Licensed to the Apache Software Foundation (ASF) under one or more
 * contributor license agreements.  See the NOTICE file distributed with
 * this work for additional information regarding copyright ownership.
 * The ASF licenses this file to You under the Apache License, Version 2.0
 * (the "License"); you may not use this file except in compliance with
 * the License.  You may obtain a copy of the License at
 *
 *    http://www.apache.org/licenses/LICENSE-2.0
 *
 * Unless required by applicable law or agreed to in writing, software
 * distributed under the License is distributed on an "AS IS" BASIS,
 * WITHOUT WARRANTIES OR CONDITIONS OF ANY KIND, either express or implied.
 * See the License for the specific language governing permissions and
 * limitations under the License.
 */
package kafka.utils

import java.io.{File, BufferedWriter, FileWriter}
import java.util.Properties
import kafka.server.KafkaConfig
import org.apache.kafka.common.utils.Java

object JaasTestUtils {

  case class Krb5LoginModule(useKeyTab: Boolean,
                             storeKey: Boolean,
                             keyTab: String,
                             principal: String,
                             debug: Boolean,
                             serviceName: Option[String]) extends JaasModule {

    def name =
      if (Java.isIbmJdk)
        "com.ibm.security.auth.module.Krb5LoginModule"
      else
        "com.sun.security.auth.module.Krb5LoginModule"

    def entries: Map[String, String] =
      if (Java.isIbmJdk)
        Map(
          "principal" -> principal,
          "credsType" -> "both"
        ) ++ (if (useKeyTab) Map("useKeytab" -> s"file:$keyTab") else Map.empty)
      else
        Map(
          "useKeyTab" -> useKeyTab.toString,
          "storeKey" -> storeKey.toString,
          "keyTab" -> keyTab,
          "principal" -> principal
        ) ++ serviceName.map(s => Map("serviceName" -> s)).getOrElse(Map.empty)
  }

  case class PlainLoginModule(username: String,
                              password: String,
                              debug: Boolean = false,
                              validUsers: Map[String, String] = Map.empty) extends JaasModule {

    def name = "org.apache.kafka.common.security.plain.PlainLoginModule"

    def entries: Map[String, String] = Map(
      "username" -> username,
      "password" -> password
    ) ++ validUsers.map { case (user, pass) => s"user_$user" -> pass }

  }

  case class ZkDigestModule(debug: Boolean = false,
                            entries: Map[String, String] = Map.empty) extends JaasModule {
    def name = "org.apache.zookeeper.server.auth.DigestLoginModule"
  }

  case class ScramLoginModule(username: String,
                              password: String,
                              debug: Boolean = false) extends JaasModule {

    def name = "org.apache.kafka.common.security.scram.ScramLoginModule"

    def entries: Map[String, String] = Map(
      "username" -> username,
      "password" -> password
    )
  }

  sealed trait JaasModule {
    def name: String
    def debug: Boolean
    def entries: Map[String, String]

    override def toString: String = {
      s"""$name required
          |  debug=$debug
          |  ${entries.map { case (k, v) => s"""$k="$v"""" }.mkString("", "\n|  ", ";")}
          |""".stripMargin
    }
  }

  case class JaasSection(contextName: String, modules: Seq[JaasModule]) {
    override def toString: String = {
      s"""|$contextName {
          |  ${modules.mkString("\n  ")}
          |};
          |""".stripMargin
    }
  }

  private val ZkServerContextName = "Server"
  private val ZkClientContextName = "Client"
  private val ZkUserSuperPasswd = "adminpasswd"
  private val ZkUser = "fpj"
  private val ZkUserPassword = "fpjsecret"

  val KafkaServerContextName = "KafkaServer"
  val KafkaServerPrincipalUnqualifiedName = "kafka"
  private val KafkaServerPrincipal = KafkaServerPrincipalUnqualifiedName + "/localhost@EXAMPLE.COM"
  private val KafkaClientContextName = "KafkaClient"
  val KafkaClientPrincipalUnqualifiedName = "client"
  private val KafkaClientPrincipal = KafkaClientPrincipalUnqualifiedName + "@EXAMPLE.COM"
  val KafkaClientPrincipalUnqualifiedName2 = "client2"
  private val KafkaClientPrincipal2 = KafkaClientPrincipalUnqualifiedName2 + "@EXAMPLE.COM"
  
  val KafkaPlainUser = "plain-user"
  private val KafkaPlainPassword = "plain-user-secret"
  val KafkaPlainUser2 = "plain-user2"
  val KafkaPlainPassword2 = "plain-user2-secret"
  val KafkaPlainAdmin = "plain-admin"
  private val KafkaPlainAdminPassword = "plain-admin-secret"

  val KafkaScramUser = "scram-user"
  val KafkaScramPassword = "scram-user-secret"
  val KafkaScramUser2 = "scram-user2"
  val KafkaScramPassword2 = "scram-user2-secret"
  val KafkaScramAdmin = "scram-admin"
  val KafkaScramAdminPassword = "scram-admin-secret"

  val serviceName = "kafka"

<<<<<<< HEAD
  def writeKafkaFile(kafkaServerSaslMechanisms: List[String], kafkaClientSaslMechanism: Option[String], serverKeyTabLocation: Option[File], clientKeyTabLocation: Option[File]): String = {
    val jaasFile = TestUtils.tempFile()
    val kafkaSections = Seq(kafkaServerSection(kafkaServerSaslMechanisms, serverKeyTabLocation), kafkaClientSection(kafkaClientSaslMechanism, clientKeyTabLocation))
    writeToFile(jaasFile, kafkaSections)
    jaasFile.getCanonicalPath
  }

  def writeZkAndKafkaFiles(kafkaServerSaslMechanisms: List[String], kafkaClientSaslMechanism: Option[String], serverKeyTabLocation: Option[File], clientKeyTabLocation: Option[File]): String = {
    val jaasFile = TestUtils.tempFile()
    val kafkaSections = Seq(kafkaServerSection(kafkaServerSaslMechanisms, serverKeyTabLocation), kafkaClientSection(kafkaClientSaslMechanism, clientKeyTabLocation))
    writeToFile(jaasFile, kafkaSections ++ zkSections)
    jaasFile.getCanonicalPath
=======
  def saslConfigs(saslProperties: Option[Properties]): Properties = {
    val result = saslProperties match {
      case Some(properties) => properties
      case None => new Properties
    }
    // IBM Kerberos module doesn't support the serviceName JAAS property, hence it needs to be
    // passed as a Kafka property
    if (Java.isIbmJdk && !result.contains(KafkaConfig.SaslKerberosServiceNameProp))
      result.put(KafkaConfig.SaslKerberosServiceNameProp, serviceName)
    result
  }

  def writeJaasContextsToFile(jaasSections: Seq[JaasSection]): File = {
    val jaasFile = TestUtils.tempFile()
    writeToFile(jaasFile, jaasSections)
    jaasFile
>>>>>>> 8ee7b906
  }

  // Returns the dynamic configuration, using credentials for user #1
  def clientLoginModule(mechanism: String, keytabLocation: Option[File]): String =
    kafkaClientModule(mechanism, keytabLocation, KafkaClientPrincipal, KafkaPlainUser, KafkaPlainPassword, KafkaScramUser, KafkaScramPassword).toString

  def zkSections: Seq[JaasSection] = Seq(
    JaasSection(ZkServerContextName, Seq(ZkDigestModule(debug = false,
      Map("user_super" -> ZkUserSuperPasswd, s"user_$ZkUser" -> ZkUserPassword)))),
    JaasSection(ZkClientContextName, Seq(ZkDigestModule(debug = false,
      Map("username" -> ZkUser, "password" -> ZkUserPassword))))
  )

  def kafkaServerSection(contextName: String, mechanisms: Seq[String], keytabLocation: Option[File]): JaasSection = {
    val modules = mechanisms.map {
      case "GSSAPI" =>
        Krb5LoginModule(
          useKeyTab = true,
          storeKey = true,
          keyTab = keytabLocation.getOrElse(throw new IllegalArgumentException("Keytab location not specified for GSSAPI")).getAbsolutePath,
          principal = KafkaServerPrincipal,
          debug = true,
          serviceName = Some(serviceName))
      case "PLAIN" =>
        PlainLoginModule(
          KafkaPlainAdmin,
          KafkaPlainAdminPassword,
          debug = false,
          Map(
            KafkaPlainAdmin -> KafkaPlainAdminPassword,
            KafkaPlainUser -> KafkaPlainPassword,
            KafkaPlainUser2 -> KafkaPlainPassword2
          ))
      case "SCRAM-SHA-256" | "SCRAM-SHA-512" =>
        ScramLoginModule(
          KafkaScramAdmin,
          KafkaScramAdminPassword,
          debug = false)
      case mechanism => throw new IllegalArgumentException("Unsupported server mechanism " + mechanism)
    }
    JaasSection(contextName, modules)
  }

  // consider refactoring if more mechanisms are added
  private def kafkaClientModule(mechanism: String, 
      keytabLocation: Option[File], clientPrincipal: String,
      plainUser: String, plainPassword: String, 
      scramUser: String, scramPassword: String): JaasModule = {
    mechanism match {
      case "GSSAPI" =>
        Krb5LoginModule(
          useKeyTab = true,
          storeKey = true,
          keyTab = keytabLocation.getOrElse(throw new IllegalArgumentException("Keytab location not specified for GSSAPI")).getAbsolutePath,
          principal = clientPrincipal,
          debug = true,
          serviceName = Some(serviceName)
        )
      case "PLAIN" =>
        PlainLoginModule(
          plainUser,
          plainPassword
        )
      case "SCRAM-SHA-256" | "SCRAM-SHA-512" =>
        ScramLoginModule(
          scramUser,
          scramPassword
        )
      case mechanism => throw new IllegalArgumentException("Unsupported client mechanism " + mechanism)
    }
  }

  /*
   * Used for the static JAAS configuration and it uses the credentials for client#2
   */
<<<<<<< HEAD
  private def kafkaClientSection(mechanism: Option[String], keytabLocation: Option[File]): JaasSection = {
    new JaasSection(KafkaClientContextName, mechanism.map(m =>
=======
  def kafkaClientSection(mechanism: Option[String], keytabLocation: Option[File]): JaasSection = {
    JaasSection(KafkaClientContextName, mechanism.map(m =>
>>>>>>> 8ee7b906
      kafkaClientModule(m, keytabLocation, KafkaClientPrincipal2, KafkaPlainUser2, KafkaPlainPassword2, KafkaScramUser2, KafkaScramPassword2)).toSeq)
  }

  private def jaasSectionsToString(jaasSections: Seq[JaasSection]): String =
    jaasSections.mkString

  private def writeToFile(file: File, jaasSections: Seq[JaasSection]) {
    val writer = new BufferedWriter(new FileWriter(file))
    try writer.write(jaasSectionsToString(jaasSections))
    finally writer.close()
  }

}<|MERGE_RESOLUTION|>--- conflicted
+++ resolved
@@ -135,20 +135,6 @@
 
   val serviceName = "kafka"
 
-<<<<<<< HEAD
-  def writeKafkaFile(kafkaServerSaslMechanisms: List[String], kafkaClientSaslMechanism: Option[String], serverKeyTabLocation: Option[File], clientKeyTabLocation: Option[File]): String = {
-    val jaasFile = TestUtils.tempFile()
-    val kafkaSections = Seq(kafkaServerSection(kafkaServerSaslMechanisms, serverKeyTabLocation), kafkaClientSection(kafkaClientSaslMechanism, clientKeyTabLocation))
-    writeToFile(jaasFile, kafkaSections)
-    jaasFile.getCanonicalPath
-  }
-
-  def writeZkAndKafkaFiles(kafkaServerSaslMechanisms: List[String], kafkaClientSaslMechanism: Option[String], serverKeyTabLocation: Option[File], clientKeyTabLocation: Option[File]): String = {
-    val jaasFile = TestUtils.tempFile()
-    val kafkaSections = Seq(kafkaServerSection(kafkaServerSaslMechanisms, serverKeyTabLocation), kafkaClientSection(kafkaClientSaslMechanism, clientKeyTabLocation))
-    writeToFile(jaasFile, kafkaSections ++ zkSections)
-    jaasFile.getCanonicalPath
-=======
   def saslConfigs(saslProperties: Option[Properties]): Properties = {
     val result = saslProperties match {
       case Some(properties) => properties
@@ -165,7 +151,6 @@
     val jaasFile = TestUtils.tempFile()
     writeToFile(jaasFile, jaasSections)
     jaasFile
->>>>>>> 8ee7b906
   }
 
   // Returns the dynamic configuration, using credentials for user #1
@@ -241,13 +226,8 @@
   /*
    * Used for the static JAAS configuration and it uses the credentials for client#2
    */
-<<<<<<< HEAD
-  private def kafkaClientSection(mechanism: Option[String], keytabLocation: Option[File]): JaasSection = {
-    new JaasSection(KafkaClientContextName, mechanism.map(m =>
-=======
   def kafkaClientSection(mechanism: Option[String], keytabLocation: Option[File]): JaasSection = {
     JaasSection(KafkaClientContextName, mechanism.map(m =>
->>>>>>> 8ee7b906
       kafkaClientModule(m, keytabLocation, KafkaClientPrincipal2, KafkaPlainUser2, KafkaPlainPassword2, KafkaScramUser2, KafkaScramPassword2)).toSeq)
   }
 
