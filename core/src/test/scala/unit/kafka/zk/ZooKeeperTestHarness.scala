--- conflicted
+++ resolved
@@ -25,11 +25,7 @@
 
 trait ZooKeeperTestHarness extends JUnitSuite with Logging {
 
-<<<<<<< HEAD
-  val zkConnectionTimeout = 6000
-=======
   val zkConnectionTimeout = 10000
->>>>>>> 850ceb74
   val zkSessionTimeout = 6000
 
   var zkUtils: ZkUtils = null
