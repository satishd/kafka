--- conflicted
+++ resolved
@@ -19,15 +19,6 @@
 import java.util.Properties
 
 import kafka.common.TopicAndPartition
-<<<<<<< HEAD
-import kafka.log.LogConfig._
-import kafka.utils.{CoreUtils, Logging, TestUtils, ZkUtils}
-import kafka.zk.ZooKeeperTestHarness
-import org.junit.{Before, Test}
-import org.junit.Assert.assertEquals
-
-class ReassignPartitionsCommandTest extends ZooKeeperTestHarness with Logging with RackAwareTest {
-=======
 import kafka.log.LogConfig
 import kafka.log.LogConfig._
 import kafka.server.{ConfigType, DynamicConfig}
@@ -43,7 +34,6 @@
 import scala.collection.JavaConversions._
 
 class ReassignPartitionsCommandTest extends Logging {
->>>>>>> d7850a40
   var calls = 0
 
   @Test
@@ -69,21 +59,6 @@
   }
 
   @Test
-<<<<<<< HEAD
-  def shouldFindMovingReplicas() {
-    val control = TopicAndPartition("topic1", 1) -> Seq(100, 102)
-    val assigner = new ReassignPartitionsCommand(null, null)
-
-    //Given partition 0 moves from broker 100 -> 102. Partition 1 does not move.
-    val existing = Map(TopicAndPartition("topic1", 0) -> Seq(100, 101), control)
-    val proposed = Map(TopicAndPartition("topic1", 0) -> Seq(101, 102), control)
-
-
-    val mock = new TestAdminUtils {
-      override def changeTopicConfig(zkUtils: ZkUtils, topic: String, configChange: Properties): Unit = {
-        assertEquals("0:102", configChange.get(FollowerReplicationThrottledReplicasProp)) //Should only be follower-throttle the moving replica
-        assertEquals("0:100,0:101", configChange.get(LeaderReplicationThrottledReplicasProp)) //Should leader-throttle all existing (pre move) replicas
-=======
   def shouldFindMovingReplicasWhenProposedIsSubsetOfExisting() {
     val assigner = new ReassignPartitionsCommand(null, null)
 
@@ -106,17 +81,12 @@
         assertEquals("0:102,2:102", configChange.get(FollowerReplicationThrottledReplicasProp))
         assertEquals("0:100,0:101,2:100,2:101", configChange.get(LeaderReplicationThrottledReplicasProp))
         assertEquals("topic1", topic)
->>>>>>> d7850a40
-        calls += 1
-      }
-    }
-
-<<<<<<< HEAD
-    assigner.assignThrottledReplicas(existing, proposed, mock)
-=======
+        calls += 1
+      }
+    }
+
     //Then replicas should assign correctly (based on the proposed map)
     assigner.assignThrottledReplicas(existingSuperset, proposedSubset, mock)
->>>>>>> d7850a40
     assertEquals(1, calls)
   }
 
@@ -151,7 +121,6 @@
     //Given topics 1 -> move from broker 100 -> 102, topics 2 -> move from broker 101 -> 100
     val existing = Map(TopicAndPartition("topic1", 0) -> Seq(100, 101), TopicAndPartition("topic2", 0) -> Seq(101, 102), control)
     val proposed = Map(TopicAndPartition("topic1", 0) -> Seq(101, 102), TopicAndPartition("topic2", 0) -> Seq(100, 102), control)
-<<<<<<< HEAD
 
     //Then
     val mock = new TestAdminUtils {
@@ -169,25 +138,6 @@
       }
     }
 
-=======
-
-    //Then
-    val mock = new TestAdminUtils {
-      override def changeTopicConfig(zkUtils: ZkUtils, topic: String, configChange: Properties): Unit = {
-        topic match {
-          case "topic1" =>
-            assertEquals("0:100,0:101", configChange.get(LeaderReplicationThrottledReplicasProp))
-            assertEquals("0:102", configChange.get(FollowerReplicationThrottledReplicasProp))
-          case "topic2" =>
-            assertEquals("0:101,0:102", configChange.get(LeaderReplicationThrottledReplicasProp))
-            assertEquals("0:100", configChange.get(FollowerReplicationThrottledReplicasProp))
-          case _ => fail("Unexpected topic $topic")
-        }
-        calls += 1
-      }
-    }
-
->>>>>>> d7850a40
     //When
     assigner.assignThrottledReplicas(existing, proposed, mock)
     assertEquals(2, calls)
@@ -221,11 +171,7 @@
           case "topic2" =>
             assertEquals("0:100,1:100", configChange.get(FollowerReplicationThrottledReplicasProp))
             assertEquals("0:101,0:102,1:101,1:102", configChange.get(LeaderReplicationThrottledReplicasProp))
-<<<<<<< HEAD
-          case _ => fail()
-=======
           case _ => fail(s"Unexpected topic $topic")
->>>>>>> d7850a40
         }
         calls += 1
       }
@@ -253,47 +199,11 @@
         calls += 1
       }
     }
-<<<<<<< HEAD
 
     //When
     assigner.assignThrottledReplicas(existing, proposed, mock)
     assertEquals(1, calls)
   }
-
-  @Test
-  def shouldNotOverwriteEntityConfigsWhenUpdatingThrottledReplicas(): Unit = {
-    val control = TopicAndPartition("topic1", 1) -> Seq(100, 102)
-    val assigner = new ReassignPartitionsCommand(null, null)
-    val existing = Map(TopicAndPartition("topic1", 0) -> Seq(100, 101), control)
-    val proposed = Map(TopicAndPartition("topic1", 0) -> Seq(101, 102), control)
-
-    //Given partition there are existing properties
-    val existingProperties = CoreUtils.propsWith("some-key", "some-value")
-
-    //Then the dummy property should still be there
-    val mock = new TestAdminUtils {
-      override def changeTopicConfig(zkUtils: ZkUtils, topic: String, configChange: Properties): Unit = {
-        assertEquals("some-value", configChange.getProperty("some-key"))
-        calls += 1
-      }
-
-      override def fetchEntityConfig(zkUtils: ZkUtils, entityType: String, entityName: String): Properties = {
-        existingProperties
-      }
-    }
-=======
->>>>>>> d7850a40
-
-    //When
-    assigner.assignThrottledReplicas(existing, proposed, mock)
-    assertEquals(1, calls)
-  }
-<<<<<<< HEAD
-
-  @Before
-  def setup(): Unit = {
-    calls = 0
-=======
 
   @Test
   def shouldNotOverwriteEntityConfigsWhenUpdatingThrottledReplicas(): Unit = {
@@ -505,6 +415,5 @@
     expect(zk.getAllBrokersInCluster()).andStubReturn(brokers.map(TestUtils.createBroker(_, "", 1)))
     replay(zk)
     zk
->>>>>>> d7850a40
   }
 }