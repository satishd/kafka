--- conflicted
+++ resolved
@@ -243,11 +243,7 @@
 
     val leaderBrokerId = configs.head.brokerId
     quotaManager = QuotaFactory.instantiate(configs.head, metrics, time, "")
-<<<<<<< HEAD
-    replicaManager = new ReplicaManager(configs.head, metrics, time, zkClient, scheduler, logManager, None,
-=======
-    replicaManager = new ReplicaManager(configs.head, metrics, time, None, scheduler, logManager,
->>>>>>> 42a9355e
+    replicaManager = new ReplicaManager(configs.head, metrics, time, None, scheduler, logManager, None,
       new AtomicBoolean(false), quotaManager,
       new BrokerTopicStats, MetadataCache.zkMetadataCache(leaderBrokerId), new LogDirFailureChannel(configs.head.logDirs.size), alterIsrManager, configRepository)
 
