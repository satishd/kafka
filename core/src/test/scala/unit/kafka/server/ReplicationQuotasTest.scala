/**
  * Licensed to the Apache Software Foundation (ASF) under one or more
  * contributor license agreements.  See the NOTICE file distributed with
  * this work for additional information regarding copyright ownership.
  * The ASF licenses this file to You under the Apache License, Version 2.0
  * (the "License"); you may not use this file except in compliance with
  * the License.  You may obtain a copy of the License at
  *
  * http://www.apache.org/licenses/LICENSE-2.0
  *
  * Unless required by applicable law or agreed to in writing, software
  * distributed under the License is distributed on an "AS IS" BASIS,
  * WITHOUT WARRANTIES OR CONDITIONS OF ANY KIND, either express or implied.
  * See the License for the specific language governing permissions and
  * limitations under the License.
  */

package kafka.server

import java.util.Properties

import kafka.admin.AdminUtils
import kafka.admin.AdminUtils._
import kafka.log.LogConfig._
import kafka.server.KafkaConfig.fromProps
import kafka.server.QuotaType._
import kafka.utils.TestUtils._
import kafka.utils.CoreUtils._
import kafka.zk.ZooKeeperTestHarness
import org.apache.kafka.clients.producer.{KafkaProducer, ProducerRecord}
import org.apache.kafka.common.TopicPartition
import org.junit.Assert._
import org.junit.{After, Before, Test}

import scala.collection.JavaConverters._

/**
  * This is the main test which ensure Replication Quotas work correctly.
  *
  * The test will fail if the quota is < 1MB/s as 1MB is the default for replica.fetch.max.bytes.
  * So with a throttle of 100KB/s, 1 fetch of 1 partition would fill 10s of quota. In turn causing
  * the throttled broker to pause for > 10s
  *
  * Anything over 100MB/s tends to fail as this is the non-throttled replication rate
  */
class ReplicationQuotasTest extends ZooKeeperTestHarness {
  def percentError(percent: Int, value: Long): Long = Math.round(value * percent / 100)

  val msg100KB = new Array[Byte](100000)
  var brokers: Seq[KafkaServer] = null
  val topic = "topic1"
  var producer: KafkaProducer[Array[Byte], Array[Byte]] = null

  @Before
  override def setUp() {
    super.setUp()
  }

  @After
  override def tearDown() {
    brokers.par.foreach(_.shutdown())
    producer.close()
    super.tearDown()
  }

  @Test
  def shouldBootstrapTwoBrokersWithLeaderThrottle(): Unit = {
    shouldMatchQuotaReplicatingThroughAnAsymmetricTopology(true)
  }

  @Test
  def shouldBootstrapTwoBrokersWithFollowerThrottle(): Unit = {
    shouldMatchQuotaReplicatingThroughAnAsymmetricTopology(false)
  }

  def shouldMatchQuotaReplicatingThroughAnAsymmetricTopology(leaderThrottle: Boolean): Unit = {
    /**
      * In short we have 8 brokers, 2 are not-started. We assign replicas for the two non-started
      * brokers, so when we start them we can monitor replication from the 6 to the 2.
      *
      * We also have two non-throttled partitions on two of the 6 brokers, just to make sure
      * regular replication works as expected.
      */

    brokers = (100 to 105).map { id => createServer(fromProps(createBrokerConfig(id, zkConnect))) }

    //Given six partitions, led on nodes 0,1,2,3,4,5 but with followers on node 6,7 (not started yet)
    //And two extra partitions 6,7, which we don't intend on throttling.
    AdminUtils.createOrUpdateTopicPartitionAssignmentPathInZK(zkUtils, topic, Map(
      0 -> Seq(100, 106), //Throttled
      1 -> Seq(101, 106), //Throttled
      2 -> Seq(102, 106), //Throttled
      3 -> Seq(103, 107), //Throttled
      4 -> Seq(104, 107), //Throttled
      5 -> Seq(105, 107), //Throttled
      6 -> Seq(100, 106), //Not Throttled
      7 -> Seq(101, 107) //Not Throttled
    ))

    val msg = msg100KB
    val msgCount = 100
    val expectedDuration = 10 //Keep the test to N seconds
    var throttle: Long = msgCount * msg.length / expectedDuration
    if (!leaderThrottle) throttle = throttle * 3 //Follower throttle needs to replicate 3x as fast to get the same duration as there are three replicas to replicate for each of the two follower brokers

    //Set the throttle limit on all 8 brokers, but only assign throttled replicas to the six leaders, or two followers
    (100 to 107).foreach { brokerId =>
      changeBrokerConfig(zkUtils, Seq(brokerId),
        propsWith(
          (DynamicConfig.Broker.LeaderReplicationThrottledRateProp, throttle.toString),
          (DynamicConfig.Broker.FollowerReplicationThrottledRateProp, throttle.toString)
        ))
    }

    //Either throttle the six leaders or the two followers
    if (leaderThrottle)
      changeTopicConfig(zkUtils, topic, propsWith(LeaderReplicationThrottledReplicasProp, "0:100,1:101,2:102,3:103,4:104,5:105" ))
    else
      changeTopicConfig(zkUtils, topic, propsWith(FollowerReplicationThrottledReplicasProp, "0:106,1:106,2:106,3:107,4:107,5:107"))

    //Add data equally to each partition
    producer = createNewProducer(getBrokerListStrFromServers(brokers), retries = 5, acks = 1)
<<<<<<< HEAD
    (0 until msgCount).foreach { x =>
=======
    (0 until msgCount).foreach { _ =>
>>>>>>> d7850a40
      (0 to 7).foreach { partition =>
        producer.send(new ProducerRecord(topic, partition, null, msg))
      }
    }

    //Ensure data is fully written: broker 1 has partition 1, broker 2 has partition 2 etc
    (0 to 5).foreach { id => waitForOffsetsToMatch(msgCount, id, 100 + id) }
    //Check the non-throttled partitions too
    waitForOffsetsToMatch(msgCount, 6, 100)
    waitForOffsetsToMatch(msgCount, 7, 101)

    val start = System.currentTimeMillis()

    //When we create the 2 new, empty brokers
    createBrokers(106 to 107)

    //Check that throttled config correctly migrated to the new brokers
    (106 to 107).foreach { brokerId =>
      assertEquals(throttle, brokerFor(brokerId).quotaManagers.follower.upperBound())
    }
    if (!leaderThrottle) {
      (0 to 2).foreach { partition => assertTrue(brokerFor(106).quotaManagers.follower.isThrottled(tp(partition))) }
      (3 to 5).foreach { partition => assertTrue(brokerFor(107).quotaManagers.follower.isThrottled(tp(partition))) }
    }

    //Wait for non-throttled partitions to replicate first
    (6 to 7).foreach { id => waitForOffsetsToMatch(msgCount, id, 100 + id) }
    val unthrottledTook = System.currentTimeMillis() - start

    //Wait for replicas 0,1,2,3,4,5 to fully replicated to broker 106,107
    (0 to 2).foreach { id => waitForOffsetsToMatch(msgCount, id, 106) }
    (3 to 5).foreach { id => waitForOffsetsToMatch(msgCount, id, 107) }

    val throttledTook = System.currentTimeMillis() - start

    //Check the times for throttled/unthrottled are each side of what we expect
    val throttledLowerBound = expectedDuration * 1000 * 0.9
    val throttledUpperBound = expectedDuration * 1000 * 3
    assertTrue(s"Expected $unthrottledTook < $throttledLowerBound", unthrottledTook < throttledLowerBound)
    assertTrue(s"Expected $throttledTook > $throttledLowerBound", throttledTook > throttledLowerBound)
    assertTrue(s"Expected $throttledTook < $throttledUpperBound", throttledTook < throttledUpperBound)

    // Check the rate metric matches what we expect.
    // In a short test the brokers can be read unfairly, so assert against the average
    val rateUpperBound = throttle * 1.1
    val rateLowerBound = throttle * 0.5
    val rate = if (leaderThrottle) avRate(LeaderReplication, 100 to 105) else avRate(FollowerReplication, 106 to 107)
    assertTrue(s"Expected ${rate} < $rateUpperBound", rate < rateUpperBound)
    assertTrue(s"Expected ${rate} > $rateLowerBound", rate > rateLowerBound)
  }

<<<<<<< HEAD
  def tp(partition: Int): TopicAndPartition = new TopicAndPartition(topic, partition)
=======
  def tp(partition: Int): TopicPartition = new TopicPartition(topic, partition)
>>>>>>> d7850a40

  @Test
  def shouldThrottleOldSegments(): Unit = {
    /**
      * Simple test which ensures throttled replication works when the dataset spans many segments
      */

    //2 brokers with 1MB Segment Size & 1 partition
    val config: Properties = createBrokerConfig(100, zkConnect)
    config.put("log.segment.bytes", (1024 * 1024).toString)
    brokers = Seq(createServer(fromProps(config)))
    AdminUtils.createOrUpdateTopicPartitionAssignmentPathInZK(zkUtils, topic, Map(0 -> Seq(100, 101)))

    //Write 20MBs and throttle at 5MB/s
    val msg = msg100KB
    val msgCount: Int = 200
    val expectedDuration = 4
    val throttle: Long = msg.length * msgCount / expectedDuration

    //Set the throttle to only limit leader
    changeBrokerConfig(zkUtils, Seq(100), propsWith(DynamicConfig.Broker.LeaderReplicationThrottledRateProp, throttle.toString))
    changeTopicConfig(zkUtils, topic, propsWith(LeaderReplicationThrottledReplicasProp, "0:100"))

    //Add data
    addData(msgCount, msg)

    val start = System.currentTimeMillis()

    //Start the new broker (and hence start replicating)
    brokers = brokers :+ createServer(fromProps(createBrokerConfig(101, zkConnect)))
    waitForOffsetsToMatch(msgCount, 0, 101)

    val throttledTook = System.currentTimeMillis() - start

    assertTrue((s"Throttled replication of ${throttledTook}ms should be > ${expectedDuration * 1000 * 0.9}ms"),
      throttledTook > expectedDuration * 1000 * 0.9)
    assertTrue((s"Throttled replication of ${throttledTook}ms should be < ${expectedDuration * 1500}ms"),
      throttledTook < expectedDuration * 1000 * 1.5)
  }

  def addData(msgCount: Int, msg: Array[Byte]): Boolean = {
    producer = createNewProducer(getBrokerListStrFromServers(brokers), retries = 5, acks = 0)
<<<<<<< HEAD
    (0 until msgCount).foreach { x => producer.send(new ProducerRecord(topic, msg)).get }
=======
    (0 until msgCount).map(_ => producer.send(new ProducerRecord(topic, msg))).foreach(_.get)
>>>>>>> d7850a40
    waitForOffsetsToMatch(msgCount, 0, 100)
  }

  private def waitForOffsetsToMatch(offset: Int, partitionId: Int, brokerId: Int): Boolean = {
    waitUntilTrue(() => {
<<<<<<< HEAD
      offset == brokerFor(brokerId).getLogManager.getLog(TopicAndPartition(topic, partitionId))
=======
      offset == brokerFor(brokerId).getLogManager.getLog(new TopicPartition(topic, partitionId))
>>>>>>> d7850a40
        .map(_.logEndOffset).getOrElse(0)
    }, s"Offsets did not match for partition $partitionId on broker $brokerId", 60000)
  }

  private def brokerFor(id: Int): KafkaServer = brokers.filter(_.config.brokerId == id).head

  def createBrokers(brokerIds: Seq[Int]): Unit = {
    brokerIds.foreach { id =>
      brokers = brokers :+ createServer(fromProps(createBrokerConfig(id, zkConnect)))
    }
<<<<<<< HEAD
  }

  private def avRate(replicationType: QuotaType, brokers: Seq[Int]): Double = {
    brokers.map(brokerFor).map(measuredRate(_, replicationType)).sum / brokers.length
  }

=======
  }

  private def avRate(replicationType: QuotaType, brokers: Seq[Int]): Double = {
    brokers.map(brokerFor).map(measuredRate(_, replicationType)).sum / brokers.length
  }

>>>>>>> d7850a40
  private def measuredRate(broker: KafkaServer, repType: QuotaType): Double = {
    val metricName = broker.metrics.metricName("byte-rate", repType.toString)
    broker.metrics.metrics.asScala(metricName).value
  }
}<|MERGE_RESOLUTION|>--- conflicted
+++ resolved
@@ -43,6 +43,7 @@
   *
   * Anything over 100MB/s tends to fail as this is the non-throttled replication rate
   */
+
 class ReplicationQuotasTest extends ZooKeeperTestHarness {
   def percentError(percent: Int, value: Long): Long = Math.round(value * percent / 100)
 
@@ -120,11 +121,7 @@
 
     //Add data equally to each partition
     producer = createNewProducer(getBrokerListStrFromServers(brokers), retries = 5, acks = 1)
-<<<<<<< HEAD
-    (0 until msgCount).foreach { x =>
-=======
     (0 until msgCount).foreach { _ =>
->>>>>>> d7850a40
       (0 to 7).foreach { partition =>
         producer.send(new ProducerRecord(topic, partition, null, msg))
       }
@@ -176,11 +173,7 @@
     assertTrue(s"Expected ${rate} > $rateLowerBound", rate > rateLowerBound)
   }
 
-<<<<<<< HEAD
-  def tp(partition: Int): TopicAndPartition = new TopicAndPartition(topic, partition)
-=======
   def tp(partition: Int): TopicPartition = new TopicPartition(topic, partition)
->>>>>>> d7850a40
 
   @Test
   def shouldThrottleOldSegments(): Unit = {
@@ -223,21 +216,13 @@
 
   def addData(msgCount: Int, msg: Array[Byte]): Boolean = {
     producer = createNewProducer(getBrokerListStrFromServers(brokers), retries = 5, acks = 0)
-<<<<<<< HEAD
-    (0 until msgCount).foreach { x => producer.send(new ProducerRecord(topic, msg)).get }
-=======
     (0 until msgCount).map(_ => producer.send(new ProducerRecord(topic, msg))).foreach(_.get)
->>>>>>> d7850a40
     waitForOffsetsToMatch(msgCount, 0, 100)
   }
 
   private def waitForOffsetsToMatch(offset: Int, partitionId: Int, brokerId: Int): Boolean = {
     waitUntilTrue(() => {
-<<<<<<< HEAD
-      offset == brokerFor(brokerId).getLogManager.getLog(TopicAndPartition(topic, partitionId))
-=======
       offset == brokerFor(brokerId).getLogManager.getLog(new TopicPartition(topic, partitionId))
->>>>>>> d7850a40
         .map(_.logEndOffset).getOrElse(0)
     }, s"Offsets did not match for partition $partitionId on broker $brokerId", 60000)
   }
@@ -248,21 +233,12 @@
     brokerIds.foreach { id =>
       brokers = brokers :+ createServer(fromProps(createBrokerConfig(id, zkConnect)))
     }
-<<<<<<< HEAD
   }
 
   private def avRate(replicationType: QuotaType, brokers: Seq[Int]): Double = {
     brokers.map(brokerFor).map(measuredRate(_, replicationType)).sum / brokers.length
   }
 
-=======
-  }
-
-  private def avRate(replicationType: QuotaType, brokers: Seq[Int]): Double = {
-    brokers.map(brokerFor).map(measuredRate(_, replicationType)).sum / brokers.length
-  }
-
->>>>>>> d7850a40
   private def measuredRate(broker: KafkaServer, repType: QuotaType): Double = {
     val metricName = broker.metrics.metricName("byte-rate", repType.toString)
     broker.metrics.metrics.asScala(metricName).value
