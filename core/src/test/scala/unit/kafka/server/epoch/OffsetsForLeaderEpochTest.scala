--- conflicted
+++ resolved
@@ -65,13 +65,8 @@
     replay(mockLog, logManager)
 
     // create a replica manager with 1 partition that has 1 replica
-<<<<<<< HEAD
-    val replicaManager = new ReplicaManager(config, metrics, time, null, null, logManager, None, new AtomicBoolean(false),
-      QuotaFactory.instantiate(config, metrics, time, ""), new BrokerTopicStats,
-=======
-    replicaManager = new ReplicaManager(config, metrics, time, null, null, logManager, new AtomicBoolean(false),
+    replicaManager = new ReplicaManager(config, metrics, time, null, null, logManager, None, new AtomicBoolean(false),
       quotaManager, new BrokerTopicStats,
->>>>>>> 3ebd32b2
       new MetadataCache(config.brokerId), new LogDirFailureChannel(config.logDirs.size), alterIsrManager)
     val partition = replicaManager.createPartition(tp)
     partition.setLog(mockLog, isFutureLog = false)
@@ -93,13 +88,9 @@
     replay(logManager)
 
     //create a replica manager with 1 partition that has 0 replica
-<<<<<<< HEAD
-    val replicaManager = new ReplicaManager(config, metrics, time, null, null, logManager, None, new AtomicBoolean(false),
-      QuotaFactory.instantiate(config, metrics, time, ""), new BrokerTopicStats,
-=======
-    replicaManager = new ReplicaManager(config, metrics, time, null, null, logManager, new AtomicBoolean(false),
+    replicaManager = new ReplicaManager(config, metrics, time, null, null, logManager, None, new AtomicBoolean(false),
       quotaManager, new BrokerTopicStats,
->>>>>>> 3ebd32b2
+
       new MetadataCache(config.brokerId), new LogDirFailureChannel(config.logDirs.size), alterIsrManager)
     replicaManager.createPartition(tp)
 
@@ -123,13 +114,8 @@
     replay(logManager)
 
     //create a replica manager with 0 partition
-<<<<<<< HEAD
-    val replicaManager = new ReplicaManager(config, metrics, time, null, null, logManager, None, new AtomicBoolean(false),
-      QuotaFactory.instantiate(config, metrics, time, ""), new BrokerTopicStats,
-=======
-    replicaManager = new ReplicaManager(config, metrics, time, null, null, logManager, new AtomicBoolean(false),
+    replicaManager = new ReplicaManager(config, metrics, time, null, null, logManager, None, new AtomicBoolean(false),
       quotaManager, new BrokerTopicStats,
->>>>>>> 3ebd32b2
       new MetadataCache(config.brokerId), new LogDirFailureChannel(config.logDirs.size), alterIsrManager)
 
     //Given
