/**
  * Licensed to the Apache Software Foundation (ASF) under one or more
  * contributor license agreements.  See the NOTICE file distributed with
  * this work for additional information regarding copyright ownership.
  * The ASF licenses this file to You under the Apache License, Version 2.0
  * (the "License"); you may not use this file except in compliance with
  * the License.  You may obtain a copy of the License at
  *
  *    http://www.apache.org/licenses/LICENSE-2.0
  *
  * Unless required by applicable law or agreed to in writing, software
  * distributed under the License is distributed on an "AS IS" BASIS,
  * WITHOUT WARRANTIES OR CONDITIONS OF ANY KIND, either express or implied.
  * See the License for the specific language governing permissions and
  * limitations under the License.
  */
package kafka.server

import java.util.Properties

import kafka.log.LogConfig._
import kafka.server.Constants._
import org.junit.Assert._
import org.apache.kafka.common.metrics.Quota
import org.easymock.EasyMock
import org.junit.Test
import kafka.integration.KafkaServerTestHarness
import kafka.utils._
import kafka.common._
import kafka.admin.{AdminOperationException, AdminUtils}
import org.apache.kafka.common.TopicPartition

import scala.collection.Map

class DynamicConfigChangeTest extends KafkaServerTestHarness {
  def generateConfigs() = List(KafkaConfig.fromProps(TestUtils.createBrokerConfig(0, zkConnect)))

  @Test
  def testConfigChange() {
    assertTrue("Should contain a ConfigHandler for topics",
      this.servers.head.dynamicConfigHandlers.contains(ConfigType.Topic))
    val oldVal: java.lang.Long = 100000L
    val newVal: java.lang.Long = 200000L
    val tp = new TopicPartition("test", 0)
    val logProps = new Properties()
    logProps.put(FlushMessagesProp, oldVal.toString)
    AdminUtils.createTopic(zkUtils, tp.topic, 1, 1, logProps)
    TestUtils.retry(10000) {
      val logOpt = this.servers.head.logManager.getLog(tp)
      assertTrue(logOpt.isDefined)
      assertEquals(oldVal, logOpt.get.config.flushInterval)
    }
    logProps.put(FlushMessagesProp, newVal.toString)
    AdminUtils.changeTopicConfig(zkUtils, tp.topic, logProps)
    TestUtils.retry(10000) {
      assertEquals(newVal, this.servers.head.logManager.getLog(tp).get.config.flushInterval)
    }
  }

  private def testQuotaConfigChange(user: String, clientId: String, rootEntityType: String, configEntityName: String) {
    assertTrue("Should contain a ConfigHandler for " + rootEntityType ,
               this.servers.head.dynamicConfigHandlers.contains(rootEntityType))
    val props = new Properties()
    props.put(DynamicConfig.Client.ProducerByteRateOverrideProp, "1000")
    props.put(DynamicConfig.Client.ConsumerByteRateOverrideProp, "2000")

    val quotaManagers = servers.head.apis.quotas
    rootEntityType match {
      case ConfigType.Client => AdminUtils.changeClientIdConfig(zkUtils, configEntityName, props)
      case _ => AdminUtils.changeUserOrUserClientIdConfig(zkUtils, configEntityName, props)
    }

    TestUtils.retry(10000) {
      val overrideProducerQuota = quotaManagers.produce.quota(user, clientId)
      val overrideConsumerQuota = quotaManagers.fetch.quota(user, clientId)

      assertEquals(s"User $user clientId $clientId must have overridden producer quota of 1000",
        Quota.upperBound(1000), overrideProducerQuota)
      assertEquals(s"User $user clientId $clientId must have overridden consumer quota of 2000",
        Quota.upperBound(2000), overrideConsumerQuota)
    }

    val defaultProducerQuota = Long.MaxValue.asInstanceOf[Double]
    val defaultConsumerQuota = Long.MaxValue.asInstanceOf[Double]

    val emptyProps = new Properties()
    rootEntityType match {
      case ConfigType.Client => AdminUtils.changeClientIdConfig(zkUtils, configEntityName, emptyProps)
      case _ => AdminUtils.changeUserOrUserClientIdConfig(zkUtils, configEntityName, emptyProps)
    }
    TestUtils.retry(10000) {
      val producerQuota = quotaManagers.produce.quota(user, clientId)
      val consumerQuota = quotaManagers.fetch.quota(user, clientId)

      assertEquals(s"User $user clientId $clientId must have reset producer quota to " + defaultProducerQuota,
        Quota.upperBound(defaultProducerQuota), producerQuota)
      assertEquals(s"User $user clientId $clientId must have reset consumer quota to " + defaultConsumerQuota,
        Quota.upperBound(defaultConsumerQuota), consumerQuota)
    }
  }

  @Test
  def testClientIdQuotaConfigChange() {
    testQuotaConfigChange("ANONYMOUS", "testClient", ConfigType.Client, "testClient")
  }

  @Test
  def testUserQuotaConfigChange() {
    testQuotaConfigChange("ANONYMOUS", "testClient", ConfigType.User, "ANONYMOUS")
  }

  @Test
  def testUserClientIdQuotaChange() {
    testQuotaConfigChange("ANONYMOUS", "testClient", ConfigType.User, "ANONYMOUS/clients/testClient")
  }

  @Test
  def testDefaultClientIdQuotaConfigChange() {
    testQuotaConfigChange("ANONYMOUS", "testClient", ConfigType.Client, "<default>")
  }

  @Test
  def testDefaultUserQuotaConfigChange() {
    testQuotaConfigChange("ANONYMOUS", "testClient", ConfigType.User, "<default>")
  }

  @Test
  def testDefaultUserClientIdQuotaConfigChange() {
    testQuotaConfigChange("ANONYMOUS", "testClient", ConfigType.User, "<default>/clients/<default>")
  }

  @Test
  def testQuotaInitialization() {
    val server = servers.head
    val clientIdProps = new Properties()
    server.shutdown()
    clientIdProps.put(DynamicConfig.Client.ProducerByteRateOverrideProp, "1000")
    clientIdProps.put(DynamicConfig.Client.ConsumerByteRateOverrideProp, "2000")
    val userProps = new Properties()
    userProps.put(DynamicConfig.Client.ProducerByteRateOverrideProp, "10000")
    userProps.put(DynamicConfig.Client.ConsumerByteRateOverrideProp, "20000")
    val userClientIdProps = new Properties()
    userClientIdProps.put(DynamicConfig.Client.ProducerByteRateOverrideProp, "100000")
    userClientIdProps.put(DynamicConfig.Client.ConsumerByteRateOverrideProp, "200000")

    AdminUtils.changeClientIdConfig(zkUtils, "overriddenClientId", clientIdProps)
    AdminUtils.changeUserOrUserClientIdConfig(zkUtils, "overriddenUser", userProps)
    AdminUtils.changeUserOrUserClientIdConfig(zkUtils, "ANONYMOUS/clients/overriddenUserClientId", userClientIdProps)

    // Remove config change znodes to force quota initialization only through loading of user/client quotas
<<<<<<< HEAD
    zkUtils.getChildren(ZkUtils.EntityConfigChangesPath).foreach { p => zkUtils.deletePath(ZkUtils.EntityConfigChangesPath + "/" + p) }
=======
    zkUtils.getChildren(ZkUtils.ConfigChangesPath).foreach { p => zkUtils.deletePath(ZkUtils.ConfigChangesPath + "/" + p) }
>>>>>>> d7850a40
    server.startup()
    val quotaManagers = server.apis.quotas

    assertEquals(Quota.upperBound(1000),  quotaManagers.produce.quota("someuser", "overriddenClientId"))
    assertEquals(Quota.upperBound(2000),  quotaManagers.fetch.quota("someuser", "overriddenClientId"))
    assertEquals(Quota.upperBound(10000),  quotaManagers.produce.quota("overriddenUser", "someclientId"))
    assertEquals(Quota.upperBound(20000),  quotaManagers.fetch.quota("overriddenUser", "someclientId"))
    assertEquals(Quota.upperBound(100000),  quotaManagers.produce.quota("ANONYMOUS", "overriddenUserClientId"))
    assertEquals(Quota.upperBound(200000),  quotaManagers.fetch.quota("ANONYMOUS", "overriddenUserClientId"))
  }

  @Test
  def testConfigChangeOnNonExistingTopic() {
    val topic = TestUtils.tempTopic
    try {
      val logProps = new Properties()
      logProps.put(FlushMessagesProp, 10000: java.lang.Integer)
      AdminUtils.changeTopicConfig(zkUtils, topic, logProps)
      fail("Should fail with AdminOperationException for topic doesn't exist")
    } catch {
      case _: AdminOperationException => // expected
    }
  }

  @Test
  def testProcessNotification {
    val props = new Properties()
    props.put("a.b", "10")

    // Create a mock ConfigHandler to record config changes it is asked to process
    val entityArgument = EasyMock.newCapture[String]
    val propertiesArgument = EasyMock.newCapture[Properties]
    val handler = EasyMock.createNiceMock(classOf[ConfigHandler])
    handler.processConfigChanges(
      EasyMock.and(EasyMock.capture(entityArgument), EasyMock.isA(classOf[String])),
      EasyMock.and(EasyMock.capture(propertiesArgument), EasyMock.isA(classOf[Properties])))
    EasyMock.expectLastCall().once()
    EasyMock.replay(handler)

    val configManager = new DynamicConfigManager(zkUtils, Map(ConfigType.Topic -> handler))
    // Notifications created using the old TopicConfigManager are ignored.
    configManager.ConfigChangedNotificationHandler.processNotification("not json")

    // Incorrect Map. No version
    try {
      val jsonMap = Map("v" -> 1, "x" -> 2)
      configManager.ConfigChangedNotificationHandler.processNotification(Json.encode(jsonMap))
      fail("Should have thrown an Exception while parsing incorrect notification " + jsonMap)
    }
    catch {
      case _: Throwable =>
    }
    // Version is provided. EntityType is incorrect
    try {
      val jsonMap = Map("version" -> 1, "entity_type" -> "garbage", "entity_name" -> "x")
      configManager.ConfigChangedNotificationHandler.processNotification(Json.encode(jsonMap))
      fail("Should have thrown an Exception while parsing incorrect notification " + jsonMap)
    }
    catch {
      case _: Throwable =>
    }

    // EntityName isn't provided
    try {
      val jsonMap = Map("version" -> 1, "entity_type" -> ConfigType.Topic)
      configManager.ConfigChangedNotificationHandler.processNotification(Json.encode(jsonMap))
      fail("Should have thrown an Exception while parsing incorrect notification " + jsonMap)
    }
    catch {
      case _: Throwable =>
    }

    // Everything is provided
    val jsonMap = Map("version" -> 1, "entity_type" -> ConfigType.Topic, "entity_name" -> "x")
    configManager.ConfigChangedNotificationHandler.processNotification(Json.encode(jsonMap))

    // Verify that processConfigChanges was only called once
    EasyMock.verify(handler)
  }

  @Test
  def shouldParseReplicationQuotaProperties {
    val configHandler: TopicConfigHandler = new TopicConfigHandler(null, null, null)
    val props: Properties = new Properties()

    //Given
    props.put(LeaderReplicationThrottledReplicasProp, "0:101,0:102,1:101,1:102")

    //When/Then
    assertEquals(Seq(0,1), configHandler.parseThrottledPartitions(props, 102, LeaderReplicationThrottledReplicasProp))
    assertEquals(Seq(), configHandler.parseThrottledPartitions(props, 103, LeaderReplicationThrottledReplicasProp))
  }

  @Test
  def shouldParseWildcardReplicationQuotaProperties {
    val configHandler: TopicConfigHandler = new TopicConfigHandler(null, null, null)
    val props: Properties = new Properties()

    //Given
    props.put(LeaderReplicationThrottledReplicasProp, "*")

    //When
    val result = configHandler.parseThrottledPartitions(props, 102, LeaderReplicationThrottledReplicasProp)

    //Then
    assertEquals(AllReplicas, result)
  }

  @Test
  def shouldParseReplicationQuotaReset {
    val configHandler: TopicConfigHandler = new TopicConfigHandler(null, null, null)
    val props: Properties = new Properties()

    //Given
    props.put(FollowerReplicationThrottledReplicasProp, "")

    //When
    val result = configHandler.parseThrottledPartitions(props, 102, FollowerReplicationThrottledReplicasProp)

    //Then
    assertEquals(Seq(), result)
  }

  @Test
  def shouldParseRegardlessOfWhitespaceAroundValues() {
    val configHandler: TopicConfigHandler = new TopicConfigHandler(null, null, null)
    assertEquals(AllReplicas, parse(configHandler, "* "))
    assertEquals(Seq(), parse(configHandler, " "))
    assertEquals(Seq(6), parse(configHandler, "6:102"))
    assertEquals(Seq(6), parse(configHandler, "6:102 "))
    assertEquals(Seq(6), parse(configHandler, " 6:102"))
  }

  def parse(configHandler: TopicConfigHandler, value: String): Seq[Int] = {
    configHandler.parseThrottledPartitions(CoreUtils.propsWith(LeaderReplicationThrottledReplicasProp, value), 102, LeaderReplicationThrottledReplicasProp)
  }
}<|MERGE_RESOLUTION|>--- conflicted
+++ resolved
@@ -148,11 +148,7 @@
     AdminUtils.changeUserOrUserClientIdConfig(zkUtils, "ANONYMOUS/clients/overriddenUserClientId", userClientIdProps)
 
     // Remove config change znodes to force quota initialization only through loading of user/client quotas
-<<<<<<< HEAD
-    zkUtils.getChildren(ZkUtils.EntityConfigChangesPath).foreach { p => zkUtils.deletePath(ZkUtils.EntityConfigChangesPath + "/" + p) }
-=======
     zkUtils.getChildren(ZkUtils.ConfigChangesPath).foreach { p => zkUtils.deletePath(ZkUtils.ConfigChangesPath + "/" + p) }
->>>>>>> d7850a40
     server.startup()
     val quotaManagers = server.apis.quotas
 
