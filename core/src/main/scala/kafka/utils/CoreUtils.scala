--- conflicted
+++ resolved
@@ -60,7 +60,6 @@
 
   /**
     * Create a thread
-    *
     * @param name The name of the thread
     * @param daemon Whether the thread should block JVM shutdown
     * @param fun The function to execute in the thread
@@ -281,10 +280,10 @@
     listenerList.map(listener => EndPoint.createEndPoint(listener)).map(ep => ep.protocolType -> ep).toMap
   }
 
-<<<<<<< HEAD
   def isSaslProtocol(protocol: SecurityProtocol): Boolean = {
     protocol == SecurityProtocol.SASL_PLAINTEXT || protocol == SecurityProtocol.PLAINTEXTSASL
-=======
+  }
+
   def generateUuidAsBase64(): String = {
     val uuid = UUID.randomUUID()
     urlSafeBase64EncodeNoPadding(getBytesFromUuid(uuid))
@@ -314,6 +313,5 @@
     val properties = new Properties()
     props.foreach { case (k, v) => properties.put(k, v) }
     properties
->>>>>>> 850ceb74
   }
 }