--- conflicted
+++ resolved
@@ -26,11 +26,7 @@
 
 object EndPoint {
 
-<<<<<<< HEAD
-  private val uriParseExp = """^(.*)://\[?([0-9a-zA-Z\-%.:]*)\]?:(-?[0-9]+)""".r
-=======
   private val uriParseExp = """^(.*)://\[?([0-9a-zA-Z\-%._:]*)\]?:(-?[0-9]+)""".r
->>>>>>> 850ceb74
 
   def readFrom(buffer: ByteBuffer): EndPoint = {
     val port = buffer.getInt()
