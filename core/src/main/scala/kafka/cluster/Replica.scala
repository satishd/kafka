/**
 * Licensed to the Apache Software Foundation (ASF) under one or more
 * contributor license agreements.  See the NOTICE file distributed with
 * this work for additional information regarding copyright ownership.
 * The ASF licenses this file to You under the Apache License, Version 2.0
 * (the "License"); you may not use this file except in compliance with
 * the License.  You may obtain a copy of the License at
 *
 *    http://www.apache.org/licenses/LICENSE-2.0
 *
 * Unless required by applicable law or agreed to in writing, software
 * distributed under the License is distributed on an "AS IS" BASIS,
 * WITHOUT WARRANTIES OR CONDITIONS OF ANY KIND, either express or implied.
 * See the License for the specific language governing permissions and
 * limitations under the License.
*/

package kafka.cluster

import kafka.log.Log
import kafka.utils.Logging
import kafka.server.{LogOffsetMetadata, LogReadResult}
import kafka.common.KafkaException
import org.apache.kafka.common.TopicPartition
import org.apache.kafka.common.errors.OffsetOutOfRangeException
import org.apache.kafka.common.utils.Time

class Replica(val brokerId: Int,
              val topicPartition: TopicPartition,
              time: Time = Time.SYSTEM,
              initialHighWatermarkValue: Long = 0L,
              val log: Option[Log] = None) extends Logging {
  // the high watermark offset value, in non-leader replicas only its message offsets are kept
  @volatile private[this] var highWatermarkMetadata = new LogOffsetMetadata(initialHighWatermarkValue)
  // the log end offset value, kept in all replicas;
  // for local replica it is the log's end offset, for remote replicas its value is only updated by follower fetch
  @volatile private[this] var logEndOffsetMetadata = LogOffsetMetadata.UnknownOffsetMetadata
  // the log start offset value, kept in all replicas;
  // for local replica it is the log's start offset, for remote replicas its value is only updated by follower fetch
  @volatile private[this] var _logStartOffset = Log.UnknownLogStartOffset

  // The log end offset value at the time the leader received the last FetchRequest from this follower
  // This is used to determine the lastCaughtUpTimeMs of the follower
  @volatile private[this] var lastFetchLeaderLogEndOffset = 0L

  // The time when the leader received the last FetchRequest from this follower
  // This is used to determine the lastCaughtUpTimeMs of the follower
  @volatile private[this] var lastFetchTimeMs = 0L

  // lastCaughtUpTimeMs is the largest time t such that the offset of most recent FetchRequest from this follower >=
  // the LEO of leader at time t. This is used to determine the lag of this follower and ISR of this partition.
  @volatile private[this] var _lastCaughtUpTimeMs = 0L

  def isLocal: Boolean = log.isDefined

  def lastCaughtUpTimeMs = _lastCaughtUpTimeMs

  val epochs = log.map(_.leaderEpochCache)

  info(s"Replica loaded for partition $topicPartition with initial high watermark $initialHighWatermarkValue")
  log.foreach(_.onHighWatermarkIncremented(initialHighWatermarkValue))

  /*
   * If the FetchRequest reads up to the log end offset of the leader when the current fetch request is received,
   * set `lastCaughtUpTimeMs` to the time when the current fetch request was received.
   *
   * Else if the FetchRequest reads up to the log end offset of the leader when the previous fetch request was received,
   * set `lastCaughtUpTimeMs` to the time when the previous fetch request was received.
   *
   * This is needed to enforce the semantics of ISR, i.e. a replica is in ISR if and only if it lags behind leader's LEO
   * by at most `replicaLagTimeMaxMs`. These semantics allow a follower to be added to the ISR even if the offset of its
   * fetch request is always smaller than the leader's LEO, which can happen if small produce requests are received at
   * high frequency.
   */
  def updateLogReadResult(logReadResult: LogReadResult) {
    if (logReadResult.info.fetchOffsetMetadata.messageOffset >= logReadResult.leaderLogEndOffset)
      _lastCaughtUpTimeMs = math.max(_lastCaughtUpTimeMs, logReadResult.fetchTimeMs)
    else if (logReadResult.info.fetchOffsetMetadata.messageOffset >= lastFetchLeaderLogEndOffset)
      _lastCaughtUpTimeMs = math.max(_lastCaughtUpTimeMs, lastFetchTimeMs)

    logStartOffset = logReadResult.followerLogStartOffset
    logEndOffset = logReadResult.info.fetchOffsetMetadata
    lastFetchLeaderLogEndOffset = logReadResult.leaderLogEndOffset
    lastFetchTimeMs = logReadResult.fetchTimeMs
  }

  def resetLastCaughtUpTime(curLeaderLogEndOffset: Long, curTimeMs: Long, lastCaughtUpTimeMs: Long) {
    lastFetchLeaderLogEndOffset = curLeaderLogEndOffset
    lastFetchTimeMs = curTimeMs
    _lastCaughtUpTimeMs = lastCaughtUpTimeMs
  }

  private def logEndOffset_=(newLogEndOffset: LogOffsetMetadata) {
    if (isLocal) {
      throw new KafkaException(s"Should not set log end offset on partition $topicPartition's local replica $brokerId")
    } else {
      logEndOffsetMetadata = newLogEndOffset
      trace(s"Setting log end offset for replica $brokerId for partition $topicPartition to [$logEndOffsetMetadata]")
    }
  }

  def logEndOffset: LogOffsetMetadata =
    if (isLocal)
      log.get.logEndOffsetMetadata
    else
      logEndOffsetMetadata

  /**
   * Increment the log start offset if the new offset is greater than the previous log start offset. The replica
   * must be local and the new log start offset must be lower than the current high watermark.
   */
  def maybeIncrementLogStartOffset(newLogStartOffset: Long) {
    if (isLocal) {
      if (newLogStartOffset > highWatermark.messageOffset)
        throw new OffsetOutOfRangeException(s"Cannot increment the log start offset to $newLogStartOffset of partition $topicPartition " +
          s"since it is larger than the high watermark ${highWatermark.messageOffset}")
      log.get.maybeIncrementLogStartOffset(newLogStartOffset)
    } else {
      throw new KafkaException(s"Should not try to delete records on partition $topicPartition's non-local replica $brokerId")
    }
  }

  private def logStartOffset_=(newLogStartOffset: Long) {
    if (isLocal) {
      throw new KafkaException(s"Should not set log start offset on partition $topicPartition's local replica $brokerId " +
                               s"without attempting to delete records of the log")
    } else {
      _logStartOffset = newLogStartOffset
      trace(s"Setting log start offset for remote replica $brokerId for partition $topicPartition to [$newLogStartOffset]")
    }
  }

  def logStartOffset: Long =
    if (isLocal)
      log.get.logStartOffset
    else
      _logStartOffset

  def highWatermark_=(newHighWatermark: LogOffsetMetadata) {
    if (isLocal) {
      highWatermarkMetadata = newHighWatermark
      log.foreach(_.onHighWatermarkIncremented(newHighWatermark.messageOffset))
      trace(s"Setting high watermark for replica $brokerId partition $topicPartition to [$newHighWatermark]")
    } else {
      throw new KafkaException(s"Should not set high watermark on partition $topicPartition's non-local replica $brokerId")
    }
  }

  def highWatermark: LogOffsetMetadata = highWatermarkMetadata

  /**
   * The last stable offset (LSO) is defined as the first offset such that all lower offsets have been "decided."
   * Non-transactional messages are considered decided immediately, but transactional messages are only decided when
   * the corresponding COMMIT or ABORT marker is written. This implies that the last stable offset will be equal
   * to the high watermark if there are no transactional messages in the log. Note also that the LSO cannot advance
   * beyond the high watermark.
   */
  def lastStableOffset: LogOffsetMetadata = {
    log.map { log =>
      log.firstUnstableOffset match {
        case Some(offsetMetadata) if offsetMetadata.messageOffset < highWatermark.messageOffset => offsetMetadata
        case _ => highWatermark
      }
    }.getOrElse(throw new KafkaException(s"Cannot fetch last stable offset on partition $topicPartition's " +
      s"non-local replica $brokerId"))
  }

  def convertHWToLocalOffsetMetadata() = {
    if (isLocal) {
      highWatermarkMetadata = log.get.convertToOffsetMetadata(highWatermarkMetadata.messageOffset)
    } else {
      throw new KafkaException(s"Should not construct complete high watermark on partition $topicPartition's non-local replica $brokerId")
    }
  }

  override def equals(that: Any): Boolean = that match {
    case other: Replica => brokerId == other.brokerId && topicPartition == other.topicPartition
    case _ => false
  }

  override def hashCode: Int = 31 + topicPartition.hashCode + 17 * brokerId

  override def toString: String = {
    val replicaString = new StringBuilder
    replicaString.append("ReplicaId: " + brokerId)
    replicaString.append("; Topic: " + topicPartition.topic)
    replicaString.append("; Partition: " + topicPartition.partition)
    replicaString.append("; isLocal: " + isLocal)
    replicaString.append("; lastCaughtUpTimeMs: " + lastCaughtUpTimeMs)
<<<<<<< HEAD
    if (isLocal) replicaString.append("; Highwatermark: " + highWatermark)
=======
    if (isLocal) {
      replicaString.append("; Highwatermark: " + highWatermark)
      replicaString.append("; LastStableOffset: " + lastStableOffset)
    }
>>>>>>> 8ee7b906
    replicaString.toString
  }
}<|MERGE_RESOLUTION|>--- conflicted
+++ resolved
@@ -187,14 +187,10 @@
     replicaString.append("; Partition: " + topicPartition.partition)
     replicaString.append("; isLocal: " + isLocal)
     replicaString.append("; lastCaughtUpTimeMs: " + lastCaughtUpTimeMs)
-<<<<<<< HEAD
-    if (isLocal) replicaString.append("; Highwatermark: " + highWatermark)
-=======
     if (isLocal) {
       replicaString.append("; Highwatermark: " + highWatermark)
       replicaString.append("; LastStableOffset: " + lastStableOffset)
     }
->>>>>>> 8ee7b906
     replicaString.toString
   }
 }