/**
 * Licensed to the Apache Software Foundation (ASF) under one or more
 * contributor license agreements.  See the NOTICE file distributed with
 * this work for additional information regarding copyright ownership.
 * The ASF licenses this file to You under the Apache License, Version 2.0
 * (the "License"); you may not use this file except in compliance with
 * the License.  You may obtain a copy of the License at
 *
 *    http://www.apache.org/licenses/LICENSE-2.0
 *
 * Unless required by applicable law or agreed to in writing, software
 * distributed under the License is distributed on an "AS IS" BASIS,
 * WITHOUT WARRANTIES OR CONDITIONS OF ANY KIND, either express or implied.
 * See the License for the specific language governing permissions and
 * limitations under the License.
 */

package kafka.api

import kafka.utils.nonthreadsafe
import kafka.api.ApiUtils._
import kafka.common.TopicAndPartition
import kafka.consumer.ConsumerConfig
import kafka.network.RequestChannel
import kafka.message.MessageSet
import java.util.concurrent.atomic.AtomicInteger
import java.nio.ByteBuffer
import java.util

import org.apache.kafka.common.TopicPartition
import org.apache.kafka.common.protocol.{ApiKeys, Errors}
import org.apache.kafka.common.record.MemoryRecords
import org.apache.kafka.common.requests.{FetchResponse => JFetchResponse}

import scala.collection.mutable.ArrayBuffer
import scala.util.Random

case class PartitionFetchInfo(offset: Long, fetchSize: Int)

object FetchRequest {

  private val random = new Random

  val CurrentVersion = 3.shortValue
  val DefaultMaxWait = 0
  val DefaultMinBytes = 0
  val DefaultMaxBytes = Int.MaxValue
  val DefaultCorrelationId = 0

  def readFrom(buffer: ByteBuffer): FetchRequest = {
    val versionId = buffer.getShort
    val correlationId = buffer.getInt
    val clientId = readShortString(buffer)
    val replicaId = buffer.getInt
    val maxWait = buffer.getInt
    val minBytes = buffer.getInt
    val maxBytes = if (versionId < 3) DefaultMaxBytes else buffer.getInt
    val topicCount = buffer.getInt
    val pairs = (1 to topicCount).flatMap(_ => {
      val topic = readShortString(buffer)
      val partitionCount = buffer.getInt
      (1 to partitionCount).map(_ => {
        val partitionId = buffer.getInt
        val offset = buffer.getLong
        val fetchSize = buffer.getInt
        (TopicAndPartition(topic, partitionId), PartitionFetchInfo(offset, fetchSize))
      })
    })
    FetchRequest(versionId, correlationId, clientId, replicaId, maxWait, minBytes, maxBytes, Vector(pairs:_*))
  }

  def shuffle(requestInfo: Seq[(TopicAndPartition, PartitionFetchInfo)]): Seq[(TopicAndPartition, PartitionFetchInfo)] = {
    val groupedByTopic = requestInfo.groupBy { case (tp, _) => tp.topic }.map { case (topic, values) =>
      topic -> random.shuffle(values)
    }
<<<<<<< HEAD
    random.shuffle(groupedByTopic.toSeq).flatMap { case (topic, partitions) =>
=======
    random.shuffle(groupedByTopic.toSeq).flatMap { case (_, partitions) =>
>>>>>>> d7850a40
      partitions.map { case (tp, fetchInfo) => tp -> fetchInfo }
    }
  }

  def batchByTopic[T](s: Seq[(TopicAndPartition, T)]): Seq[(String, Seq[(Int, T)])] = {
    val result = new ArrayBuffer[(String, ArrayBuffer[(Int, T)])]
    s.foreach { case (TopicAndPartition(t, p), value) =>
      if (result.isEmpty || result.last._1 != t)
        result += (t -> new ArrayBuffer)
      result.last._2 += (p -> value)
    }
    result
  }

}

case class FetchRequest(versionId: Short = FetchRequest.CurrentVersion,
                        correlationId: Int = FetchRequest.DefaultCorrelationId,
                        clientId: String = ConsumerConfig.DefaultClientId,
                        replicaId: Int = Request.OrdinaryConsumerId,
                        maxWait: Int = FetchRequest.DefaultMaxWait,
                        minBytes: Int = FetchRequest.DefaultMinBytes,
                        maxBytes: Int = FetchRequest.DefaultMaxBytes,
                        requestInfo: Seq[(TopicAndPartition, PartitionFetchInfo)])
        extends RequestOrResponse(Some(ApiKeys.FETCH.id)) {

  /**
    * Partitions the request info into a list of lists (one for each topic) while preserving request info ordering
    */
  private type PartitionInfos = Seq[(Int, PartitionFetchInfo)]
  private lazy val requestInfoGroupedByTopic: Seq[(String, PartitionInfos)] = FetchRequest.batchByTopic(requestInfo)

  /** Public constructor for the clients */
  @deprecated("The order of partitions in `requestInfo` is relevant, so this constructor is deprecated in favour of the " +
    "one that takes a Seq", since = "0.10.1.0")
  def this(correlationId: Int,
           clientId: String,
           maxWait: Int,
           minBytes: Int,
           maxBytes: Int,
           requestInfo: Map[TopicAndPartition, PartitionFetchInfo]) {
    this(versionId = FetchRequest.CurrentVersion,
         correlationId = correlationId,
         clientId = clientId,
         replicaId = Request.OrdinaryConsumerId,
         maxWait = maxWait,
         minBytes = minBytes,
         maxBytes = maxBytes,
         requestInfo = FetchRequest.shuffle(requestInfo.toSeq))
  }

  /** Public constructor for the clients */
  def this(correlationId: Int,
           clientId: String,
           maxWait: Int,
           minBytes: Int,
           maxBytes: Int,
           requestInfo: Seq[(TopicAndPartition, PartitionFetchInfo)]) {
    this(versionId = FetchRequest.CurrentVersion,
      correlationId = correlationId,
      clientId = clientId,
      replicaId = Request.OrdinaryConsumerId,
      maxWait = maxWait,
      minBytes = minBytes,
      maxBytes = maxBytes,
      requestInfo = requestInfo)
  }

  def writeTo(buffer: ByteBuffer) {
    buffer.putShort(versionId)
    buffer.putInt(correlationId)
    writeShortString(buffer, clientId)
    buffer.putInt(replicaId)
    buffer.putInt(maxWait)
    buffer.putInt(minBytes)
    if (versionId >= 3)
      buffer.putInt(maxBytes)
    buffer.putInt(requestInfoGroupedByTopic.size) // topic count
    requestInfoGroupedByTopic.foreach {
      case (topic, partitionFetchInfos) =>
        writeShortString(buffer, topic)
        buffer.putInt(partitionFetchInfos.size) // partition count
        partitionFetchInfos.foreach {
          case (partition, PartitionFetchInfo(offset, fetchSize)) =>
            buffer.putInt(partition)
            buffer.putLong(offset)
            buffer.putInt(fetchSize)
        }
    }
  }

  def sizeInBytes: Int = {
    2 + /* versionId */
    4 + /* correlationId */
    shortStringLength(clientId) +
    4 + /* replicaId */
    4 + /* maxWait */
    4 + /* minBytes */
    (if (versionId >= 3) 4 /* maxBytes */ else 0) +
    4 + /* topic count */
    requestInfoGroupedByTopic.foldLeft(0)((foldedTopics, currTopic) => {
      val (topic, partitionFetchInfos) = currTopic
      foldedTopics +
      shortStringLength(topic) +
      4 + /* partition count */
      partitionFetchInfos.size * (
        4 + /* partition id */
        8 + /* offset */
        4 /* fetch size */
      )
    })
  }

  def isFromFollower = Request.isValidBrokerId(replicaId)

  def isFromOrdinaryConsumer = replicaId == Request.OrdinaryConsumerId

  def isFromLowLevelConsumer = replicaId == Request.DebuggingConsumerId

  def numPartitions = requestInfo.size

  override def toString: String = {
    describe(true)
  }

  override  def handleError(e: Throwable, requestChannel: RequestChannel, request: RequestChannel.Request): Unit = {
    val responseData = new util.LinkedHashMap[TopicPartition, JFetchResponse.PartitionData]
    requestInfo.foreach { case (TopicAndPartition(topic, partition), _) =>
      responseData.put(new TopicPartition(topic, partition),
        new JFetchResponse.PartitionData(Errors.forException(e).code, -1, MemoryRecords.EMPTY))
    }
    val errorResponse = new JFetchResponse(versionId, responseData, 0)
    // Magic value does not matter here because the message set is empty
    requestChannel.sendResponse(new RequestChannel.Response(request, errorResponse))
  }

  override def describe(details: Boolean): String = {
    val fetchRequest = new StringBuilder
    fetchRequest.append("Name: " + this.getClass.getSimpleName)
    fetchRequest.append("; Version: " + versionId)
    fetchRequest.append("; CorrelationId: " + correlationId)
    fetchRequest.append("; ClientId: " + clientId)
    fetchRequest.append("; ReplicaId: " + replicaId)
    fetchRequest.append("; MaxWait: " + maxWait + " ms")
    fetchRequest.append("; MinBytes: " + minBytes + " bytes")
    fetchRequest.append("; MaxBytes:" + maxBytes + " bytes")
    if(details)
      fetchRequest.append("; RequestInfo: " + requestInfo.mkString(","))
    fetchRequest.toString()
  }
}

@nonthreadsafe
class FetchRequestBuilder() {
  private val correlationId = new AtomicInteger(0)
  private var versionId = FetchRequest.CurrentVersion
  private var clientId = ConsumerConfig.DefaultClientId
  private var replicaId = Request.OrdinaryConsumerId
  private var maxWait = FetchRequest.DefaultMaxWait
  private var minBytes = FetchRequest.DefaultMinBytes
  private var maxBytes = FetchRequest.DefaultMaxBytes
  private val requestMap = new collection.mutable.ArrayBuffer[(TopicAndPartition, PartitionFetchInfo)]

  def addFetch(topic: String, partition: Int, offset: Long, fetchSize: Int) = {
    requestMap.append((TopicAndPartition(topic, partition), PartitionFetchInfo(offset, fetchSize)))
    this
  }

  def clientId(clientId: String): FetchRequestBuilder = {
    this.clientId = clientId
    this
  }

  /**
   * Only for internal use. Clients shouldn't set replicaId.
   */
  private[kafka] def replicaId(replicaId: Int): FetchRequestBuilder = {
    this.replicaId = replicaId
    this
  }

  def maxWait(maxWait: Int): FetchRequestBuilder = {
    this.maxWait = maxWait
    this
  }

  def minBytes(minBytes: Int): FetchRequestBuilder = {
    this.minBytes = minBytes
    this
  }

  def maxBytes(maxBytes: Int): FetchRequestBuilder = {
    this.maxBytes = maxBytes
    this
  }

  def requestVersion(versionId: Short): FetchRequestBuilder = {
    this.versionId = versionId
    this
  }

  def build() = {
    val fetchRequest = FetchRequest(versionId, correlationId.getAndIncrement, clientId, replicaId, maxWait, minBytes,
      maxBytes, new ArrayBuffer() ++ requestMap)
    requestMap.clear()
    fetchRequest
  }
}<|MERGE_RESOLUTION|>--- conflicted
+++ resolved
@@ -73,11 +73,7 @@
     val groupedByTopic = requestInfo.groupBy { case (tp, _) => tp.topic }.map { case (topic, values) =>
       topic -> random.shuffle(values)
     }
-<<<<<<< HEAD
-    random.shuffle(groupedByTopic.toSeq).flatMap { case (topic, partitions) =>
-=======
     random.shuffle(groupedByTopic.toSeq).flatMap { case (_, partitions) =>
->>>>>>> d7850a40
       partitions.map { case (tp, fetchInfo) => tp -> fetchInfo }
     }
   }
