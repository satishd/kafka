--- conflicted
+++ resolved
@@ -18,11 +18,7 @@
 import java.util.concurrent.atomic.AtomicInteger
 import java.util.concurrent.{ConcurrentLinkedQueue, Future, TimeUnit}
 
-<<<<<<< HEAD
-import org.apache.kafka.common.requests.ApiVersionsResponse.ApiVersion
-=======
 import kafka.admin.AdminClient.DeleteRecordsResult
->>>>>>> 8ee7b906
 import kafka.common.KafkaException
 import kafka.coordinator.group.GroupOverview
 import kafka.utils.Logging
@@ -38,19 +34,11 @@
 import org.apache.kafka.common.requests.ApiVersionsResponse.ApiVersion
 import org.apache.kafka.common.requests.DescribeGroupsResponse.GroupMetadata
 import org.apache.kafka.common.requests.OffsetFetchResponse
-<<<<<<< HEAD
-import org.apache.kafka.common.utils.{Time, Utils}
-import org.apache.kafka.common.{Cluster, Node, TopicPartition}
-
-import scala.collection.JavaConverters._
-import scala.util.Try
-=======
 import org.apache.kafka.common.utils.{LogContext, KafkaThread, Time, Utils}
 import org.apache.kafka.common.{Cluster, Node, TopicPartition}
 
 import scala.collection.JavaConverters._
 import scala.util.{Failure, Success, Try}
->>>>>>> 8ee7b906
 
 /**
   * A Scala administrative client for Kafka which supports managing and inspecting topics, brokers,
@@ -116,13 +104,6 @@
     throw new RuntimeException(s"Request $api failed on brokers $bootstrapBrokers")
   }
 
-<<<<<<< HEAD
-  def findCoordinator(groupId: String): Node = {
-    val requestBuilder = new GroupCoordinatorRequest.Builder(groupId)
-    val response = sendAnyNode(ApiKeys.GROUP_COORDINATOR, requestBuilder).asInstanceOf[GroupCoordinatorResponse]
-    Errors.forCode(response.errorCode).maybeThrow()
-    response.node
-=======
   def findCoordinator(groupId: String, timeoutMs: Long = 0): Node = {
     val requestBuilder = new FindCoordinatorRequest.Builder(FindCoordinatorRequest.CoordinatorType.GROUP, groupId)
 
@@ -150,26 +131,17 @@
         response.error.maybeThrow()
         response.node
     }
->>>>>>> 8ee7b906
   }
 
   def listGroups(node: Node): List[GroupOverview] = {
     val response = send(node, ApiKeys.LIST_GROUPS, new ListGroupsRequest.Builder()).asInstanceOf[ListGroupsResponse]
-<<<<<<< HEAD
-    Errors.forCode(response.errorCode).maybeThrow()
-=======
     response.error.maybeThrow()
->>>>>>> 8ee7b906
     response.groups.asScala.map(group => GroupOverview(group.groupId, group.protocolType)).toList
   }
 
   def getApiVersions(node: Node): List[ApiVersion] = {
     val response = send(node, ApiKeys.API_VERSIONS, new ApiVersionsRequest.Builder()).asInstanceOf[ApiVersionsResponse]
-<<<<<<< HEAD
-    Errors.forCode(response.errorCode).maybeThrow()
-=======
     response.error.maybeThrow()
->>>>>>> 8ee7b906
     response.apiVersions.asScala.toList
   }
 
@@ -230,8 +202,6 @@
       throw response.error.exception
     response.maybeThrowFirstPartitionError
     response.responseData.asScala.map { case (tp, partitionData) => (tp, partitionData.offset) }.toMap
-<<<<<<< HEAD
-=======
   }
 
   def listAllBrokerVersionInfo(): Map[Node, Try[NodeApiVersions]] =
@@ -304,13 +274,7 @@
       DeleteRecordsResult(DeleteRecordsResponse.INVALID_LOW_WATERMARK, Errors.REQUEST_TIMED_OUT.exception())) ++ partitionsWithErrorResults ++ partitionsWithoutLeaderResults
 
     new CompositeFuture(time, defaultResults, futures.toList)
->>>>>>> 8ee7b906
-  }
-
-  def listAllBrokerVersionInfo(): Map[Node, Try[NodeApiVersions]] =
-    findAllBrokers.map { broker =>
-      broker -> Try[NodeApiVersions](new NodeApiVersions(getApiVersions(broker).asJava))
-    }.toMap
+  }
 
   /**
    * Case class used to represent a consumer of a consumer group
