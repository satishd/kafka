--- conflicted
+++ resolved
@@ -26,6 +26,7 @@
 import kafka.consumer.SimpleConsumer
 import kafka.utils._
 import org.I0Itec.zkclient.exception.ZkNoNodeException
+import org.apache.kafka.clients.CommonClientConfigs
 import org.apache.kafka.clients.consumer.{ConsumerConfig, KafkaConsumer}
 import org.apache.kafka.common.TopicPartition
 import org.apache.kafka.common.errors.BrokerNotAvailableException
@@ -33,10 +34,6 @@
 import org.apache.kafka.common.security.JaasUtils
 import org.apache.kafka.common.serialization.StringDeserializer
 import org.apache.kafka.common.utils.Utils
-import kafka.common.security.LoginManager
-import org.apache.kafka.clients.CommonClientConfigs
-import org.apache.kafka.common.config.SaslConfigs
-import org.apache.kafka.common.protocol.SecurityProtocol
 
 import scala.collection.JavaConverters._
 import scala.collection.{Set, mutable}
@@ -55,14 +52,6 @@
       CommandLineUtils.printUsageAndDie(opts.parser, "Command must include exactly one action: --list, --describe, --delete")
 
     opts.checkArgs()
-    if (CoreUtils.isSaslProtocol(SecurityProtocol.valueOf(opts.securityProtocol))) {
-      val saslConfigs = new java.util.HashMap[String, Any]()
-      saslConfigs.put(SaslConfigs.SASL_KERBEROS_KINIT_CMD, SaslConfigs.DEFAULT_KERBEROS_KINIT_CMD)
-      saslConfigs.put(SaslConfigs.SASL_KERBEROS_TICKET_RENEW_JITTER, SaslConfigs.DEFAULT_KERBEROS_TICKET_RENEW_JITTER)
-      saslConfigs.put(SaslConfigs.SASL_KERBEROS_TICKET_RENEW_WINDOW_FACTOR, SaslConfigs.DEFAULT_KERBEROS_TICKET_RENEW_JITTER)
-      saslConfigs.put(SaslConfigs.SASL_KERBEROS_MIN_TIME_BEFORE_RELOGIN, SaslConfigs.DEFAULT_KERBEROS_MIN_TIME_BEFORE_RELOGIN)
-      LoginManager.init(JaasUtils.LOGIN_CONTEXT_CLIENT, saslConfigs)
-    }
 
     val consumerGroupService = {
       if (opts.useOldConsumer) {
@@ -188,7 +177,7 @@
           topicPartition -> owner
         }
       }.toMap
-      val partitionOffsets = getPartitionOffsets(group, topicPartitions, channelSocketTimeoutMs, channelRetryBackoffMs, SecurityProtocol.valueOf(opts.securityProtocol))
+      val partitionOffsets = getPartitionOffsets(group, topicPartitions, channelSocketTimeoutMs, channelRetryBackoffMs)
       describeTopicPartition(group, topicPartitions, partitionOffsets.get, ownerByTopicPartition.get)
     }
 
@@ -202,7 +191,7 @@
       zkUtils.getLeaderForPartition(topic, partition) match {
         case Some(-1) => LogEndOffsetResult.Unknown
         case Some(brokerId) =>
-          getZkConsumer(brokerId, SecurityProtocol.valueOf(opts.securityProtocol)).map { consumer =>
+          getZkConsumer(brokerId).map { consumer =>
             val topicAndPartition = new TopicAndPartition(topic, partition)
             val request = OffsetRequest(Map(topicAndPartition -> PartitionOffsetRequestInfo(OffsetRequest.LatestTime, 1)))
             val logEndOffset = consumer.getOffsetsBefore(request).partitionErrorAndOffsets(topicAndPartition).offsets.head
@@ -218,9 +207,9 @@
     private def getPartitionOffsets(group: String,
                                     topicPartitions: Seq[TopicAndPartition],
                                     channelSocketTimeoutMs: Int,
-                                    channelRetryBackoffMs: Int, securityProtocol: SecurityProtocol): Map[TopicAndPartition, Long] = {
+                                    channelRetryBackoffMs: Int): Map[TopicAndPartition, Long] = {
       val offsetMap = mutable.Map[TopicAndPartition, Long]()
-      val channel = ClientUtils.channelToOffsetManager(group, zkUtils, channelSocketTimeoutMs, channelRetryBackoffMs, protocol=securityProtocol)
+      val channel = ClientUtils.channelToOffsetManager(group, zkUtils, channelSocketTimeoutMs, channelRetryBackoffMs)
       channel.send(OffsetFetchRequest(group, topicPartitions))
       val offsetFetchResponse = OffsetFetchResponse.readFrom(channel.receive().payload())
 
@@ -289,23 +278,12 @@
       println("Deleted consumer group information for all inactive consumer groups for topic %s in zookeeper.".format(topic))
     }
 
-    private def getZkConsumer(brokerId: Int, securityProtocol: SecurityProtocol): Option[SimpleConsumer] = {
+    private def getZkConsumer(brokerId: Int): Option[SimpleConsumer] = {
       try {
-<<<<<<< HEAD
-        zkUtils.getBrokerInfo(brokerId) match {
-          case Some(brokerInfo) =>
-            Some(new SimpleConsumer(brokerInfo.getBrokerEndPoint(securityProtocol).host,
-                                    brokerInfo.getBrokerEndPoint(securityProtocol).port,
-                                    10000, 100000, "ConsumerGroupCommand", securityProtocol))
-          case None =>
-            throw new BrokerNotAvailableException("Broker id %d does not exist".format(brokerId))
-        }
-=======
         zkUtils.getBrokerInfo(brokerId)
           .map(_.getBrokerEndPoint(SecurityProtocol.PLAINTEXT))
           .map(endPoint => new SimpleConsumer(endPoint.host, endPoint.port, 10000, 100000, "ConsumerGroupCommand"))
           .orElse(throw new BrokerNotAvailableException("Broker id %d does not exist".format(brokerId)))
->>>>>>> 850ceb74
       } catch {
         case t: Throwable =>
           println("Could not parse broker info due to " + t.getMessage)
@@ -379,7 +357,6 @@
       val properties = new Properties()
       val deserializer = (new StringDeserializer).getClass.getName
       val brokerUrl = opts.options.valueOf(opts.bootstrapServerOpt)
-      properties.put(CommonClientConfigs.SECURITY_PROTOCOL_CONFIG, opts.securityProtocol)
       properties.put(ConsumerConfig.BOOTSTRAP_SERVERS_CONFIG, brokerUrl)
       properties.put(ConsumerConfig.GROUP_ID_CONFIG, opts.options.valueOf(opts.groupOpt))
       properties.put(ConsumerConfig.ENABLE_AUTO_COMMIT_CONFIG, "false")
@@ -439,11 +416,6 @@
     val listOpt = parser.accepts("list", ListDoc)
     val describeOpt = parser.accepts("describe", DescribeDoc)
     val deleteOpt = parser.accepts("delete", DeleteDoc)
-    val securityProtocolOpt = parser.accepts("security-protocol", "The security protocol to use to connect to broker.")
-      .withRequiredArg
-      .describedAs("security-protocol")
-      .ofType(classOf[String])
-      .defaultsTo("PLAINTEXT")
     val newConsumerOpt = parser.accepts("new-consumer", NewConsumerDoc)
     val commandConfigOpt = parser.accepts("command-config", CommandConfigDoc)
                                   .withRequiredArg
@@ -454,7 +426,6 @@
     val useOldConsumer = options.has(zkConnectOpt)
 
     val allConsumerGroupLevelOpts: Set[OptionSpec[_]] = Set(listOpt, describeOpt, deleteOpt)
-    val securityProtocol = options.valueOf(securityProtocolOpt)
 
     def checkArgs() {
       // check required args
