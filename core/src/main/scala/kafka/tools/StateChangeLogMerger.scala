--- conflicted
+++ resolved
@@ -48,11 +48,7 @@
 object StateChangeLogMerger extends Logging {
 
   val dateFormatString = "yyyy-MM-dd HH:mm:ss,SSS"
-<<<<<<< HEAD
-  val topicPartitionRegex = new Regex("\\[([^" + Topic.illegalChars + "].*),( )*([0-9]+)\\]")
-=======
   val topicPartitionRegex = new Regex("\\[([^" + Topic.ILLEGAL_CHARS + "].*),( )*([0-9]+)\\]")
->>>>>>> e17f166f
   val dateRegex = new Regex("[0-9]{4}-[0-9]{2}-[0-9]{2} [0-9]{2}:[0-9]{2}:[0-9]{2},[0-9]{3}")
   val dateFormat = new SimpleDateFormat(dateFormatString)
   var files: List[String] = List()
