/**
 * Licensed to the Apache Software Foundation (ASF) under one or more
 * contributor license agreements.  See the NOTICE file distributed with
 * this work for additional information regarding copyright ownership.
 * The ASF licenses this file to You under the Apache License, Version 2.0
 * (the "License"); you may not use this file except in compliance with
 * the License.  You may obtain a copy of the License at
 *
 *    http://www.apache.org/licenses/LICENSE-2.0
 *
 * Unless required by applicable law or agreed to in writing, software
 * distributed under the License is distributed on an "AS IS" BASIS,
 * WITHOUT WARRANTIES OR CONDITIONS OF ANY KIND, either express or implied.
 * See the License for the specific language governing permissions and
 * limitations under the License.
 */
package kafka.controller

import java.util.concurrent.TimeUnit

import com.yammer.metrics.core.Gauge
import kafka.admin.{AdminUtils, PreferredReplicaLeaderElectionCommand}
import kafka.api._
import kafka.cluster.Broker
import kafka.common._
import kafka.log.LogConfig
import kafka.metrics.{KafkaMetricsGroup, KafkaTimer}
import kafka.server._
import kafka.utils.ZkUtils._
import kafka.utils._
import org.I0Itec.zkclient.exception.{ZkNoNodeException, ZkNodeExistsException}
import org.I0Itec.zkclient.{IZkChildListener, IZkDataListener, IZkStateListener}
import org.apache.kafka.common.errors.{BrokerNotAvailableException, ControllerMovedException}
import org.apache.kafka.common.metrics.Metrics
import org.apache.kafka.common.protocol.{ApiKeys, Errors}
import org.apache.kafka.common.requests.{AbstractRequest, AbstractResponse, StopReplicaResponse, LeaderAndIsrResponse}
import org.apache.kafka.common.utils.Time
import org.apache.zookeeper.Watcher.Event.KeeperState

import scala.collection._
import scala.util.Try

class ControllerContext(val zkUtils: ZkUtils) {
  val stats = new ControllerStats

  var controllerChannelManager: ControllerChannelManager = null

  var shuttingDownBrokerIds: mutable.Set[Int] = mutable.Set.empty
  var epoch: Int = KafkaController.InitialControllerEpoch - 1
  var epochZkVersion: Int = KafkaController.InitialControllerEpochZkVersion - 1
  var allTopics: Set[String] = Set.empty
  var partitionReplicaAssignment: mutable.Map[TopicAndPartition, Seq[Int]] = mutable.Map.empty
  var partitionLeadershipInfo: mutable.Map[TopicAndPartition, LeaderIsrAndControllerEpoch] = mutable.Map.empty
  val partitionsBeingReassigned: mutable.Map[TopicAndPartition, ReassignedPartitionsContext] = new mutable.HashMap
  val replicasOnOfflineDirs: mutable.Map[Int, Set[TopicAndPartition]] = mutable.HashMap.empty

  private var liveBrokersUnderlying: Set[Broker] = Set.empty
  private var liveBrokerIdsUnderlying: Set[Int] = Set.empty

  // setter
  def liveBrokers_=(brokers: Set[Broker]) {
    liveBrokersUnderlying = brokers
    liveBrokerIdsUnderlying = liveBrokersUnderlying.map(_.id)
  }

  // getter
  def liveBrokers = liveBrokersUnderlying.filter(broker => !shuttingDownBrokerIds.contains(broker.id))
  def liveBrokerIds = liveBrokerIdsUnderlying -- shuttingDownBrokerIds

  def liveOrShuttingDownBrokerIds = liveBrokerIdsUnderlying
  def liveOrShuttingDownBrokers = liveBrokersUnderlying

  def partitionsOnBroker(brokerId: Int): Set[TopicAndPartition] = {
    partitionReplicaAssignment.collect {
      case (topicAndPartition, replicas) if replicas.contains(brokerId) => topicAndPartition
    }.toSet
  }

  def isReplicaOnline(brokerId: Int, topicAndPartition: TopicAndPartition, includeShuttingDownBrokers: Boolean = false): Boolean = {
    val brokerOnline = {
      if (includeShuttingDownBrokers) liveOrShuttingDownBrokerIds.contains(brokerId)
      else liveBrokerIds.contains(brokerId)
    }
    brokerOnline && !replicasOnOfflineDirs.getOrElse(brokerId, Set.empty).contains(topicAndPartition)
  }

  def replicasOnBrokers(brokerIds: Set[Int]): Set[PartitionAndReplica] = {
    brokerIds.flatMap { brokerId =>
      partitionReplicaAssignment.collect {
        case (topicAndPartition, replicas) if replicas.contains(brokerId) =>
          PartitionAndReplica(topicAndPartition.topic, topicAndPartition.partition, brokerId)
      }
    }.toSet
  }

  def replicasForTopic(topic: String): Set[PartitionAndReplica] = {
    partitionReplicaAssignment
      .filter { case (topicAndPartition, _) => topicAndPartition.topic == topic }
      .flatMap { case (topicAndPartition, replicas) =>
        replicas.map { r =>
          PartitionAndReplica(topicAndPartition.topic, topicAndPartition.partition, r)
        }
      }.toSet
  }

  def partitionsForTopic(topic: String): collection.Set[TopicAndPartition] =
    partitionReplicaAssignment.keySet.filter(topicAndPartition => topicAndPartition.topic == topic)

  def allLiveReplicas(): Set[PartitionAndReplica] = {
    replicasOnBrokers(liveBrokerIds).filter { partitionAndReplica =>
      isReplicaOnline(partitionAndReplica.replica, TopicAndPartition(partitionAndReplica.topic, partitionAndReplica.partition))
    }
  }

  def replicasForPartition(partitions: collection.Set[TopicAndPartition]): collection.Set[PartitionAndReplica] = {
    partitions.flatMap { p =>
      val replicas = partitionReplicaAssignment(p)
      replicas.map(r => PartitionAndReplica(p.topic, p.partition, r))
    }
  }

  def removeTopic(topic: String) = {
    partitionLeadershipInfo = partitionLeadershipInfo.filter{ case (topicAndPartition, _) => topicAndPartition.topic != topic }
    partitionReplicaAssignment = partitionReplicaAssignment.filter{ case (topicAndPartition, _) => topicAndPartition.topic != topic }
    allTopics -= topic
  }

}


object KafkaController extends Logging {
  
  val InitialControllerEpoch = 1
  val InitialControllerEpochZkVersion = 1

  def parseControllerId(controllerInfoString: String): Int = {
    try {
      Json.parseFull(controllerInfoString) match {
        case Some(js) => js.asJsonObject("brokerid").to[Int]
        case None => throw new KafkaException("Failed to parse the controller info json [%s].".format(controllerInfoString))
      }
    } catch {
      case _: Throwable =>
        // It may be due to an incompatible controller register version
        warn("Failed to parse the controller info as json. "
          + "Probably this controller is still using the old format [%s] to store the broker id in zookeeper".format(controllerInfoString))
        try controllerInfoString.toInt
        catch {
          case t: Throwable => throw new KafkaException("Failed to parse the controller info: " + controllerInfoString + ". This is neither the new or the old format.", t)
        }
    }
  }
}

class KafkaController(val config: KafkaConfig, zkUtils: ZkUtils, time: Time, metrics: Metrics, threadNamePrefix: Option[String] = None) extends Logging with KafkaMetricsGroup {

  this.logIdent = s"[Controller id=${config.brokerId}] "

  private val stateChangeLogger = new StateChangeLogger(config.brokerId, inControllerContext = true, None)
  val controllerContext = new ControllerContext(zkUtils)
  val partitionStateMachine = new PartitionStateMachine(this, stateChangeLogger)
  val replicaStateMachine = new ReplicaStateMachine(this, stateChangeLogger)

  // have a separate scheduler for the controller to be able to start and stop independently of the kafka server
  // visible for testing
  private[controller] val kafkaScheduler = new KafkaScheduler(1)

  // visible for testing
  private[controller] val eventManager = new ControllerEventManager(controllerContext.stats.rateAndTimeMetrics,
    _ => updateMetrics())

  val topicDeletionManager = new TopicDeletionManager(this, eventManager)
  val offlinePartitionSelector = new OfflinePartitionLeaderSelector(controllerContext, config)
  private val reassignedPartitionLeaderSelector = new ReassignedPartitionLeaderSelector(controllerContext)
  private val preferredReplicaPartitionLeaderSelector = new PreferredReplicaPartitionLeaderSelector(controllerContext)
  private val controlledShutdownPartitionLeaderSelector = new ControlledShutdownLeaderSelector(controllerContext)
  private val brokerRequestBatch = new ControllerBrokerRequestBatch(this, stateChangeLogger)

  private val brokerChangeListener = new BrokerChangeListener(this, eventManager)
  private val topicChangeListener = new TopicChangeListener(this, eventManager)
  private val topicDeletionListener = new TopicDeletionListener(this, eventManager)
  private val partitionModificationsListeners: mutable.Map[String, PartitionModificationsListener] = mutable.Map.empty
  private val partitionReassignmentListener = new PartitionReassignmentListener(this, eventManager)
  private val preferredReplicaElectionListener = new PreferredReplicaElectionListener(this, eventManager)
  private val isrChangeNotificationListener = new IsrChangeNotificationListener(this, eventManager)
  private val logDirEventNotificationListener = new LogDirEventNotificationListener(this, eventManager)

  @volatile private var activeControllerId = -1
  @volatile private var offlinePartitionCount = 0
  @volatile private var preferredReplicaImbalanceCount = 0
  @volatile private var globalTopicCount = 0
  @volatile private var globalPartitionCount = 0

  newGauge(
    "ActiveControllerCount",
    new Gauge[Int] {
      def value = if (isActive) 1 else 0
    }
  )

  newGauge(
    "OfflinePartitionsCount",
    new Gauge[Int] {
      def value: Int = offlinePartitionCount
    }
  )

  newGauge(
    "PreferredReplicaImbalanceCount",
    new Gauge[Int] {
      def value: Int = preferredReplicaImbalanceCount
    }
  )

  newGauge(
    "ControllerState",
    new Gauge[Byte] {
      def value: Byte = state.value
    }
  )

  newGauge(
    "GlobalTopicCount",
    new Gauge[Int] {
      def value: Int = globalTopicCount
    }
  )

  newGauge(
    "GlobalPartitionCount",
    new Gauge[Int] {
      def value: Int = globalPartitionCount
    }
  )

  def epoch: Int = controllerContext.epoch

  def state: ControllerState = eventManager.state

  def clientId: String = {
    val controllerListener = config.listeners.find(_.listenerName == config.interBrokerListenerName).getOrElse(
      throw new IllegalArgumentException(s"No listener with name ${config.interBrokerListenerName} is configured."))
    "id_%d-host_%s-port_%d".format(config.brokerId, controllerListener.host, controllerListener.port)
  }

  /**
   * On clean shutdown, the controller first determines the partitions that the
   * shutting down broker leads, and moves leadership of those partitions to another broker
   * that is in that partition's ISR.
   *
   * @param id Id of the broker to shutdown.
   * @return The number of partitions that the broker still leads.
   */
  def shutdownBroker(id: Int, controlledShutdownCallback: Try[Set[TopicAndPartition]] => Unit): Unit = {
    val controlledShutdownEvent = ControlledShutdown(id, controlledShutdownCallback)
    eventManager.put(controlledShutdownEvent)
  }

  /**
   * This callback is invoked by the zookeeper leader elector on electing the current broker as the new controller.
   * It does the following things on the become-controller state change -
   * 1. Register controller epoch changed listener
   * 2. Increments the controller epoch
   * 3. Initializes the controller's context object that holds cache objects for current topics, live brokers and
   *    leaders for all existing partitions.
   * 4. Starts the controller's channel manager
   * 5. Starts the replica state machine
   * 6. Starts the partition state machine
   * If it encounters any unexpected exception/error while becoming controller, it resigns as the current controller.
   * This ensures another controller election will be triggered and there will always be an actively serving controller
   */
  def onControllerFailover() {
    info("Starting become controller state transition")
    readControllerEpochFromZookeeper()
    incrementControllerEpoch()
    LogDirUtils.deleteLogDirEvents(zkUtils)

    // before reading source of truth from zookeeper, register the listeners to get broker/topic callbacks
    registerPartitionReassignmentListener()
    registerIsrChangeNotificationListener()
    registerPreferredReplicaElectionListener()
    registerTopicChangeListener()
    registerTopicDeletionListener()
    registerBrokerChangeListener()
    registerLogDirEventNotificationListener()

    initializeControllerContext()
    val (topicsToBeDeleted, topicsIneligibleForDeletion) = fetchTopicDeletionsInProgress()
    topicDeletionManager.init(topicsToBeDeleted, topicsIneligibleForDeletion)

    // We need to send UpdateMetadataRequest after the controller context is initialized and before the state machines
    // are started. The is because brokers need to receive the list of live brokers from UpdateMetadataRequest before
    // they can process the LeaderAndIsrRequests that are generated by replicaStateMachine.startup() and
    // partitionStateMachine.startup().
    sendUpdateMetadataRequest(controllerContext.liveOrShuttingDownBrokerIds.toSeq)

    replicaStateMachine.startup()
    partitionStateMachine.startup()

    // register the partition change listeners for all existing topics on failover
    controllerContext.allTopics.foreach(topic => registerPartitionModificationsListener(topic))
    info(s"Ready to serve as the new controller with epoch $epoch")
    maybeTriggerPartitionReassignment()
    topicDeletionManager.tryTopicDeletion()
    val pendingPreferredReplicaElections = fetchPendingPreferredReplicaElections()
    onPreferredReplicaElection(pendingPreferredReplicaElections)
    info("Starting the controller scheduler")
    kafkaScheduler.startup()
    if (config.autoLeaderRebalanceEnable) {
      scheduleAutoLeaderRebalanceTask(delay = 5, unit = TimeUnit.SECONDS)
    }
  }

  private def scheduleAutoLeaderRebalanceTask(delay: Long, unit: TimeUnit): Unit = {
    kafkaScheduler.schedule("auto-leader-rebalance-task", () => eventManager.put(AutoPreferredReplicaLeaderElection),
      delay = delay, unit = unit)
  }

  /**
   * This callback is invoked by the zookeeper leader elector when the current broker resigns as the controller. This is
   * required to clean up internal controller data structures
   * Note:We need to resign as a controller out of the controller lock to avoid potential deadlock issue
   */
  def onControllerResignation() {
    debug("Resigning")
    // de-register listeners
    deregisterIsrChangeNotificationListener()
    deregisterPartitionReassignmentListener()
    deregisterPreferredReplicaElectionListener()
    deregisterLogDirEventNotificationListener()

    // reset topic deletion manager
    topicDeletionManager.reset()

    // shutdown leader rebalance scheduler
    kafkaScheduler.shutdown()
    offlinePartitionCount = 0
    preferredReplicaImbalanceCount = 0
    globalTopicCount = 0
    globalPartitionCount = 0

    // de-register partition ISR listener for on-going partition reassignment task
    deregisterPartitionReassignmentIsrChangeListeners()
    // shutdown partition state machine
    partitionStateMachine.shutdown()
    deregisterTopicChangeListener()
    partitionModificationsListeners.keys.foreach(deregisterPartitionModificationsListener)
    deregisterTopicDeletionListener()
    // shutdown replica state machine
    replicaStateMachine.shutdown()
    deregisterBrokerChangeListener()

    resetControllerContext()

    info("Resigned")
  }

  /**
   * Returns true if this broker is the current controller.
   */
  def isActive: Boolean = activeControllerId == config.brokerId

  /*
   * This callback is invoked by the controller's LogDirEventNotificationListener with the list of broker ids who
   * have experienced new log directory failures. In response the controller should send LeaderAndIsrRequest
   * to all these brokers to query the state of their replicas
   */
  def onBrokerLogDirFailure(brokerIds: Seq[Int]) {
    // send LeaderAndIsrRequest for all replicas on those brokers to see if they are still online.
    val replicasOnBrokers = controllerContext.replicasOnBrokers(brokerIds.toSet)
    replicaStateMachine.handleStateChanges(replicasOnBrokers, OnlineReplica)
  }

  /**
   * This callback is invoked by the replica state machine's broker change listener, with the list of newly started
   * brokers as input. It does the following -
   * 1. Sends update metadata request to all live and shutting down brokers
   * 2. Triggers the OnlinePartition state change for all new/offline partitions
   * 3. It checks whether there are reassigned replicas assigned to any newly started brokers.  If
   *    so, it performs the reassignment logic for each topic/partition.
   *
   * Note that we don't need to refresh the leader/isr cache for all topic/partitions at this point for two reasons:
   * 1. The partition state machine, when triggering online state change, will refresh leader and ISR for only those
   *    partitions currently new or offline (rather than every partition this controller is aware of)
   * 2. Even if we do refresh the cache, there is no guarantee that by the time the leader and ISR request reaches
   *    every broker that it is still valid.  Brokers check the leader epoch to determine validity of the request.
   */
  def onBrokerStartup(newBrokers: Seq[Int]) {
    info("New broker startup callback for %s".format(newBrokers.mkString(",")))
    newBrokers.foreach(controllerContext.replicasOnOfflineDirs.remove)
    val newBrokersSet = newBrokers.toSet
    // send update metadata request to all live and shutting down brokers. Old brokers will get to know of the new
    // broker via this update.
    // In cases of controlled shutdown leaders will not be elected when a new broker comes up. So at least in the
    // common controlled shutdown case, the metadata will reach the new brokers faster
    sendUpdateMetadataRequest(controllerContext.liveOrShuttingDownBrokerIds.toSeq)
    // the very first thing to do when a new broker comes up is send it the entire list of partitions that it is
    // supposed to host. Based on that the broker starts the high watermark threads for the input list of partitions
    val allReplicasOnNewBrokers = controllerContext.replicasOnBrokers(newBrokersSet)
    replicaStateMachine.handleStateChanges(allReplicasOnNewBrokers, OnlineReplica)
    // when a new broker comes up, the controller needs to trigger leader election for all new and offline partitions
    // to see if these brokers can become leaders for some/all of those
    partitionStateMachine.triggerOnlinePartitionStateChange()
    // check if reassignment of some partitions need to be restarted
    val partitionsWithReplicasOnNewBrokers = controllerContext.partitionsBeingReassigned.filter {
      case (_, reassignmentContext) => reassignmentContext.newReplicas.exists(newBrokersSet.contains(_))
    }
    partitionsWithReplicasOnNewBrokers.foreach(p => onPartitionReassignment(p._1, p._2))
    // check if topic deletion needs to be resumed. If at least one replica that belongs to the topic being deleted exists
    // on the newly restarted brokers, there is a chance that topic deletion can resume
    val replicasForTopicsToBeDeleted = allReplicasOnNewBrokers.filter(p => topicDeletionManager.isTopicQueuedUpForDeletion(p.topic))
    if(replicasForTopicsToBeDeleted.nonEmpty) {
      info(("Some replicas %s for topics scheduled for deletion %s are on the newly restarted brokers %s. " +
        "Signaling restart of topic deletion for these topics").format(replicasForTopicsToBeDeleted.mkString(","),
        topicDeletionManager.topicsToBeDeleted.mkString(","), newBrokers.mkString(",")))
      topicDeletionManager.resumeDeletionForTopics(replicasForTopicsToBeDeleted.map(_.topic))
    }
  }

  /*
   * This callback is invoked by the replica state machine's broker change listener with the list of failed brokers
   * as input. It will call onReplicaBecomeOffline(...) with the list of replicas on those failed brokers as input.
   */
  def onBrokerFailure(deadBrokers: Seq[Int]) {
    info("Broker failure callback for %s".format(deadBrokers.mkString(",")))
    deadBrokers.foreach(controllerContext.replicasOnOfflineDirs.remove)
    val deadBrokersThatWereShuttingDown =
      deadBrokers.filter(id => controllerContext.shuttingDownBrokerIds.remove(id))
    info("Removed %s from list of shutting down brokers.".format(deadBrokersThatWereShuttingDown))
    val allReplicasOnDeadBrokers = controllerContext.replicasOnBrokers(deadBrokers.toSet)
    onReplicasBecomeOffline(allReplicasOnDeadBrokers)
  }

  /**
    * This method marks the given replicas as offline. It does the following -
    * 1. Mark the given partitions as offline
    * 2. Triggers the OnlinePartition state change for all new/offline partitions
    * 3. Invokes the OfflineReplica state change on the input list of newly offline replicas
    * 4. If no partitions are affected then send UpdateMetadataRequest to live or shutting down brokers
    *
    * Note that we don't need to refresh the leader/isr cache for all topic/partitions at this point.  This is because
    * the partition state machine will refresh our cache for us when performing leader election for all new/offline
    * partitions coming online.
    */
  def onReplicasBecomeOffline(newOfflineReplicas: Set[PartitionAndReplica]): Unit = {
    val (newOfflineReplicasForDeletion, newOfflineReplicasNotForDeletion) =
      newOfflineReplicas.partition(p => topicDeletionManager.isTopicQueuedUpForDeletion(p.topic))

    val partitionsWithoutLeader = controllerContext.partitionLeadershipInfo.filter(partitionAndLeader =>
      !controllerContext.isReplicaOnline(partitionAndLeader._2.leaderAndIsr.leader, partitionAndLeader._1) &&
        !topicDeletionManager.isTopicQueuedUpForDeletion(partitionAndLeader._1.topic)).keySet

    // trigger OfflinePartition state for all partitions whose current leader is one amongst the newOfflineReplicas
    partitionStateMachine.handleStateChanges(partitionsWithoutLeader, OfflinePartition)
    // trigger OnlinePartition state changes for offline or new partitions
    partitionStateMachine.triggerOnlinePartitionStateChange()
    // trigger OfflineReplica state change for those newly offline replicas
    replicaStateMachine.handleStateChanges(newOfflineReplicasNotForDeletion, OfflineReplica)

    // fail deletion of topics that affected by the offline replicas
    if (newOfflineReplicasForDeletion.nonEmpty) {
      // it is required to mark the respective replicas in TopicDeletionFailed state since the replica cannot be
      // deleted when its log directory is offline. This will prevent the replica from being in TopicDeletionStarted state indefinitely
      // since topic deletion cannot be retried until at least one replica is in TopicDeletionStarted state
      topicDeletionManager.failReplicaDeletion(newOfflineReplicasForDeletion)
    }

    // If replica failure did not require leader re-election, inform brokers of the offline replica
    // Note that during leader re-election, brokers update their metadata
    if (partitionsWithoutLeader.isEmpty) {
      sendUpdateMetadataRequest(controllerContext.liveOrShuttingDownBrokerIds.toSeq)
    }
  }

  /**
   * This callback is invoked by the partition state machine's topic change listener with the list of new topics
   * and partitions as input. It does the following -
   * 1. Registers partition change listener. This is not required until KAFKA-347
   * 2. Invokes the new partition callback
   * 3. Send metadata request with the new topic to all brokers so they allow requests for that topic to be served
   */
  def onNewTopicCreation(topics: Set[String], newPartitions: Set[TopicAndPartition]) {
    info("New topic creation callback for %s".format(newPartitions.mkString(",")))
    // subscribe to partition changes
    topics.foreach(topic => registerPartitionModificationsListener(topic))
    onNewPartitionCreation(newPartitions)
  }

  /**
   * This callback is invoked by the topic change callback with the list of failed brokers as input.
   * It does the following -
   * 1. Move the newly created partitions to the NewPartition state
   * 2. Move the newly created partitions from NewPartition->OnlinePartition state
   */
  def onNewPartitionCreation(newPartitions: Set[TopicAndPartition]) {
    info("New partition creation callback for %s".format(newPartitions.mkString(",")))
    partitionStateMachine.handleStateChanges(newPartitions, NewPartition)
    replicaStateMachine.handleStateChanges(controllerContext.replicasForPartition(newPartitions), NewReplica)
    partitionStateMachine.handleStateChanges(newPartitions, OnlinePartition, offlinePartitionSelector)
    replicaStateMachine.handleStateChanges(controllerContext.replicasForPartition(newPartitions), OnlineReplica)
  }

  /**
   * This callback is invoked by the reassigned partitions listener. When an admin command initiates a partition
   * reassignment, it creates the /admin/reassign_partitions path that triggers the zookeeper listener.
   * Reassigning replicas for a partition goes through a few steps listed in the code.
   * RAR = Reassigned replicas
   * OAR = Original list of replicas for partition
   * AR = current assigned replicas
   *
   * 1. Update AR in ZK with OAR + RAR.
   * 2. Send LeaderAndIsr request to every replica in OAR + RAR (with AR as OAR + RAR). We do this by forcing an update
   *    of the leader epoch in zookeeper.
   * 3. Start new replicas RAR - OAR by moving replicas in RAR - OAR to NewReplica state.
   * 4. Wait until all replicas in RAR are in sync with the leader.
   * 5  Move all replicas in RAR to OnlineReplica state.
   * 6. Set AR to RAR in memory.
   * 7. If the leader is not in RAR, elect a new leader from RAR. If new leader needs to be elected from RAR, a LeaderAndIsr
   *    will be sent. If not, then leader epoch will be incremented in zookeeper and a LeaderAndIsr request will be sent.
   *    In any case, the LeaderAndIsr request will have AR = RAR. This will prevent the leader from adding any replica in
   *    RAR - OAR back in the isr.
   * 8. Move all replicas in OAR - RAR to OfflineReplica state. As part of OfflineReplica state change, we shrink the
   *    isr to remove OAR - RAR in zookeeper and send a LeaderAndIsr ONLY to the Leader to notify it of the shrunk isr.
   *    After that, we send a StopReplica (delete = false) to the replicas in OAR - RAR.
   * 9. Move all replicas in OAR - RAR to NonExistentReplica state. This will send a StopReplica (delete = true) to
   *    the replicas in OAR - RAR to physically delete the replicas on disk.
   * 10. Update AR in ZK with RAR.
   * 11. Update the /admin/reassign_partitions path in ZK to remove this partition.
   * 12. After electing leader, the replicas and isr information changes. So resend the update metadata request to every broker.
   *
   * For example, if OAR = {1, 2, 3} and RAR = {4,5,6}, the values in the assigned replica (AR) and leader/isr path in ZK
   * may go through the following transition.
   * AR                 leader/isr
   * {1,2,3}            1/{1,2,3}           (initial state)
   * {1,2,3,4,5,6}      1/{1,2,3}           (step 2)
   * {1,2,3,4,5,6}      1/{1,2,3,4,5,6}     (step 4)
   * {1,2,3,4,5,6}      4/{1,2,3,4,5,6}     (step 7)
   * {1,2,3,4,5,6}      4/{4,5,6}           (step 8)
   * {4,5,6}            4/{4,5,6}           (step 10)
   *
   * Note that we have to update AR in ZK with RAR last since it's the only place where we store OAR persistently.
   * This way, if the controller crashes before that step, we can still recover.
   */
  def onPartitionReassignment(topicAndPartition: TopicAndPartition, reassignedPartitionContext: ReassignedPartitionsContext) {
    val reassignedReplicas = reassignedPartitionContext.newReplicas
    if (!areReplicasInIsr(topicAndPartition.topic, topicAndPartition.partition, reassignedReplicas)) {
      info("New replicas %s for partition %s being ".format(reassignedReplicas.mkString(","), topicAndPartition) +
        "reassigned not yet caught up with the leader")
      val newReplicasNotInOldReplicaList = reassignedReplicas.toSet -- controllerContext.partitionReplicaAssignment(topicAndPartition).toSet
      val newAndOldReplicas = (reassignedPartitionContext.newReplicas ++ controllerContext.partitionReplicaAssignment(topicAndPartition)).toSet
      //1. Update AR in ZK with OAR + RAR.
      updateAssignedReplicasForPartition(topicAndPartition, newAndOldReplicas.toSeq)
      //2. Send LeaderAndIsr request to every replica in OAR + RAR (with AR as OAR + RAR).
      updateLeaderEpochAndSendRequest(topicAndPartition, controllerContext.partitionReplicaAssignment(topicAndPartition),
        newAndOldReplicas.toSeq)
      //3. replicas in RAR - OAR -> NewReplica
      startNewReplicasForReassignedPartition(topicAndPartition, reassignedPartitionContext, newReplicasNotInOldReplicaList)
      info("Waiting for new replicas %s for partition %s being ".format(reassignedReplicas.mkString(","), topicAndPartition) +
        "reassigned to catch up with the leader")
    } else {
      //4. Wait until all replicas in RAR are in sync with the leader.
      val oldReplicas = controllerContext.partitionReplicaAssignment(topicAndPartition).toSet -- reassignedReplicas.toSet
      //5. replicas in RAR -> OnlineReplica
      reassignedReplicas.foreach { replica =>
        replicaStateMachine.handleStateChanges(Set(PartitionAndReplica(topicAndPartition.topic, topicAndPartition.partition,
          replica)), OnlineReplica)
      }
      //6. Set AR to RAR in memory.
      //7. Send LeaderAndIsr request with a potential new leader (if current leader not in RAR) and
      //   a new AR (using RAR) and same isr to every broker in RAR
      moveReassignedPartitionLeaderIfRequired(topicAndPartition, reassignedPartitionContext)
      //8. replicas in OAR - RAR -> Offline (force those replicas out of isr)
      //9. replicas in OAR - RAR -> NonExistentReplica (force those replicas to be deleted)
      stopOldReplicasOfReassignedPartition(topicAndPartition, reassignedPartitionContext, oldReplicas)
      //10. Update AR in ZK with RAR.
      updateAssignedReplicasForPartition(topicAndPartition, reassignedReplicas)
      //11. Update the /admin/reassign_partitions path in ZK to remove this partition.
      removePartitionFromReassignedPartitions(topicAndPartition)
      info("Removed partition %s from the list of reassigned partitions in zookeeper".format(topicAndPartition))
      controllerContext.partitionsBeingReassigned.remove(topicAndPartition)
      //12. After electing leader, the replicas and isr information changes, so resend the update metadata request to every broker
      sendUpdateMetadataRequest(controllerContext.liveOrShuttingDownBrokerIds.toSeq, Set(topicAndPartition))
      // signal delete topic thread if reassignment for some partitions belonging to topics being deleted just completed
      topicDeletionManager.resumeDeletionForTopics(Set(topicAndPartition.topic))
    }
  }

  private def watchIsrChangesForReassignedPartition(topic: String,
                                                    partition: Int,
                                                    reassignedPartitionContext: ReassignedPartitionsContext) {
    val reassignedReplicas = reassignedPartitionContext.newReplicas
    val isrChangeListener = new PartitionReassignmentIsrChangeListener(this, eventManager, topic, partition,
      reassignedReplicas.toSet)
    reassignedPartitionContext.isrChangeListener = isrChangeListener
    // register listener on the leader and isr path to wait until they catch up with the current leader
    zkUtils.subscribeDataChanges(getTopicPartitionLeaderAndIsrPath(topic, partition), isrChangeListener)
  }

  def initiateReassignReplicasForTopicPartition(topicAndPartition: TopicAndPartition,
                                                reassignedPartitionContext: ReassignedPartitionsContext) {
    val newReplicas = reassignedPartitionContext.newReplicas
    val topic = topicAndPartition.topic
    val partition = topicAndPartition.partition
    try {
      val assignedReplicasOpt = controllerContext.partitionReplicaAssignment.get(topicAndPartition)
      assignedReplicasOpt match {
        case Some(assignedReplicas) =>
          if (assignedReplicas == newReplicas) {
            throw new KafkaException("Partition %s to be reassigned is already assigned to replicas".format(topicAndPartition) +
              " %s. Ignoring request for partition reassignment".format(newReplicas.mkString(",")))
          } else {
            info("Handling reassignment of partition %s to new replicas %s".format(topicAndPartition, newReplicas.mkString(",")))
            // first register ISR change listener
            watchIsrChangesForReassignedPartition(topic, partition, reassignedPartitionContext)
            controllerContext.partitionsBeingReassigned.put(topicAndPartition, reassignedPartitionContext)
            // mark topic ineligible for deletion for the partitions being reassigned
            topicDeletionManager.markTopicIneligibleForDeletion(Set(topic))
            onPartitionReassignment(topicAndPartition, reassignedPartitionContext)
          }
        case None => throw new KafkaException("Attempt to reassign partition %s that doesn't exist"
          .format(topicAndPartition))
      }
    } catch {
      case e: Throwable => error("Error completing reassignment of partition %s".format(topicAndPartition), e)
      // remove the partition from the admin path to unblock the admin client
      removePartitionFromReassignedPartitions(topicAndPartition)
    }
  }

  def onPreferredReplicaElection(partitions: Set[TopicAndPartition], isTriggeredByAutoRebalance: Boolean = false) {
    info("Starting preferred replica leader election for partitions %s".format(partitions.mkString(",")))
    try {
      partitionStateMachine.handleStateChanges(partitions, OnlinePartition, preferredReplicaPartitionLeaderSelector)
    } catch {
      case e: Throwable => error("Error completing preferred replica leader election for partitions %s".format(partitions.mkString(",")), e)
    } finally {
      removePartitionsFromPreferredReplicaElection(partitions, isTriggeredByAutoRebalance)
    }
  }

  /**
   * Invoked when the controller module of a Kafka server is started up. This does not assume that the current broker
   * is the controller. It merely registers the session expiration listener and starts the controller leader
   * elector
   */
  def startup() = {
    eventManager.put(Startup)
    eventManager.start()
  }

  /**
   * Invoked when the controller module of a Kafka server is shutting down. If the broker was the current controller,
   * it shuts down the partition and replica state machines. If not, those are a no-op. In addition to that, it also
   * shuts down the controller channel manager, if one exists (i.e. if it was the current controller)
   */
  def shutdown() = {
    eventManager.close()
    onControllerResignation()
  }

  def sendRequest(brokerId: Int, apiKey: ApiKeys, request: AbstractRequest.Builder[_ <: AbstractRequest],
                  callback: AbstractResponse => Unit = null) = {
    controllerContext.controllerChannelManager.sendRequest(brokerId, apiKey, request, callback)
  }

  def incrementControllerEpoch() = {
    try {
      val newControllerEpoch = controllerContext.epoch + 1
      val (updateSucceeded, newVersion) = zkUtils.conditionalUpdatePersistentPathIfExists(
        ZkUtils.ControllerEpochPath, newControllerEpoch.toString, controllerContext.epochZkVersion)
      if(!updateSucceeded)
        throw new ControllerMovedException("Controller moved to another broker. Aborting controller startup procedure")
      else {
        controllerContext.epochZkVersion = newVersion
        controllerContext.epoch = newControllerEpoch
      }
    } catch {
      case _: ZkNoNodeException =>
        // if path doesn't exist, this is the first controller whose epoch should be 1
        // the following call can still fail if another controller gets elected between checking if the path exists and
        // trying to create the controller epoch path
        try {
          zkUtils.createPersistentPath(ZkUtils.ControllerEpochPath, KafkaController.InitialControllerEpoch.toString)
          controllerContext.epoch = KafkaController.InitialControllerEpoch
          controllerContext.epochZkVersion = KafkaController.InitialControllerEpochZkVersion
        } catch {
          case _: ZkNodeExistsException => throw new ControllerMovedException("Controller moved to another broker. " +
            "Aborting controller startup procedure")
          case oe: Throwable => error("Error while incrementing controller epoch", oe)
        }
      case oe: Throwable => error("Error while incrementing controller epoch", oe)

    }
    info(s"Incremented epoch to ${controllerContext.epoch}")
  }

  private def registerSessionExpirationListener() = {
    zkUtils.subscribeStateChanges(new SessionExpirationListener(this, eventManager))
  }

  private def registerControllerChangeListener() = {
    zkUtils.subscribeDataChanges(ZkUtils.ControllerPath, new ControllerChangeListener(this, eventManager))
  }

  private def initializeControllerContext() {
    // update controller cache with delete topic information
    controllerContext.liveBrokers = zkUtils.getAllBrokersInCluster().toSet
    controllerContext.allTopics = zkUtils.getAllTopics().toSet
    controllerContext.partitionReplicaAssignment = zkUtils.getReplicaAssignmentForTopics(controllerContext.allTopics.toSeq)
    controllerContext.partitionLeadershipInfo = new mutable.HashMap[TopicAndPartition, LeaderIsrAndControllerEpoch]
    controllerContext.shuttingDownBrokerIds = mutable.Set.empty[Int]
    // update the leader and isr cache for all existing partitions from Zookeeper
    updateLeaderAndIsrCache()
    // start the channel manager
    startChannelManager()
    initializePartitionReassignment()
    info("Currently active brokers in the cluster: %s".format(controllerContext.liveBrokerIds))
    info("Currently shutting brokers in the cluster: %s".format(controllerContext.shuttingDownBrokerIds))
    info("Current list of topics in the cluster: %s".format(controllerContext.allTopics))
  }

  private def fetchPendingPreferredReplicaElections(): Set[TopicAndPartition] = {
    val partitionsUndergoingPreferredReplicaElection = zkUtils.getPartitionsUndergoingPreferredReplicaElection()
    // check if they are already completed or topic was deleted
    val partitionsThatCompletedPreferredReplicaElection = partitionsUndergoingPreferredReplicaElection.filter { partition =>
      val replicasOpt = controllerContext.partitionReplicaAssignment.get(partition)
      val topicDeleted = replicasOpt.isEmpty
      val successful =
        if(!topicDeleted) controllerContext.partitionLeadershipInfo(partition).leaderAndIsr.leader == replicasOpt.get.head else false
      successful || topicDeleted
    }
    val pendingPreferredReplicaElectionsIgnoringTopicDeletion = partitionsUndergoingPreferredReplicaElection -- partitionsThatCompletedPreferredReplicaElection
    val pendingPreferredReplicaElectionsSkippedFromTopicDeletion = pendingPreferredReplicaElectionsIgnoringTopicDeletion.filter(partition => topicDeletionManager.isTopicQueuedUpForDeletion(partition.topic))
    val pendingPreferredReplicaElections = pendingPreferredReplicaElectionsIgnoringTopicDeletion -- pendingPreferredReplicaElectionsSkippedFromTopicDeletion
    info("Partitions undergoing preferred replica election: %s".format(partitionsUndergoingPreferredReplicaElection.mkString(",")))
    info("Partitions that completed preferred replica election: %s".format(partitionsThatCompletedPreferredReplicaElection.mkString(",")))
    info("Skipping preferred replica election for partitions due to topic deletion: %s".format(pendingPreferredReplicaElectionsSkippedFromTopicDeletion.mkString(",")))
    info("Resuming preferred replica election for partitions: %s".format(pendingPreferredReplicaElections.mkString(",")))
    pendingPreferredReplicaElections
  }

  private def resetControllerContext(): Unit = {
    if (controllerContext.controllerChannelManager != null) {
      controllerContext.controllerChannelManager.shutdown()
      controllerContext.controllerChannelManager = null
    }
    controllerContext.shuttingDownBrokerIds.clear()
    controllerContext.epoch = 0
    controllerContext.epochZkVersion = 0
    controllerContext.allTopics = Set.empty
    controllerContext.partitionReplicaAssignment.clear()
    controllerContext.partitionLeadershipInfo.clear()
    controllerContext.partitionsBeingReassigned.clear()
    controllerContext.liveBrokers = Set.empty
  }

  private def initializePartitionReassignment() {
    // read the partitions being reassigned from zookeeper path /admin/reassign_partitions
    val partitionsBeingReassigned = zkUtils.getPartitionsBeingReassigned()
    // check if they are already completed or topic was deleted
    val reassignedPartitions = partitionsBeingReassigned.filter { partition =>
      val replicasOpt = controllerContext.partitionReplicaAssignment.get(partition._1)
      val topicDeleted = replicasOpt.isEmpty
      val successful = if (!topicDeleted) replicasOpt.get == partition._2.newReplicas else false
      topicDeleted || successful
    }.keys
    reassignedPartitions.foreach(p => removePartitionFromReassignedPartitions(p))
    val partitionsToReassign = mutable.Map[TopicAndPartition, ReassignedPartitionsContext]()
    partitionsToReassign ++= partitionsBeingReassigned
    partitionsToReassign --= reassignedPartitions
    controllerContext.partitionsBeingReassigned ++= partitionsToReassign
    info(s"Partitions being reassigned: $partitionsBeingReassigned")
    info(s"Partitions already reassigned: $reassignedPartitions")
    info(s"Resuming reassignment of partitions: $partitionsToReassign")
  }

  private def fetchTopicDeletionsInProgress(): (Set[String], Set[String]) = {
    val topicsToBeDeleted = zkUtils.getChildrenParentMayNotExist(ZkUtils.DeleteTopicsPath).toSet
    val topicsWithOfflineReplicas = controllerContext.partitionReplicaAssignment.filter { case (partition, replicas) =>
      replicas.exists(r => !controllerContext.isReplicaOnline(r, partition))
    }.keySet.map(_.topic)
    val topicsForWhichPartitionReassignmentIsInProgress = controllerContext.partitionsBeingReassigned.keySet.map(_.topic)
    val topicsIneligibleForDeletion = topicsWithOfflineReplicas | topicsForWhichPartitionReassignmentIsInProgress
    info("List of topics to be deleted: %s".format(topicsToBeDeleted.mkString(",")))
    info("List of topics ineligible for deletion: %s".format(topicsIneligibleForDeletion.mkString(",")))
    (topicsToBeDeleted, topicsIneligibleForDeletion)
  }

  private def maybeTriggerPartitionReassignment() {
    controllerContext.partitionsBeingReassigned.foreach { topicPartitionToReassign =>
      initiateReassignReplicasForTopicPartition(topicPartitionToReassign._1, topicPartitionToReassign._2)
    }
  }

  private def startChannelManager() {
    controllerContext.controllerChannelManager = new ControllerChannelManager(controllerContext, config, time, metrics,
      stateChangeLogger, threadNamePrefix)
    controllerContext.controllerChannelManager.startup()
  }

  def updateLeaderAndIsrCache(topicAndPartitions: Set[TopicAndPartition] = controllerContext.partitionReplicaAssignment.keySet) {
    val leaderAndIsrInfo = zkUtils.getPartitionLeaderAndIsrForTopics(topicAndPartitions)
    for ((topicPartition, leaderIsrAndControllerEpoch) <- leaderAndIsrInfo)
      controllerContext.partitionLeadershipInfo.put(topicPartition, leaderIsrAndControllerEpoch)
  }

  private def areReplicasInIsr(topic: String, partition: Int, replicas: Seq[Int]): Boolean = {
    zkUtils.getLeaderAndIsrForPartition(topic, partition).exists { leaderAndIsr =>
      replicas.forall(leaderAndIsr.isr.contains)
    }
  }

  private def moveReassignedPartitionLeaderIfRequired(topicAndPartition: TopicAndPartition,
                                                      reassignedPartitionContext: ReassignedPartitionsContext) {
    val reassignedReplicas = reassignedPartitionContext.newReplicas
    val currentLeader = controllerContext.partitionLeadershipInfo(topicAndPartition).leaderAndIsr.leader
    // change the assigned replica list to just the reassigned replicas in the cache so it gets sent out on the LeaderAndIsr
    // request to the current or new leader. This will prevent it from adding the old replicas to the ISR
    val oldAndNewReplicas = controllerContext.partitionReplicaAssignment(topicAndPartition)
    controllerContext.partitionReplicaAssignment.put(topicAndPartition, reassignedReplicas)
    if(!reassignedPartitionContext.newReplicas.contains(currentLeader)) {
      info("Leader %s for partition %s being reassigned, ".format(currentLeader, topicAndPartition) +
        "is not in the new list of replicas %s. Re-electing leader".format(reassignedReplicas.mkString(",")))
      // move the leader to one of the alive and caught up new replicas
      partitionStateMachine.handleStateChanges(Set(topicAndPartition), OnlinePartition, reassignedPartitionLeaderSelector)
    } else {
      // check if the leader is alive or not
      if (controllerContext.isReplicaOnline(currentLeader, topicAndPartition)) {
        info("Leader %s for partition %s being reassigned, ".format(currentLeader, topicAndPartition) +
          "is already in the new list of replicas %s and is alive".format(reassignedReplicas.mkString(",")))
        // shrink replication factor and update the leader epoch in zookeeper to use on the next LeaderAndIsrRequest
        updateLeaderEpochAndSendRequest(topicAndPartition, oldAndNewReplicas, reassignedReplicas)
      } else {
        info("Leader %s for partition %s being reassigned, ".format(currentLeader, topicAndPartition) +
          "is already in the new list of replicas %s but is dead".format(reassignedReplicas.mkString(",")))
        partitionStateMachine.handleStateChanges(Set(topicAndPartition), OnlinePartition, reassignedPartitionLeaderSelector)
      }
    }
  }

  private def stopOldReplicasOfReassignedPartition(topicAndPartition: TopicAndPartition,
                                                   reassignedPartitionContext: ReassignedPartitionsContext,
                                                   oldReplicas: Set[Int]) {
    val topic = topicAndPartition.topic
    val partition = topicAndPartition.partition
    // first move the replica to offline state (the controller removes it from the ISR)
    val replicasToBeDeleted = oldReplicas.map(r => PartitionAndReplica(topic, partition, r))
    replicaStateMachine.handleStateChanges(replicasToBeDeleted, OfflineReplica)
    // send stop replica command to the old replicas
    replicaStateMachine.handleStateChanges(replicasToBeDeleted, ReplicaDeletionStarted)
    // TODO: Eventually partition reassignment could use a callback that does retries if deletion failed
    replicaStateMachine.handleStateChanges(replicasToBeDeleted, ReplicaDeletionSuccessful)
    replicaStateMachine.handleStateChanges(replicasToBeDeleted, NonExistentReplica)
  }

  private def updateAssignedReplicasForPartition(topicAndPartition: TopicAndPartition,
                                                 replicas: Seq[Int]) {
    val partitionsAndReplicasForThisTopic = controllerContext.partitionReplicaAssignment.filter(_._1.topic.equals(topicAndPartition.topic))
    partitionsAndReplicasForThisTopic.put(topicAndPartition, replicas)
    updateAssignedReplicasForPartition(topicAndPartition, partitionsAndReplicasForThisTopic)
    info("Updated assigned replicas for partition %s being reassigned to %s ".format(topicAndPartition, replicas.mkString(",")))
    // update the assigned replica list after a successful zookeeper write
    controllerContext.partitionReplicaAssignment.put(topicAndPartition, replicas)
  }

  private def startNewReplicasForReassignedPartition(topicAndPartition: TopicAndPartition,
                                                     reassignedPartitionContext: ReassignedPartitionsContext,
                                                     newReplicas: Set[Int]) {
    // send the start replica request to the brokers in the reassigned replicas list that are not in the assigned
    // replicas list
    newReplicas.foreach { replica =>
      replicaStateMachine.handleStateChanges(Set(new PartitionAndReplica(topicAndPartition.topic, topicAndPartition.partition, replica)), NewReplica)
    }
  }

  private def updateLeaderEpochAndSendRequest(topicAndPartition: TopicAndPartition, replicasToReceiveRequest: Seq[Int], newAssignedReplicas: Seq[Int]) {
    val stateChangeLog = stateChangeLogger.withControllerEpoch(controllerContext.epoch)
    updateLeaderEpoch(topicAndPartition.topic, topicAndPartition.partition) match {
      case Some(updatedLeaderIsrAndControllerEpoch) =>
        try {
          brokerRequestBatch.newBatch()
          brokerRequestBatch.addLeaderAndIsrRequestForBrokers(replicasToReceiveRequest, topicAndPartition.topic,
            topicAndPartition.partition, updatedLeaderIsrAndControllerEpoch, newAssignedReplicas)
          brokerRequestBatch.sendRequestsToBrokers(controllerContext.epoch)
        } catch {
          case e: IllegalStateException =>
            handleIllegalState(e)
        }
        stateChangeLog.trace(s"Sent LeaderAndIsr request $updatedLeaderIsrAndControllerEpoch with new assigned replica " +
          s"list ${newAssignedReplicas.mkString(",")} to leader ${updatedLeaderIsrAndControllerEpoch.leaderAndIsr.leader} " +
          s"for partition being reassigned $topicAndPartition")
      case None => // fail the reassignment
        stateChangeLog.error("Failed to send LeaderAndIsr request with new assigned replica list " +
          s"${newAssignedReplicas.mkString( ",")} to leader for partition being reassigned $topicAndPartition")
    }
  }

  private def registerBrokerChangeListener() = {
    zkUtils.subscribeChildChanges(ZkUtils.BrokerIdsPath, brokerChangeListener)
  }

  private def deregisterBrokerChangeListener() = {
    zkUtils.unsubscribeChildChanges(ZkUtils.BrokerIdsPath, brokerChangeListener)
  }

  private def registerTopicChangeListener() = {
    zkUtils.subscribeChildChanges(BrokerTopicsPath, topicChangeListener)
  }

  private def deregisterTopicChangeListener() = {
    zkUtils.unsubscribeChildChanges(BrokerTopicsPath, topicChangeListener)
  }

  def registerPartitionModificationsListener(topic: String) = {
    partitionModificationsListeners.put(topic, new PartitionModificationsListener(this, eventManager, topic))
    zkUtils.subscribeDataChanges(getTopicPath(topic), partitionModificationsListeners(topic))
  }

  def deregisterPartitionModificationsListener(topic: String) = {
    zkUtils.unsubscribeDataChanges(getTopicPath(topic), partitionModificationsListeners(topic))
    partitionModificationsListeners.remove(topic)
  }

  private def registerTopicDeletionListener() = {
    zkUtils.subscribeChildChanges(DeleteTopicsPath, topicDeletionListener)
  }

  private def deregisterTopicDeletionListener() = {
    zkUtils.unsubscribeChildChanges(DeleteTopicsPath, topicDeletionListener)
  }

  private def registerPartitionReassignmentListener() = {
    zkUtils.subscribeDataChanges(ZkUtils.ReassignPartitionsPath, partitionReassignmentListener)
  }

  private def deregisterPartitionReassignmentListener() = {
    zkUtils.unsubscribeDataChanges(ZkUtils.ReassignPartitionsPath, partitionReassignmentListener)
  }

  private def registerIsrChangeNotificationListener() = {
    debug("Registering IsrChangeNotificationListener")
    zkUtils.subscribeChildChanges(ZkUtils.IsrChangeNotificationPath, isrChangeNotificationListener)
  }

  private def deregisterIsrChangeNotificationListener() = {
    debug("De-registering IsrChangeNotificationListener")
    zkUtils.unsubscribeChildChanges(ZkUtils.IsrChangeNotificationPath, isrChangeNotificationListener)
  }

  private def registerPreferredReplicaElectionListener() {
    zkUtils.subscribeDataChanges(ZkUtils.PreferredReplicaLeaderElectionPath, preferredReplicaElectionListener)
  }

  private def deregisterPreferredReplicaElectionListener() {
    zkUtils.unsubscribeDataChanges(ZkUtils.PreferredReplicaLeaderElectionPath, preferredReplicaElectionListener)
  }

  private def deregisterPartitionReassignmentIsrChangeListeners() {
    controllerContext.partitionsBeingReassigned.foreach {
      case (topicAndPartition, reassignedPartitionsContext) =>
        val zkPartitionPath = getTopicPartitionLeaderAndIsrPath(topicAndPartition.topic, topicAndPartition.partition)
        zkUtils.unsubscribeDataChanges(zkPartitionPath, reassignedPartitionsContext.isrChangeListener)
    }
  }

  private def registerLogDirEventNotificationListener() = {
    debug("Registering logDirEventNotificationListener")
    zkUtils.subscribeChildChanges(ZkUtils.LogDirEventNotificationPath, logDirEventNotificationListener)
  }

  private def deregisterLogDirEventNotificationListener() = {
    debug("De-registering logDirEventNotificationListener")
    zkUtils.unsubscribeChildChanges(ZkUtils.LogDirEventNotificationPath, logDirEventNotificationListener)
  }

  private def readControllerEpochFromZookeeper() {
    // initialize the controller epoch and zk version by reading from zookeeper
    if(controllerContext.zkUtils.pathExists(ZkUtils.ControllerEpochPath)) {
      val epochData = controllerContext.zkUtils.readData(ZkUtils.ControllerEpochPath)
      controllerContext.epoch = epochData._1.toInt
      controllerContext.epochZkVersion = epochData._2.getVersion
      info("Initialized controller epoch to %d and zk version %d".format(controllerContext.epoch, controllerContext.epochZkVersion))
    }
  }

  def removePartitionFromReassignedPartitions(topicAndPartition: TopicAndPartition) {
    if(controllerContext.partitionsBeingReassigned.get(topicAndPartition).isDefined) {
      // stop watching the ISR changes for this partition
      zkUtils.unsubscribeDataChanges(getTopicPartitionLeaderAndIsrPath(topicAndPartition.topic, topicAndPartition.partition),
        controllerContext.partitionsBeingReassigned(topicAndPartition).isrChangeListener)
    }
    // read the current list of reassigned partitions from zookeeper
    val partitionsBeingReassigned = zkUtils.getPartitionsBeingReassigned()
    // remove this partition from that list
    val updatedPartitionsBeingReassigned = partitionsBeingReassigned - topicAndPartition
    // write the new list to zookeeper
    zkUtils.updatePartitionReassignmentData(updatedPartitionsBeingReassigned.mapValues(_.newReplicas))
    // update the cache. NO-OP if the partition's reassignment was never started
    controllerContext.partitionsBeingReassigned.remove(topicAndPartition)
  }

  def updateAssignedReplicasForPartition(topicAndPartition: TopicAndPartition,
                                         newReplicaAssignmentForTopic: Map[TopicAndPartition, Seq[Int]]) {
    try {
      val zkPath = getTopicPath(topicAndPartition.topic)
      val jsonPartitionMap = zkUtils.replicaAssignmentZkData(newReplicaAssignmentForTopic.map(e => e._1.partition.toString -> e._2))
      zkUtils.updatePersistentPath(zkPath, jsonPartitionMap)
      debug("Updated path %s with %s for replica assignment".format(zkPath, jsonPartitionMap))
    } catch {
      case _: ZkNoNodeException => throw new IllegalStateException("Topic %s doesn't exist".format(topicAndPartition.topic))
      case e2: Throwable => throw new KafkaException(e2.toString)
    }
  }

  def removePartitionsFromPreferredReplicaElection(partitionsToBeRemoved: Set[TopicAndPartition],
                                                   isTriggeredByAutoRebalance : Boolean) {
    for(partition <- partitionsToBeRemoved) {
      // check the status
      val currentLeader = controllerContext.partitionLeadershipInfo(partition).leaderAndIsr.leader
      val preferredReplica = controllerContext.partitionReplicaAssignment(partition).head
      if(currentLeader == preferredReplica) {
        info("Partition %s completed preferred replica leader election. New leader is %d".format(partition, preferredReplica))
      } else {
        warn("Partition %s failed to complete preferred replica leader election. Leader is %d".format(partition, currentLeader))
      }
    }
    if (!isTriggeredByAutoRebalance)
      zkUtils.deletePath(ZkUtils.PreferredReplicaLeaderElectionPath)
  }

  /**
   * Send the leader information for selected partitions to selected brokers so that they can correctly respond to
   * metadata requests
   *
   * @param brokers The brokers that the update metadata request should be sent to
   */
  def sendUpdateMetadataRequest(brokers: Seq[Int], partitions: Set[TopicAndPartition] = Set.empty[TopicAndPartition]) {
    try {
      brokerRequestBatch.newBatch()
      brokerRequestBatch.addUpdateMetadataRequestForBrokers(brokers, partitions)
      brokerRequestBatch.sendRequestsToBrokers(epoch)
    } catch {
      case e: IllegalStateException =>
        handleIllegalState(e)
    }
  }

  /**
   * Removes a given partition replica from the ISR; if it is not the current
   * leader and there are sufficient remaining replicas in ISR.
   *
   * @param topic topic
   * @param partition partition
   * @param replicaId replica Id
   * @return the new leaderAndIsr (with the replica removed if it was present),
   *         or None if leaderAndIsr is empty.
   */
  def removeReplicaFromIsr(topic: String, partition: Int, replicaId: Int): Option[LeaderIsrAndControllerEpoch] = {
    val topicAndPartition = TopicAndPartition(topic, partition)
    debug("Removing replica %d from ISR %s for partition %s.".format(replicaId,
      controllerContext.partitionLeadershipInfo(topicAndPartition).leaderAndIsr.isr.mkString(","), topicAndPartition))
    var finalLeaderIsrAndControllerEpoch: Option[LeaderIsrAndControllerEpoch] = None
    var zkWriteCompleteOrUnnecessary = false
    while (!zkWriteCompleteOrUnnecessary) {
      // refresh leader and isr from zookeeper again
      val leaderIsrAndEpochOpt = ReplicationUtils.getLeaderIsrAndEpochForPartition(zkUtils, topic, partition)
      zkWriteCompleteOrUnnecessary = leaderIsrAndEpochOpt match {
        case Some(leaderIsrAndEpoch) => // increment the leader epoch even if the ISR changes
          val leaderAndIsr = leaderIsrAndEpoch.leaderAndIsr
          val controllerEpoch = leaderIsrAndEpoch.controllerEpoch
          if(controllerEpoch > epoch)
            throw new StateChangeFailedException("Leader and isr path written by another controller. This probably" +
              "means the current controller with epoch %d went through a soft failure and another ".format(epoch) +
              "controller was elected with epoch %d. Aborting state change by this controller".format(controllerEpoch))
          if (leaderAndIsr.isr.contains(replicaId)) {
            // if the replica to be removed from the ISR is also the leader, set the new leader value to -1
            val newLeader = if (replicaId == leaderAndIsr.leader) LeaderAndIsr.NoLeader else leaderAndIsr.leader
            var newIsr = leaderAndIsr.isr.filter(b => b != replicaId)

            // if the replica to be removed from the ISR is the last surviving member of the ISR and unclean leader election
            // is disallowed for the corresponding topic, then we must preserve the ISR membership so that the replica can
            // eventually be restored as the leader.
            if (newIsr.isEmpty && !LogConfig.fromProps(config.originals, AdminUtils.fetchEntityConfig(zkUtils,
              ConfigType.Topic, topicAndPartition.topic)).uncleanLeaderElectionEnable) {
              info("Retaining last ISR %d of partition %s since unclean leader election is disabled".format(replicaId, topicAndPartition))
              newIsr = leaderAndIsr.isr
            }

            val newLeaderAndIsr = leaderAndIsr.newLeaderAndIsr(newLeader, newIsr)
            // update the new leadership decision in zookeeper or retry
            val (updateSucceeded, newVersion) = ReplicationUtils.updateLeaderAndIsr(zkUtils, topic, partition,
              newLeaderAndIsr, epoch, leaderAndIsr.zkVersion)

            val leaderWithNewVersion = newLeaderAndIsr.withZkVersion(newVersion)
            finalLeaderIsrAndControllerEpoch = Some(LeaderIsrAndControllerEpoch(leaderWithNewVersion, epoch))
            controllerContext.partitionLeadershipInfo.put(topicAndPartition, finalLeaderIsrAndControllerEpoch.get)
            if (updateSucceeded) {
              info(s"New leader and ISR for partition $topicAndPartition is $leaderWithNewVersion")
            }
            updateSucceeded
          } else {
            warn(s"Cannot remove replica $replicaId from ISR of partition $topicAndPartition since it is not in the ISR." +
              s" Leader = ${leaderAndIsr.leader} ; ISR = ${leaderAndIsr.isr}")
            finalLeaderIsrAndControllerEpoch = Some(LeaderIsrAndControllerEpoch(leaderAndIsr, epoch))
            controllerContext.partitionLeadershipInfo.put(topicAndPartition, finalLeaderIsrAndControllerEpoch.get)
            true
          }
        case None =>
          warn("Cannot remove replica %d from ISR of %s - leaderAndIsr is empty.".format(replicaId, topicAndPartition))
          true
      }
    }
    finalLeaderIsrAndControllerEpoch
  }

  /**
   * Does not change leader or isr, but just increments the leader epoch
   *
   * @param topic topic
   * @param partition partition
   * @return the new leaderAndIsr with an incremented leader epoch, or None if leaderAndIsr is empty.
   */
  private def updateLeaderEpoch(topic: String, partition: Int): Option[LeaderIsrAndControllerEpoch] = {
    val topicAndPartition = TopicAndPartition(topic, partition)
    debug("Updating leader epoch for partition %s.".format(topicAndPartition))
    var finalLeaderIsrAndControllerEpoch: Option[LeaderIsrAndControllerEpoch] = None
    var zkWriteCompleteOrUnnecessary = false
    while (!zkWriteCompleteOrUnnecessary) {
      // refresh leader and isr from zookeeper again
      val leaderIsrAndEpochOpt = ReplicationUtils.getLeaderIsrAndEpochForPartition(zkUtils, topic, partition)
      zkWriteCompleteOrUnnecessary = leaderIsrAndEpochOpt match {
        case Some(leaderIsrAndEpoch) =>
          val leaderAndIsr = leaderIsrAndEpoch.leaderAndIsr
          val controllerEpoch = leaderIsrAndEpoch.controllerEpoch
          if(controllerEpoch > epoch)
            throw new StateChangeFailedException("Leader and isr path written by another controller. This probably" +
              "means the current controller with epoch %d went through a soft failure and another ".format(epoch) +
              "controller was elected with epoch %d. Aborting state change by this controller".format(controllerEpoch))
          // increment the leader epoch even if there are no leader or isr changes to allow the leader to cache the expanded
          // assigned replica list
          val newLeaderAndIsr = leaderAndIsr.newEpochAndZkVersion
          // update the new leadership decision in zookeeper or retry
          val (updateSucceeded, newVersion) = ReplicationUtils.updateLeaderAndIsr(zkUtils, topic,
            partition, newLeaderAndIsr, epoch, leaderAndIsr.zkVersion)

          val leaderWithNewVersion = newLeaderAndIsr.withZkVersion(newVersion)
          finalLeaderIsrAndControllerEpoch = Some(LeaderIsrAndControllerEpoch(leaderWithNewVersion, epoch))
          if (updateSucceeded) {
            info(s"Updated leader epoch for partition $topicAndPartition to ${leaderWithNewVersion.leaderEpoch}")
          }
          updateSucceeded
        case None =>
          throw new IllegalStateException(s"Cannot update leader epoch for partition $topicAndPartition as " +
            "leaderAndIsr path is empty. This could mean we somehow tried to reassign a partition that doesn't exist")
          true
      }
    }
    finalLeaderIsrAndControllerEpoch
  }

  private def checkAndTriggerAutoLeaderRebalance(): Unit = {
    trace("Checking need to trigger auto leader balancing")
    val preferredReplicasForTopicsByBrokers: Map[Int, Map[TopicAndPartition, Seq[Int]]] =
      controllerContext.partitionReplicaAssignment.filterNot { case (tp, _) =>
        topicDeletionManager.isTopicQueuedUpForDeletion(tp.topic)
      }.groupBy { case (_, assignedReplicas) => assignedReplicas.head }
    debug(s"Preferred replicas by broker $preferredReplicasForTopicsByBrokers")

<<<<<<< HEAD
    /**
     * Called after the zookeeper session has expired and a new session has been created. You would have to re-create
     * any ephemeral nodes here.
     *
     * @throws Exception On any error.
     */
    @throws(classOf[Exception])
    def handleNewSession() {
      info("ZK expired; shut down all controller components and try to re-elect")
      onControllerResignation()
      inLock(controllerContext.controllerLock) {
        controllerElector.elect
=======
    // for each broker, check if a preferred replica election needs to be triggered
    preferredReplicasForTopicsByBrokers.foreach { case (leaderBroker, topicAndPartitionsForBroker) =>
      val topicsNotInPreferredReplica = topicAndPartitionsForBroker.filter { case (topicPartition, _) =>
        val leadershipInfo = controllerContext.partitionLeadershipInfo.get(topicPartition)
        leadershipInfo.exists(_.leaderAndIsr.leader != leaderBroker)
      }
      debug(s"Topics not in preferred replica $topicsNotInPreferredReplica")

      val imbalanceRatio = topicsNotInPreferredReplica.size.toDouble / topicAndPartitionsForBroker.size
      trace(s"Leader imbalance ratio for broker $leaderBroker is $imbalanceRatio")

      // check ratio and if greater than desired ratio, trigger a rebalance for the topic partitions
      // that need to be on this broker
      if (imbalanceRatio > (config.leaderImbalancePerBrokerPercentage.toDouble / 100)) {
        topicsNotInPreferredReplica.keys.foreach { topicPartition =>
          // do this check only if the broker is live and there are no partitions being reassigned currently
          // and preferred replica election is not in progress
          if (controllerContext.isReplicaOnline(leaderBroker, topicPartition) &&
            controllerContext.partitionsBeingReassigned.isEmpty &&
            !topicDeletionManager.isTopicQueuedUpForDeletion(topicPartition.topic) &&
            controllerContext.allTopics.contains(topicPartition.topic)) {
            onPreferredReplicaElection(Set(topicPartition), isTriggeredByAutoRebalance = true)
          }
        }
>>>>>>> e17f166f
      }
    }
  }

  def getControllerID(): Int = {
    controllerContext.zkUtils.readDataMaybeNull(ZkUtils.ControllerPath)._1 match {
      case Some(controller) => KafkaController.parseControllerId(controller)
      case None => -1
    }
  }

  case class BrokerChange(currentBrokerList: Seq[String]) extends ControllerEvent {

    def state = ControllerState.BrokerChange

    override def process(): Unit = {
      if (!isActive) return
      // Read the current broker list from ZK again instead of using currentBrokerList to increase
      // the odds of processing recent broker changes in a single ControllerEvent (KAFKA-5502).
      val curBrokers = zkUtils.getAllBrokersInCluster().toSet
      val curBrokerIds = curBrokers.map(_.id)
      val liveOrShuttingDownBrokerIds = controllerContext.liveOrShuttingDownBrokerIds
      val newBrokerIds = curBrokerIds -- liveOrShuttingDownBrokerIds
      val deadBrokerIds = liveOrShuttingDownBrokerIds -- curBrokerIds
      val newBrokers = curBrokers.filter(broker => newBrokerIds(broker.id))
      controllerContext.liveBrokers = curBrokers
      val newBrokerIdsSorted = newBrokerIds.toSeq.sorted
      val deadBrokerIdsSorted = deadBrokerIds.toSeq.sorted
      val liveBrokerIdsSorted = curBrokerIds.toSeq.sorted
      info("Newly added brokers: %s, deleted brokers: %s, all live brokers: %s"
        .format(newBrokerIdsSorted.mkString(","), deadBrokerIdsSorted.mkString(","), liveBrokerIdsSorted.mkString(",")))
      newBrokers.foreach(controllerContext.controllerChannelManager.addBroker)
      deadBrokerIds.foreach(controllerContext.controllerChannelManager.removeBroker)
      if (newBrokerIds.nonEmpty)
        onBrokerStartup(newBrokerIdsSorted)
      if (deadBrokerIds.nonEmpty)
        onBrokerFailure(deadBrokerIdsSorted)
    }
  }

  case class TopicChange(topics: Set[String]) extends ControllerEvent {

    def state = ControllerState.TopicChange

    override def process(): Unit = {
      if (!isActive) return
      val newTopics = topics -- controllerContext.allTopics
      val deletedTopics = controllerContext.allTopics -- topics
      controllerContext.allTopics = topics

      val addedPartitionReplicaAssignment = zkUtils.getReplicaAssignmentForTopics(newTopics.toSeq)
      controllerContext.partitionReplicaAssignment = controllerContext.partitionReplicaAssignment.filter(p =>
        !deletedTopics.contains(p._1.topic))
      controllerContext.partitionReplicaAssignment.++=(addedPartitionReplicaAssignment)
      info("New topics: [%s], deleted topics: [%s], new partition replica assignment [%s]".format(newTopics,
        deletedTopics, addedPartitionReplicaAssignment))
      if (newTopics.nonEmpty)
        onNewTopicCreation(newTopics, addedPartitionReplicaAssignment.keySet)
    }
  }

  case class PartitionModifications(topic: String) extends ControllerEvent {

    def state = ControllerState.TopicChange

    override def process(): Unit = {
      if (!isActive) return
      val partitionReplicaAssignment = zkUtils.getReplicaAssignmentForTopics(List(topic))
      val partitionsToBeAdded = partitionReplicaAssignment.filter(p =>
        !controllerContext.partitionReplicaAssignment.contains(p._1))
      if(topicDeletionManager.isTopicQueuedUpForDeletion(topic))
        error("Skipping adding partitions %s for topic %s since it is currently being deleted"
          .format(partitionsToBeAdded.map(_._1.partition).mkString(","), topic))
      else {
        if (partitionsToBeAdded.nonEmpty) {
          info(s"New partitions to be added $partitionsToBeAdded")
          controllerContext.partitionReplicaAssignment.++=(partitionsToBeAdded)
          onNewPartitionCreation(partitionsToBeAdded.keySet)
        }
      }
    }
  }

  case class TopicDeletion(var topicsToBeDeleted: Set[String]) extends ControllerEvent {

    def state = ControllerState.TopicDeletion

    override def process(): Unit = {
      if (!isActive) return
      debug(s"Delete topics listener fired for topics ${topicsToBeDeleted.mkString(",")} to be deleted")
      val nonExistentTopics = topicsToBeDeleted -- controllerContext.allTopics
      if (nonExistentTopics.nonEmpty) {
        warn(s"Ignoring request to delete non-existing topics ${nonExistentTopics.mkString(",")}")
        nonExistentTopics.foreach(topic => zkUtils.deletePathRecursive(getDeleteTopicPath(topic)))
      }
      topicsToBeDeleted --= nonExistentTopics
      if (config.deleteTopicEnable) {
        if (topicsToBeDeleted.nonEmpty) {
          info(s"Starting topic deletion for topics ${topicsToBeDeleted.mkString(",")}")
          // mark topic ineligible for deletion if other state changes are in progress
          topicsToBeDeleted.foreach { topic =>
            val partitionReassignmentInProgress =
              controllerContext.partitionsBeingReassigned.keySet.map(_.topic).contains(topic)
            if (partitionReassignmentInProgress)
              topicDeletionManager.markTopicIneligibleForDeletion(Set(topic))
          }
          // add topic to deletion list
          topicDeletionManager.enqueueTopicsForDeletion(topicsToBeDeleted)
        }
      } else {
        // If delete topic is disabled remove entries under zookeeper path : /admin/delete_topics
        for (topic <- topicsToBeDeleted) {
          info(s"Removing ${getDeleteTopicPath(topic)} since delete topic is disabled")
          zkUtils.deletePath(getDeleteTopicPath(topic))
        }
      }
    }
  }

  case object PartitionReassignment extends ControllerEvent {

    def state = ControllerState.PartitionReassignment

    override def process(): Unit = {
      if (!isActive) return
      // We read the reassignment data fresh so that we don't need to maintain it in memory. While
      // a reassignment is in progress, there can be potentially many reassignment events in the queue
      // since the completion of every individual reassignment causes the reassignment path to be updated.
      val partitionReassignment = zkUtils.getPartitionsBeingReassigned()
      val partitionsToBeReassigned = partitionReassignment.filterNot(p => controllerContext.partitionsBeingReassigned.contains(p._1))
      partitionsToBeReassigned.foreach { case (partition, context) =>
        if(topicDeletionManager.isTopicQueuedUpForDeletion(partition.topic)) {
          error(s"Skipping reassignment of partition $partition since it is currently being deleted")
          removePartitionFromReassignedPartitions(partition)
        } else {
          initiateReassignReplicasForTopicPartition(partition, context)
        }
      }
    }
  }

  case class PartitionReassignmentIsrChange(topicAndPartition: TopicAndPartition, reassignedReplicas: Set[Int]) extends ControllerEvent {

    def state = ControllerState.PartitionReassignment

    override def process(): Unit = {
      if (!isActive) return
        // check if this partition is still being reassigned or not
      controllerContext.partitionsBeingReassigned.get(topicAndPartition).foreach { reassignedPartitionContext =>
        // need to re-read leader and isr from zookeeper since the zkclient callback doesn't return the Stat object
        val newLeaderAndIsrOpt = zkUtils.getLeaderAndIsrForPartition(topicAndPartition.topic, topicAndPartition.partition)
        newLeaderAndIsrOpt match {
          case Some(leaderAndIsr) => // check if new replicas have joined ISR
            val caughtUpReplicas = reassignedReplicas & leaderAndIsr.isr.toSet
            if(caughtUpReplicas == reassignedReplicas) {
              // resume the partition reassignment process
              info("%d/%d replicas have caught up with the leader for partition %s being reassigned."
                .format(caughtUpReplicas.size, reassignedReplicas.size, topicAndPartition) +
                "Resuming partition reassignment")
              onPartitionReassignment(topicAndPartition, reassignedPartitionContext)
            }
            else {
              info("%d/%d replicas have caught up with the leader for partition %s being reassigned."
                .format(caughtUpReplicas.size, reassignedReplicas.size, topicAndPartition) +
                "Replica(s) %s still need to catch up".format((reassignedReplicas -- leaderAndIsr.isr.toSet).mkString(",")))
            }
          case None => error("Error handling reassignment of partition %s to replicas %s as it was never created"
            .format(topicAndPartition, reassignedReplicas.mkString(",")))
        }
      }
    }
  }

  case class IsrChangeNotification(sequenceNumbers: Seq[String]) extends ControllerEvent {

    def state = ControllerState.IsrChange

    override def process(): Unit = {
      if (!isActive) return
      try {
        val topicAndPartitions = sequenceNumbers.flatMap(getTopicAndPartition).toSet
        if (topicAndPartitions.nonEmpty) {
          updateLeaderAndIsrCache(topicAndPartitions)
          processUpdateNotifications(topicAndPartitions)
        }
      } finally {
        // delete the notifications
        sequenceNumbers.map(x => controllerContext.zkUtils.deletePath(ZkUtils.IsrChangeNotificationPath + "/" + x))
      }
    }

    private def processUpdateNotifications(topicAndPartitions: immutable.Set[TopicAndPartition]) {
      val liveBrokers: Seq[Int] = controllerContext.liveOrShuttingDownBrokerIds.toSeq
      debug("Sending MetadataRequest to Brokers:" + liveBrokers + " for TopicAndPartitions:" + topicAndPartitions)
      sendUpdateMetadataRequest(liveBrokers, topicAndPartitions)
    }

    private def getTopicAndPartition(child: String): Set[TopicAndPartition] = {
      val changeZnode = ZkUtils.IsrChangeNotificationPath + "/" + child
      val (jsonOpt, _) = controllerContext.zkUtils.readDataMaybeNull(changeZnode)
      jsonOpt.map { json =>
        Json.parseFull(json) match {
          case Some(js) =>
            val isrChanges = js.asJsonObject
            isrChanges("partitions").asJsonArray.iterator.map(_.asJsonObject).map { tpJs =>
              val topic = tpJs("topic").to[String]
              val partition = tpJs("partition").to[Int]
              TopicAndPartition(topic, partition)
            }.toSet
          case None =>
            error(s"Invalid topic and partition JSON in ZK. ZK notification node: $changeZnode, JSON: $json")
            Set.empty[TopicAndPartition]
        }
      }.getOrElse(Set.empty[TopicAndPartition])
    }

  }

  case class LogDirEventNotification(sequenceNumbers: Seq[String]) extends ControllerEvent {

    def state = ControllerState.LogDirChange

    override def process(): Unit = {
      val zkUtils = controllerContext.zkUtils
      try {
        val brokerIds = sequenceNumbers.flatMap(LogDirUtils.getBrokerIdFromLogDirEvent(zkUtils, _))
        onBrokerLogDirFailure(brokerIds)
      } finally {
        // delete processed children
        sequenceNumbers.map(x => zkUtils.deletePath(ZkUtils.LogDirEventNotificationPath + "/" + x))
      }
    }
  }

  case class PreferredReplicaLeaderElection(partitions: Set[TopicAndPartition]) extends ControllerEvent {

    def state = ControllerState.ManualLeaderBalance

    override def process(): Unit = {
      if (!isActive) return
      val partitionsForTopicsToBeDeleted = partitions.filter(p => topicDeletionManager.isTopicQueuedUpForDeletion(p.topic))
      if (partitionsForTopicsToBeDeleted.nonEmpty) {
        error("Skipping preferred replica election for partitions %s since the respective topics are being deleted"
          .format(partitionsForTopicsToBeDeleted))
      }
      onPreferredReplicaElection(partitions -- partitionsForTopicsToBeDeleted)
    }

  }

  case object AutoPreferredReplicaLeaderElection extends ControllerEvent {

    def state = ControllerState.AutoLeaderBalance

    override def process(): Unit = {
      if (!isActive) return
      try {
        checkAndTriggerAutoLeaderRebalance()
      } finally {
        scheduleAutoLeaderRebalanceTask(delay = config.leaderImbalanceCheckIntervalSeconds, unit = TimeUnit.SECONDS)
      }
    }
  }

  case class ControlledShutdown(id: Int, controlledShutdownCallback: Try[Set[TopicAndPartition]] => Unit) extends ControllerEvent {

    def state = ControllerState.ControlledShutdown

    override def process(): Unit = {
      val controlledShutdownResult = Try { doControlledShutdown(id) }
      controlledShutdownCallback(controlledShutdownResult)
    }

    private def doControlledShutdown(id: Int): Set[TopicAndPartition] = {
      if (!isActive) {
        throw new ControllerMovedException("Controller moved to another broker. Aborting controlled shutdown")
      }

      info("Shutting down broker " + id)

      if (!controllerContext.liveOrShuttingDownBrokerIds.contains(id))
        throw new BrokerNotAvailableException("Broker id %d does not exist.".format(id))

      controllerContext.shuttingDownBrokerIds.add(id)
      debug("All shutting down brokers: " + controllerContext.shuttingDownBrokerIds.mkString(","))
      debug("Live brokers: " + controllerContext.liveBrokerIds.mkString(","))

      val allPartitionsAndReplicationFactorOnBroker: Set[(TopicAndPartition, Int)] =
          controllerContext.partitionsOnBroker(id)
            .map(topicAndPartition => (topicAndPartition, controllerContext.partitionReplicaAssignment(topicAndPartition).size))

      allPartitionsAndReplicationFactorOnBroker.foreach { case (topicAndPartition, replicationFactor) =>
        controllerContext.partitionLeadershipInfo.get(topicAndPartition).foreach { currLeaderIsrAndControllerEpoch =>
          if (replicationFactor > 1) {
            if (currLeaderIsrAndControllerEpoch.leaderAndIsr.leader == id) {
              // If the broker leads the topic partition, transition the leader and update isr. Updates zk and
              // notifies all affected brokers
              partitionStateMachine.handleStateChanges(Set(topicAndPartition), OnlinePartition,
                controlledShutdownPartitionLeaderSelector)
            } else {
              // Stop the replica first. The state change below initiates ZK changes which should take some time
              // before which the stop replica request should be completed (in most cases)
              try {
                brokerRequestBatch.newBatch()
                brokerRequestBatch.addStopReplicaRequestForBrokers(Seq(id), topicAndPartition.topic,
                  topicAndPartition.partition, deletePartition = false)
                brokerRequestBatch.sendRequestsToBrokers(epoch)
              } catch {
                case e: IllegalStateException =>
                  handleIllegalState(e)
              }
              // If the broker is a follower, updates the isr in ZK and notifies the current leader
              replicaStateMachine.handleStateChanges(Set(PartitionAndReplica(topicAndPartition.topic,
                topicAndPartition.partition, id)), OfflineReplica)
            }
          }
        }
      }
      def replicatedPartitionsBrokerLeads() = {
        trace("All leaders = " + controllerContext.partitionLeadershipInfo.mkString(","))
        controllerContext.partitionLeadershipInfo.filter {
          case (topicAndPartition, leaderIsrAndControllerEpoch) =>
            leaderIsrAndControllerEpoch.leaderAndIsr.leader == id && controllerContext.partitionReplicaAssignment(topicAndPartition).size > 1
        }.keys
      }
      replicatedPartitionsBrokerLeads().toSet
    }
  }

  case class LeaderAndIsrResponseReceived(LeaderAndIsrResponseObj: AbstractResponse, brokerId: Int) extends ControllerEvent {

    def state = ControllerState.LeaderAndIsrResponseReceived

    override def process(): Unit = {
      import JavaConverters._
      val leaderAndIsrResponse = LeaderAndIsrResponseObj.asInstanceOf[LeaderAndIsrResponse]

      if (leaderAndIsrResponse.error != Errors.NONE) {
        stateChangeLogger.error(s"Received error in LeaderAndIsr response $leaderAndIsrResponse from broker $brokerId")
        return
      }

      val offlineReplicas = leaderAndIsrResponse.responses().asScala.filter(_._2 == Errors.KAFKA_STORAGE_ERROR).keys.map(
        new TopicAndPartition(_)).toSet
      val onlineReplicas = leaderAndIsrResponse.responses().asScala.filter(_._2 == Errors.NONE).keys.map(
        new TopicAndPartition(_)).toSet
      val previousOfflineReplicas = controllerContext.replicasOnOfflineDirs.getOrElse(brokerId, Set.empty[TopicAndPartition])
      val currentOfflineReplicas = previousOfflineReplicas -- onlineReplicas ++ offlineReplicas
      controllerContext.replicasOnOfflineDirs.put(brokerId, currentOfflineReplicas)
      val newOfflineReplicas = currentOfflineReplicas -- previousOfflineReplicas

      if (newOfflineReplicas.nonEmpty) {
        stateChangeLogger.info(s"Mark replicas ${newOfflineReplicas.mkString(",")} on broker $brokerId as offline")
        onReplicasBecomeOffline(newOfflineReplicas.map(tp => PartitionAndReplica(tp.topic, tp.partition, brokerId)))
      }
    }
  }

  case class TopicDeletionStopReplicaResponseReceived(stopReplicaResponseObj: AbstractResponse, replicaId: Int) extends ControllerEvent {

    def state = ControllerState.TopicDeletion

    override def process(): Unit = {
      import JavaConverters._
      if (!isActive) return
      val stopReplicaResponse = stopReplicaResponseObj.asInstanceOf[StopReplicaResponse]
      debug("Delete topic callback invoked for %s".format(stopReplicaResponse))
      val responseMap = stopReplicaResponse.responses.asScala
      val partitionsInError =
        if (stopReplicaResponse.error != Errors.NONE) responseMap.keySet
        else responseMap.filter { case (_, error) => error != Errors.NONE }.keySet
      val replicasInError = partitionsInError.map(p => PartitionAndReplica(p.topic, p.partition, replicaId))
      // move all the failed replicas to ReplicaDeletionIneligible
      topicDeletionManager.failReplicaDeletion(replicasInError)
      if (replicasInError.size != responseMap.size) {
        // some replicas could have been successfully deleted
        val deletedReplicas = responseMap.keySet -- partitionsInError
        topicDeletionManager.completeReplicaDeletion(deletedReplicas.map(p => PartitionAndReplica(p.topic, p.partition, replicaId)))
      }
    }
  }

  case object Startup extends ControllerEvent {

    def state = ControllerState.ControllerChange

    override def process(): Unit = {
      registerSessionExpirationListener()
      registerControllerChangeListener()
      elect()
    }

  }

  case class ControllerChange(newControllerId: Int) extends ControllerEvent {

    def state = ControllerState.ControllerChange

    override def process(): Unit = {
      val wasActiveBeforeChange = isActive
      activeControllerId = newControllerId
      if (wasActiveBeforeChange && !isActive) {
        onControllerResignation()
      }
    }

  }

  case object Reelect extends ControllerEvent {

    def state = ControllerState.ControllerChange

    override def process(): Unit = {
      val wasActiveBeforeChange = isActive
      activeControllerId = getControllerID()
      if (wasActiveBeforeChange && !isActive) {
        onControllerResignation()
      }
      elect()
    }

  }

  private def updateMetrics(): Unit = {
    offlinePartitionCount =
      if (!isActive) {
        0
      } else {
        controllerContext.partitionLeadershipInfo.count { case (tp, leadershipInfo) =>
          !controllerContext.liveOrShuttingDownBrokerIds.contains(leadershipInfo.leaderAndIsr.leader) &&
            !topicDeletionManager.isTopicQueuedUpForDeletion(tp.topic)
        }
      }

    preferredReplicaImbalanceCount =
      if (!isActive) {
        0
      } else {
        controllerContext.partitionReplicaAssignment.count { case (topicPartition, replicas) =>
          val preferredReplica = replicas.head
          val leadershipInfo = controllerContext.partitionLeadershipInfo.get(topicPartition)
          leadershipInfo.map(_.leaderAndIsr.leader != preferredReplica).getOrElse(false) &&
            !topicDeletionManager.isTopicQueuedUpForDeletion(topicPartition.topic)
        }
      }

    globalTopicCount = if (!isActive) 0 else controllerContext.allTopics.size

    globalPartitionCount = if (!isActive) 0 else controllerContext.partitionLeadershipInfo.size
  }

  // visible for testing
  private[controller] def handleIllegalState(e: IllegalStateException): Nothing = {
    // Resign if the controller is in an illegal state
    error("Forcing the controller to resign")
    brokerRequestBatch.clear()
    triggerControllerMove()
    throw e
  }

  private def triggerControllerMove(): Unit = {
    onControllerResignation()
    activeControllerId = -1
    controllerContext.zkUtils.deletePath(ZkUtils.ControllerPath)
  }

  def elect(): Unit = {
    val timestamp = time.milliseconds
    val electString = ZkUtils.controllerZkData(config.brokerId, timestamp)

    activeControllerId = getControllerID()
    /*
     * We can get here during the initial startup and the handleDeleted ZK callback. Because of the potential race condition,
     * it's possible that the controller has already been elected when we get here. This check will prevent the following
     * createEphemeralPath method from getting into an infinite loop if this broker is already the controller.
     */
    if (activeControllerId != -1) {
      debug("Broker %d has been elected as the controller, so stopping the election process.".format(activeControllerId))
      return
    }

    try {
      val zkCheckedEphemeral = new ZKCheckedEphemeral(ZkUtils.ControllerPath,
                                                      electString,
                                                      controllerContext.zkUtils.zkConnection.getZookeeper,
                                                      controllerContext.zkUtils.isSecure)
      zkCheckedEphemeral.create()
      info(config.brokerId + " successfully elected as the controller")
      activeControllerId = config.brokerId
      onControllerFailover()
    } catch {
      case _: ZkNodeExistsException =>
        // If someone else has written the path, then
        activeControllerId = getControllerID

        if (activeControllerId != -1)
          debug("Broker %d was elected as controller instead of broker %d".format(activeControllerId, config.brokerId))
        else
          warn("A controller has been elected but just resigned, this will result in another round of election")

      case e2: Throwable =>
        error("Error while electing or becoming controller on broker %d".format(config.brokerId), e2)
        triggerControllerMove()
    }
  }
}

/**
  * This is the zookeeper listener that triggers all the state transitions for a replica
  */
class BrokerChangeListener(controller: KafkaController, eventManager: ControllerEventManager) extends IZkChildListener with Logging {
  override def handleChildChange(parentPath: String, currentChilds: java.util.List[String]): Unit = {
    import JavaConverters._
    eventManager.put(controller.BrokerChange(currentChilds.asScala))
  }
}

class TopicChangeListener(controller: KafkaController, eventManager: ControllerEventManager) extends IZkChildListener with Logging {
  override def handleChildChange(parentPath: String, currentChilds: java.util.List[String]): Unit = {
    import JavaConverters._
    eventManager.put(controller.TopicChange(currentChilds.asScala.toSet))
  }
}

/**
  * Called when broker notifies controller of log directory change
  */
class LogDirEventNotificationListener(controller: KafkaController, eventManager: ControllerEventManager) extends IZkChildListener with Logging {
  override def handleChildChange(parentPath: String, currentChilds: java.util.List[String]): Unit = {
    import JavaConverters._
    eventManager.put(controller.LogDirEventNotification(currentChilds.asScala))
  }
}

object LogDirEventNotificationListener {
  val version: Long = 1L
}

class PartitionModificationsListener(controller: KafkaController, eventManager: ControllerEventManager, topic: String) extends IZkDataListener with Logging {
  override def handleDataChange(dataPath: String, data: Any): Unit = {
    eventManager.put(controller.PartitionModifications(topic))
  }

  override def handleDataDeleted(dataPath: String): Unit = {}
}

/**
  * Delete topics includes the following operations -
  * 1. Add the topic to be deleted to the delete topics cache, only if the topic exists
  * 2. If there are topics to be deleted, it signals the delete topic thread
  */
class TopicDeletionListener(controller: KafkaController, eventManager: ControllerEventManager) extends IZkChildListener with Logging {
  override def handleChildChange(parentPath: String, currentChilds: java.util.List[String]): Unit = {
    import JavaConverters._
    eventManager.put(controller.TopicDeletion(currentChilds.asScala.toSet))
  }
}

/**
 * Starts the partition reassignment process unless -
 * 1. Partition previously existed
 * 2. New replicas are the same as existing replicas
 * 3. Any replica in the new set of replicas are dead
 * If any of the above conditions are satisfied, it logs an error and removes the partition from list of reassigned
 * partitions.
 */
class PartitionReassignmentListener(controller: KafkaController, eventManager: ControllerEventManager) extends IZkDataListener with Logging {
  override def handleDataChange(dataPath: String, data: Any): Unit = {
    eventManager.put(controller.PartitionReassignment)
  }

  override def handleDataDeleted(dataPath: String): Unit = {}
}

class PartitionReassignmentIsrChangeListener(controller: KafkaController, eventManager: ControllerEventManager,
                                             topic: String, partition: Int, reassignedReplicas: Set[Int]) extends IZkDataListener with Logging {
  override def handleDataChange(dataPath: String, data: Any): Unit = {
    eventManager.put(controller.PartitionReassignmentIsrChange(TopicAndPartition(topic, partition), reassignedReplicas))
  }

  override def handleDataDeleted(dataPath: String): Unit = {}
}

/**
 * Called when replica leader initiates isr change
 */
class IsrChangeNotificationListener(controller: KafkaController, eventManager: ControllerEventManager) extends IZkChildListener with Logging {
  override def handleChildChange(parentPath: String, currentChilds: java.util.List[String]): Unit = {
    import JavaConverters._
    eventManager.put(controller.IsrChangeNotification(currentChilds.asScala))
  }
}

object IsrChangeNotificationListener {
  val version: Long = 1L
}

/**
 * Starts the preferred replica leader election for the list of partitions specified under
 * /admin/preferred_replica_election -
 */
class PreferredReplicaElectionListener(controller: KafkaController, eventManager: ControllerEventManager) extends IZkDataListener with Logging {
  override def handleDataChange(dataPath: String, data: Any): Unit = {
    val partitions = PreferredReplicaLeaderElectionCommand.parsePreferredReplicaElectionData(data.toString)
    eventManager.put(controller.PreferredReplicaLeaderElection(partitions))
  }

  override def handleDataDeleted(dataPath: String): Unit = {}
}

class ControllerChangeListener(controller: KafkaController, eventManager: ControllerEventManager) extends IZkDataListener {
  override def handleDataChange(dataPath: String, data: Any): Unit = {
    eventManager.put(controller.ControllerChange(KafkaController.parseControllerId(data.toString)))
  }

  override def handleDataDeleted(dataPath: String): Unit = {
    eventManager.put(controller.Reelect)
  }
}

class SessionExpirationListener(controller: KafkaController, eventManager: ControllerEventManager) extends IZkStateListener with Logging {
  override def handleStateChanged(state: KeeperState) {
    // do nothing, since zkclient will do reconnect for us.
  }

  /**
    * Called after the zookeeper session has expired and a new session has been created. You would have to re-create
    * any ephemeral nodes here.
    *
    * @throws Exception On any error.
    */
  @throws[Exception]
  override def handleNewSession(): Unit = {
    eventManager.put(controller.Reelect)
  }

  override def handleSessionEstablishmentError(error: Throwable): Unit = {
    //no-op handleSessionEstablishmentError in KafkaHealthCheck should handle this error in its handleSessionEstablishmentError
  }
}

case class ReassignedPartitionsContext(var newReplicas: Seq[Int] = Seq.empty,
                                       var isrChangeListener: PartitionReassignmentIsrChangeListener = null)

case class PartitionAndReplica(topic: String, partition: Int, replica: Int) {
  override def toString: String = {
    "[Topic=%s,Partition=%d,Replica=%d]".format(topic, partition, replica)
  }
}

case class LeaderIsrAndControllerEpoch(leaderAndIsr: LeaderAndIsr, controllerEpoch: Int) {
  override def toString: String = {
    val leaderAndIsrInfo = new StringBuilder
    leaderAndIsrInfo.append("(Leader:" + leaderAndIsr.leader)
    leaderAndIsrInfo.append(",ISR:" + leaderAndIsr.isr.mkString(","))
    leaderAndIsrInfo.append(",LeaderEpoch:" + leaderAndIsr.leaderEpoch)
    leaderAndIsrInfo.append(",ControllerEpoch:" + controllerEpoch + ")")
    leaderAndIsrInfo.toString()
  }
}

private[controller] class ControllerStats extends KafkaMetricsGroup {
  val uncleanLeaderElectionRate = newMeter("UncleanLeaderElectionsPerSec", "elections", TimeUnit.SECONDS)

  val rateAndTimeMetrics: Map[ControllerState, KafkaTimer] = ControllerState.values.flatMap { state =>
    state.rateAndTimeMetricName.map { metricName =>
      state -> new KafkaTimer(newTimer(s"$metricName", TimeUnit.MILLISECONDS, TimeUnit.SECONDS))
    }
  }.toMap

}

sealed trait ControllerEvent {
  def state: ControllerState
  def process(): Unit
}<|MERGE_RESOLUTION|>--- conflicted
+++ resolved
@@ -1166,20 +1166,6 @@
       }.groupBy { case (_, assignedReplicas) => assignedReplicas.head }
     debug(s"Preferred replicas by broker $preferredReplicasForTopicsByBrokers")
 
-<<<<<<< HEAD
-    /**
-     * Called after the zookeeper session has expired and a new session has been created. You would have to re-create
-     * any ephemeral nodes here.
-     *
-     * @throws Exception On any error.
-     */
-    @throws(classOf[Exception])
-    def handleNewSession() {
-      info("ZK expired; shut down all controller components and try to re-elect")
-      onControllerResignation()
-      inLock(controllerContext.controllerLock) {
-        controllerElector.elect
-=======
     // for each broker, check if a preferred replica election needs to be triggered
     preferredReplicasForTopicsByBrokers.foreach { case (leaderBroker, topicAndPartitionsForBroker) =>
       val topicsNotInPreferredReplica = topicAndPartitionsForBroker.filter { case (topicPartition, _) =>
@@ -1204,7 +1190,6 @@
             onPreferredReplicaElection(Set(topicPartition), isTriggeredByAutoRebalance = true)
           }
         }
->>>>>>> e17f166f
       }
     }
   }
