--- conflicted
+++ resolved
@@ -103,11 +103,8 @@
 
   private var logContext: LogContext = null
 
-<<<<<<< HEAD
-=======
   var metrics: Metrics = null
 
->>>>>>> 8ee7b906
   val brokerState: BrokerState = new BrokerState
 
   var apis: KafkaApis = null
@@ -201,15 +198,10 @@
         info(s"Cluster ID = $clusterId")
 
         /* generate brokerId */
-<<<<<<< HEAD
-        config.brokerId =  getBrokerId
-        this.logIdent = "[Kafka Server " + config.brokerId + "], "
-=======
         val (brokerId, initialOfflineDirs) = getBrokerIdAndOfflineDirs
         config.brokerId = brokerId
         logContext = new LogContext(s"[KafkaServer id=${config.brokerId}] ")
         this.logIdent = logContext.logPrefix
->>>>>>> 8ee7b906
 
         /* create and configure metrics */
         val reporters = config.getConfiguredInstances(KafkaConfig.MetricReporterClassesProp, classOf[MetricsReporter],
@@ -218,12 +210,9 @@
         val metricConfig = KafkaServer.metricConfig(config)
         metrics = new Metrics(metricConfig, reporters, time, true)
 
-<<<<<<< HEAD
-=======
         /* register broker metrics */
         _brokerTopicStats = new BrokerTopicStats
 
->>>>>>> 8ee7b906
         quotaManagers = QuotaFactory.instantiate(config, metrics, time)
         notifyClusterListeners(kafkaMetricsReporters ++ reporters.asScala)
 
@@ -565,11 +554,7 @@
 
         startupComplete.set(false)
         isShuttingDown.set(false)
-<<<<<<< HEAD
-        CoreUtils.swallow(AppInfoParser.unregisterAppInfo(jmxPrefix, config.brokerId.toString))
-=======
         CoreUtils.swallow(AppInfoParser.unregisterAppInfo(jmxPrefix, config.brokerId.toString, metrics))
->>>>>>> 8ee7b906
         shutdownLatch.countDown()
         info("shut down completed")
       }
