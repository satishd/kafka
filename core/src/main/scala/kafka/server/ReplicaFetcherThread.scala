/**
 * Licensed to the Apache Software Foundation (ASF) under one or more
 * contributor license agreements.  See the NOTICE file distributed with
 * this work for additional information regarding copyright ownership.
 * The ASF licenses this file to You under the Apache License, Version 2.0
 * (the "License"); you may not use this file except in compliance with
 * the License.  You may obtain a copy of the License at
 *
 *    http://www.apache.org/licenses/LICENSE-2.0
 *
 * Unless required by applicable law or agreed to in writing, software
 * distributed under the License is distributed on an "AS IS" BASIS,
 * WITHOUT WARRANTIES OR CONDITIONS OF ANY KIND, either express or implied.
 * See the License for the specific language governing permissions and
 * limitations under the License.
 */

package kafka.server

import java.net.SocketTimeoutException
import java.util

import kafka.admin.AdminUtils
import kafka.cluster.BrokerEndPoint
import kafka.log.LogConfig
import kafka.message.ByteBufferMessageSet
import kafka.api.{KAFKA_0_10_0_IV0, KAFKA_0_10_1_IV1, KAFKA_0_10_1_IV2, KAFKA_0_9_0}
import kafka.common.{KafkaStorageException, TopicAndPartition}
import ReplicaFetcherThread._
import org.apache.kafka.clients.{ClientRequest, ClientResponse, ManualMetadataUpdater, NetworkClient}
import org.apache.kafka.common.network.{ChannelBuilders, LoginType, Mode, NetworkReceive, Selectable, Selector}
import org.apache.kafka.common.requests.{AbstractRequest, FetchResponse, ListOffsetRequest, ListOffsetResponse, RequestSend}
import org.apache.kafka.common.requests.{FetchRequest => JFetchRequest}
import org.apache.kafka.common.{Node, TopicPartition}
import org.apache.kafka.common.metrics.Metrics
import org.apache.kafka.common.protocol.{ApiKeys, Errors}
import org.apache.kafka.common.utils.Time

import scala.collection.{JavaConverters, Map}
import JavaConverters._

class ReplicaFetcherThread(name: String,
                           fetcherId: Int,
                           sourceBroker: BrokerEndPoint,
                           brokerConfig: KafkaConfig,
                           replicaMgr: ReplicaManager,
                           metrics: Metrics,
                           time: Time,
                           quota: ReplicationQuotaManager)
  extends AbstractFetcherThread(name = name,
                                clientId = name,
                                sourceBroker = sourceBroker,
                                fetchBackOffMs = brokerConfig.replicaFetchBackoffMs,
                                isInterruptible = false) {

  type REQ = FetchRequest
  type PD = PartitionData

  private val fetchRequestVersion: Short =
    if (brokerConfig.interBrokerProtocolVersion >= KAFKA_0_10_1_IV1) 3
    else if (brokerConfig.interBrokerProtocolVersion >= KAFKA_0_10_0_IV0) 2
    else if (brokerConfig.interBrokerProtocolVersion >= KAFKA_0_9_0) 1
    else 0
  private val socketTimeout: Int = brokerConfig.replicaSocketTimeoutMs
  private val replicaId = brokerConfig.brokerId
  private val maxWait = brokerConfig.replicaFetchWaitMaxMs
  private val minBytes = brokerConfig.replicaFetchMinBytes
  private val maxBytes = brokerConfig.replicaFetchResponseMaxBytes
  private val fetchSize = brokerConfig.replicaFetchMaxBytes

  private def clientId = name

  private val sourceNode = new Node(sourceBroker.id, sourceBroker.host, sourceBroker.port)

  // we need to include both the broker id and the fetcher id
  // as the metrics tag to avoid metric name conflicts with
  // more than one fetcher thread to the same broker
  private val networkClient = {
    val channelBuilder = ChannelBuilders.create(
      brokerConfig.interBrokerSecurityProtocol,
      Mode.CLIENT,
      LoginType.SERVER,
      brokerConfig.values,
      brokerConfig.saslMechanismInterBrokerProtocol,
      brokerConfig.saslInterBrokerHandshakeRequestEnable
    )
    val selector = new Selector(
      NetworkReceive.UNLIMITED,
      brokerConfig.connectionsMaxIdleMs,
      metrics,
      time,
      "replica-fetcher",
      Map("broker-id" -> sourceBroker.id.toString, "fetcher-id" -> fetcherId.toString).asJava,
      false,
      channelBuilder
    )
    new NetworkClient(
      selector,
      new ManualMetadataUpdater(),
      clientId,
      1,
      0,
      Selectable.USE_DEFAULT_BUFFER_SIZE,
      brokerConfig.replicaSocketReceiveBufferBytes,
      brokerConfig.requestTimeoutMs,
      time
    )
  }

  override def shutdown(): Unit = {
    super.shutdown()
    networkClient.close()
  }

  // process fetched data
  def processPartitionData(topicPartition: TopicPartition, fetchOffset: Long, partitionData: PartitionData) {
    try {
      val topic = topicPartition.topic
      val partitionId = topicPartition.partition
      val replica = replicaMgr.getReplica(topic, partitionId).get
      val messageSet = partitionData.toByteBufferMessageSet

      maybeWarnIfMessageOversized(messageSet, topicPartition)

      if (fetchOffset != replica.logEndOffset.messageOffset)
        throw new RuntimeException("Offset mismatch for partition %s: fetched offset = %d, log end offset = %d.".format(topicPartition, fetchOffset, replica.logEndOffset.messageOffset))
      if (logger.isTraceEnabled)
        trace("Follower %d has replica log end offset %d for partition %s. Received %d messages and leader hw %d"
          .format(replica.brokerId, replica.logEndOffset.messageOffset, topicPartition, messageSet.sizeInBytes, partitionData.highWatermark))
      replica.log.get.append(messageSet, assignOffsets = false)
      if (logger.isTraceEnabled)
        trace("Follower %d has replica log end offset %d after appending %d bytes of messages for partition %s"
          .format(replica.brokerId, replica.logEndOffset.messageOffset, messageSet.sizeInBytes, topicPartition))
      val followerHighWatermark = replica.logEndOffset.messageOffset.min(partitionData.highWatermark)
      // for the follower replica, we do not need to keep
      // its segment base offset the physical position,
      // these values will be computed upon making the leader
      replica.highWatermark = new LogOffsetMetadata(followerHighWatermark)
      if (logger.isTraceEnabled)
        trace("Follower %d set replica high watermark for partition [%s,%d] to %s"
          .format(replica.brokerId, topic, partitionId, followerHighWatermark))
      if (quota.isThrottled(new TopicAndPartition(topic, partitionId)))
        quota.record(messageSet.sizeInBytes)
    } catch {
      case e: KafkaStorageException =>
        fatal(s"Disk error while replicating data for $topicPartition", e)
        Runtime.getRuntime.halt(1)
    }
  }

  def maybeWarnIfMessageOversized(messageSet: ByteBufferMessageSet, topicPartition: TopicPartition): Unit = {
    // oversized messages don't cause replication to fail from fetch request version 3 (KIP-74)
    if (fetchRequestVersion <= 2 && messageSet.sizeInBytes > 0 && messageSet.validBytes <= 0)
      error(s"Replication is failing due to a message that is greater than replica.fetch.max.bytes for partition $topicPartition. " +
        "This generally occurs when the max.message.bytes has been overridden to exceed this value and a suitably large " +
        "message has also been sent. To fix this problem increase replica.fetch.max.bytes in your broker config to be " +
        "equal or larger than your settings for max.message.bytes, both at a broker and topic level.")
  }

  /**
   * Handle a partition whose offset is out of range and return a new fetch offset.
   */
  def handleOffsetOutOfRange(topicPartition: TopicPartition): Long = {
    val topicAndPartition = TopicAndPartition(topicPartition.topic, topicPartition.partition)
    val replica = replicaMgr.getReplica(topicPartition.topic, topicPartition.partition).get

    /**
     * Unclean leader election: A follower goes down, in the meanwhile the leader keeps appending messages. The follower comes back up
     * and before it has completely caught up with the leader's logs, all replicas in the ISR go down. The follower is now uncleanly
     * elected as the new leader, and it starts appending messages from the client. The old leader comes back up, becomes a follower
     * and it may discover that the current leader's end offset is behind its own end offset.
     *
     * In such a case, truncate the current follower's log to the current leader's end offset and continue fetching.
     *
     * There is a potential for a mismatch between the logs of the two replicas here. We don't fix this mismatch as of now.
     */
    val leaderEndOffset: Long = earliestOrLatestOffset(topicPartition, ListOffsetRequest.LATEST_TIMESTAMP,
      brokerConfig.brokerId)

    if (leaderEndOffset < replica.logEndOffset.messageOffset) {
      // Prior to truncating the follower's log, ensure that doing so is not disallowed by the configuration for unclean leader election.
      // This situation could only happen if the unclean election configuration for a topic changes while a replica is down. Otherwise,
      // we should never encounter this situation since a non-ISR leader cannot be elected if disallowed by the broker configuration.
      if (!LogConfig.fromProps(brokerConfig.originals, AdminUtils.fetchEntityConfig(replicaMgr.zkUtils,
        ConfigType.Topic, topicPartition.topic)).uncleanLeaderElectionEnable) {
        // Log a fatal error and shutdown the broker to ensure that data loss does not unexpectedly occur.
<<<<<<< HEAD
        fatal("Exiting because log truncation is not allowed for topic %s,".format(topicAndPartition.topic) +
=======
        fatal("Exiting because log truncation is not allowed for partition %s,".format(topicPartition) +
>>>>>>> 850ceb74
          " Current leader %d's latest offset %d is less than replica %d's latest offset %d"
          .format(sourceBroker.id, leaderEndOffset, brokerConfig.brokerId, replica.logEndOffset.messageOffset))
        System.exit(1)
      }

      warn("Replica %d for partition %s reset its fetch offset from %d to current leader %d's latest offset %d"
        .format(brokerConfig.brokerId, topicPartition, replica.logEndOffset.messageOffset, sourceBroker.id, leaderEndOffset))
      replicaMgr.logManager.truncateTo(Map(topicAndPartition -> leaderEndOffset))
      leaderEndOffset
    } else {
      /**
       * If the leader's log end offset is greater than the follower's log end offset, there are two possibilities:
       * 1. The follower could have been down for a long time and when it starts up, its end offset could be smaller than the leader's
       * start offset because the leader has deleted old logs (log.logEndOffset < leaderStartOffset).
       * 2. When unclean leader election occurs, it is possible that the old leader's high watermark is greater than
       * the new leader's log end offset. So when the old leader truncates its offset to its high watermark and starts
       * to fetch from the new leader, an OffsetOutOfRangeException will be thrown. After that some more messages are
       * produced to the new leader. While the old leader is trying to handle the OffsetOutOfRangeException and query
       * the log end offset of the new leader, the new leader's log end offset becomes higher than the follower's log end offset.
       *
       * In the first case, the follower's current log end offset is smaller than the leader's log start offset. So the
       * follower should truncate all its logs, roll out a new segment and start to fetch from the current leader's log
       * start offset.
       * In the second case, the follower should just keep the current log segments and retry the fetch. In the second
       * case, there will be some inconsistency of data between old and new leader. We are not solving it here.
       * If users want to have strong consistency guarantees, appropriate configurations needs to be set for both
       * brokers and producers.
       *
       * Putting the two cases together, the follower should fetch from the higher one of its replica log end offset
       * and the current leader's log start offset.
       *
       */
      val leaderStartOffset: Long = earliestOrLatestOffset(topicPartition, ListOffsetRequest.EARLIEST_TIMESTAMP,
        brokerConfig.brokerId)
      warn("Replica %d for partition %s reset its fetch offset from %d to current leader %d's start offset %d"
        .format(brokerConfig.brokerId, topicPartition, replica.logEndOffset.messageOffset, sourceBroker.id, leaderStartOffset))
      val offsetToFetch = Math.max(leaderStartOffset, replica.logEndOffset.messageOffset)
      // Only truncate log when current leader's log start offset is greater than follower's log end offset.
      if (leaderStartOffset > replica.logEndOffset.messageOffset)
        replicaMgr.logManager.truncateFullyAndStartAt(topicAndPartition, leaderStartOffset)
      offsetToFetch
    }
  }

  // any logic for partitions whose leader has changed
  def handlePartitionsWithErrors(partitions: Iterable[TopicPartition]) {
    delayPartitions(partitions, brokerConfig.replicaFetchBackoffMs.toLong)
  }

  protected def fetch(fetchRequest: FetchRequest): Seq[(TopicPartition, PartitionData)] = {
    val clientResponse = sendRequest(ApiKeys.FETCH, Some(fetchRequestVersion), fetchRequest.underlying)
    new FetchResponse(clientResponse.responseBody).responseData.asScala.toSeq.map { case (key, value) =>
      key -> new PartitionData(value)
    }
  }

  private def sendRequest(apiKey: ApiKeys, apiVersion: Option[Short], request: AbstractRequest): ClientResponse = {
    import kafka.utils.NetworkClientBlockingOps._
    val header = apiVersion.fold(networkClient.nextRequestHeader(apiKey))(networkClient.nextRequestHeader(apiKey, _))
    try {
      if (!networkClient.blockingReady(sourceNode, socketTimeout)(time))
        throw new SocketTimeoutException(s"Failed to connect within $socketTimeout ms")
      else {
        val send = new RequestSend(sourceBroker.id.toString, header, request.toStruct)
        val clientRequest = new ClientRequest(time.milliseconds(), true, send, null)
        networkClient.blockingSendAndReceive(clientRequest)(time)
      }
    }
    catch {
      case e: Throwable =>
        networkClient.close(sourceBroker.id.toString)
        throw e
    }

  }

  private def earliestOrLatestOffset(topicPartition: TopicPartition, earliestOrLatest: Long, consumerId: Int): Long = {
    val (request, apiVersion) =
      if (brokerConfig.interBrokerProtocolVersion >= KAFKA_0_10_1_IV2) {
        val partitions = Map(topicPartition -> java.lang.Long.valueOf(earliestOrLatest))
        (new ListOffsetRequest(partitions.asJava, consumerId), 1)
      } else {
        val partitions = Map(topicPartition -> new ListOffsetRequest.PartitionData(earliestOrLatest, 1))
        (new ListOffsetRequest(consumerId, partitions.asJava), 0)
      }
    val clientResponse = sendRequest(ApiKeys.LIST_OFFSETS, Some(apiVersion.toShort), request)
    val response = new ListOffsetResponse(clientResponse.responseBody)
    val partitionData = response.responseData.get(topicPartition)
    Errors.forCode(partitionData.errorCode) match {
      case Errors.NONE =>
        if (brokerConfig.interBrokerProtocolVersion >= KAFKA_0_10_1_IV2)
          partitionData.offset
        else
          partitionData.offsets.get(0)
      case errorCode => throw errorCode.exception
    }
  }

  protected def buildFetchRequest(partitionMap: Seq[(TopicPartition, PartitionFetchState)]): FetchRequest = {
    val requestMap = new util.LinkedHashMap[TopicPartition, JFetchRequest.PartitionData]

    partitionMap.foreach { case (topicPartition, partitionFetchState) =>
      val topicAndPartition = new TopicAndPartition(topicPartition.topic, topicPartition.partition)
      // We will not include a replica in the fetch request if it should be throttled.
      if (partitionFetchState.isActive && !shouldFollowerThrottle(quota, topicAndPartition))
        requestMap.put(topicPartition, new JFetchRequest.PartitionData(partitionFetchState.offset, fetchSize))
    }

    val request =
      if (fetchRequestVersion >= 3) JFetchRequest.fromReplica(replicaId, maxWait, minBytes, maxBytes, requestMap)
      else JFetchRequest.fromReplica(replicaId, maxWait, minBytes, requestMap)

    new FetchRequest(request)
  }

  /**
   *  To avoid ISR thrashing, we only throttle a replica on the follower if it's in the throttled replica list,
   *  the quota is exceeded and the replica is not in sync.
   */
  private def shouldFollowerThrottle(quota: ReplicaQuota, topicPartition: TopicAndPartition): Boolean = {
    val isReplicaInSync = fetcherLagStats.isReplicaInSync(topicPartition.topic, topicPartition.partition)
    quota.isThrottled(topicPartition) && quota.isQuotaExceeded && !isReplicaInSync
  }
}

object ReplicaFetcherThread {

  private[server] class FetchRequest(val underlying: JFetchRequest) extends AbstractFetcherThread.FetchRequest {
    def isEmpty: Boolean = underlying.fetchData.isEmpty
    def offset(topicPartition: TopicPartition): Long =
      underlying.fetchData.asScala(topicPartition).offset
  }

  private[server] class PartitionData(val underlying: FetchResponse.PartitionData) extends AbstractFetcherThread.PartitionData {

    def errorCode: Short = underlying.errorCode

    def toByteBufferMessageSet: ByteBufferMessageSet = new ByteBufferMessageSet(underlying.recordSet)

    def highWatermark: Long = underlying.highWatermark

    def exception: Option[Throwable] = Errors.forCode(errorCode) match {
      case Errors.NONE => None
      case e => Some(e.exception)
    }

  }

}<|MERGE_RESOLUTION|>--- conflicted
+++ resolved
@@ -184,11 +184,7 @@
       if (!LogConfig.fromProps(brokerConfig.originals, AdminUtils.fetchEntityConfig(replicaMgr.zkUtils,
         ConfigType.Topic, topicPartition.topic)).uncleanLeaderElectionEnable) {
         // Log a fatal error and shutdown the broker to ensure that data loss does not unexpectedly occur.
-<<<<<<< HEAD
-        fatal("Exiting because log truncation is not allowed for topic %s,".format(topicAndPartition.topic) +
-=======
         fatal("Exiting because log truncation is not allowed for partition %s,".format(topicPartition) +
->>>>>>> 850ceb74
           " Current leader %d's latest offset %d is less than replica %d's latest offset %d"
           .format(sourceBroker.id, leaderEndOffset, brokerConfig.brokerId, replica.logEndOffset.messageOffset))
         System.exit(1)
