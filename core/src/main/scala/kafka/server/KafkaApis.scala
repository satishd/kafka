/**
 * Licensed to the Apache Software Foundation (ASF) under one or more
 * contributor license agreements.  See the NOTICE file distributed with
 * this work for additional information regarding copyright ownership.
 * The ASF licenses this file to You under the Apache License, Version 2.0
 * (the "License"); you may not use this file except in compliance with
 * the License.  You may obtain a copy of the License at
 *
 *    http://www.apache.org/licenses/LICENSE-2.0
 *
 * Unless required by applicable law or agreed to in writing, software
 * distributed under the License is distributed on an "AS IS" BASIS,
 * WITHOUT WARRANTIES OR CONDITIONS OF ANY KIND, either express or implied.
 * See the License for the specific language governing permissions and
 * limitations under the License.
 */

package kafka.server

import java.lang.{Byte => JByte}
import java.lang.{Long => JLong}
import java.nio.ByteBuffer
import java.util
import java.util.{Collections, Optional}
import java.util.concurrent.ConcurrentHashMap
import java.util.concurrent.atomic.AtomicInteger

import kafka.admin.{AdminUtils, RackAwareMode}
import kafka.api.ElectLeadersRequestOps
import kafka.api.{ApiVersion, KAFKA_0_11_0_IV0, KAFKA_2_3_IV0}
import kafka.cluster.Partition
import kafka.common.OffsetAndMetadata
import kafka.controller.{KafkaController, PartitionReplicaAssignment}
import kafka.coordinator.group.{GroupCoordinator, JoinGroupResult, LeaveGroupResult, SyncGroupResult}
import kafka.coordinator.transaction.{InitProducerIdResult, TransactionCoordinator}
import kafka.message.ZStdCompressionCodec
import kafka.network.RequestChannel
import kafka.security.authorizer.AuthorizerUtils
import kafka.server.QuotaFactory.{QuotaManagers, UnboundedQuota}
import kafka.utils.{CoreUtils, Logging}
import kafka.zk.{AdminZkClient, KafkaZkClient}
import org.apache.kafka.clients.admin.{AlterConfigOp, ConfigEntry}
import org.apache.kafka.clients.admin.AlterConfigOp.OpType
import org.apache.kafka.common.acl.{AclBinding, AclOperation}
import org.apache.kafka.common.acl.AclOperation._
import org.apache.kafka.common.config.ConfigResource
import org.apache.kafka.common.errors._
import org.apache.kafka.common.internals.FatalExitError
import org.apache.kafka.common.internals.Topic.{GROUP_METADATA_TOPIC_NAME, TRANSACTION_STATE_TOPIC_NAME, isInternal}
import org.apache.kafka.common.message.CreateTopicsRequestData.CreatableTopic
import org.apache.kafka.common.message.{AlterPartitionReassignmentsResponseData, CreateTopicsResponseData, DeleteGroupsResponseData, DeleteTopicsResponseData, DescribeGroupsResponseData, ExpireDelegationTokenResponseData, FindCoordinatorResponseData, HeartbeatResponseData, InitProducerIdResponseData, JoinGroupResponseData, LeaveGroupResponseData, ListGroupsResponseData, ListPartitionReassignmentsResponseData, OffsetCommitRequestData, OffsetCommitResponseData, OffsetDeleteResponseData, RenewDelegationTokenResponseData, SaslAuthenticateResponseData, SaslHandshakeResponseData, StopReplicaResponseData, SyncGroupResponseData, UpdateMetadataResponseData}
import org.apache.kafka.common.message.CreateTopicsResponseData.{CreatableTopicResult, CreatableTopicResultCollection}
import org.apache.kafka.common.message.DeleteGroupsResponseData.{DeletableGroupResult, DeletableGroupResultCollection}
import org.apache.kafka.common.message.AlterPartitionReassignmentsResponseData.{ReassignablePartitionResponse, ReassignableTopicResponse}
import org.apache.kafka.common.message.DeleteTopicsResponseData.{DeletableTopicResult, DeletableTopicResultCollection}
import org.apache.kafka.common.message.ElectLeadersResponseData.PartitionResult
import org.apache.kafka.common.message.ElectLeadersResponseData.ReplicaElectionResult
import org.apache.kafka.common.message.LeaveGroupResponseData.MemberResponse
import org.apache.kafka.common.metrics.Metrics
import org.apache.kafka.common.network.{ListenerName, Send}
import org.apache.kafka.common.protocol.{ApiKeys, Errors}
import org.apache.kafka.common.record._
import org.apache.kafka.common.replica.ClientMetadata
import org.apache.kafka.common.replica.ClientMetadata.DefaultClientMetadata
import org.apache.kafka.common.requests.CreateAclsResponse.AclCreationResponse
import org.apache.kafka.common.requests.DeleteAclsResponse.{AclDeletionResult, AclFilterResponse}
import org.apache.kafka.common.requests.DescribeLogDirsResponse.LogDirInfo
import org.apache.kafka.common.requests.FindCoordinatorRequest.CoordinatorType
import org.apache.kafka.common.requests.ProduceResponse.PartitionResponse
import org.apache.kafka.common.requests._
import org.apache.kafka.common.resource.Resource.CLUSTER_NAME
import org.apache.kafka.common.resource.ResourceType._
import org.apache.kafka.common.resource.{PatternType, Resource, ResourcePattern, ResourceType}
import org.apache.kafka.common.security.auth.{KafkaPrincipal, SecurityProtocol}
import org.apache.kafka.common.security.token.delegation.{DelegationToken, TokenInformation}
import org.apache.kafka.common.utils.{Time, Utils}
import org.apache.kafka.common.{Node, TopicPartition}
import org.apache.kafka.server.authorizer._

import scala.compat.java8.OptionConverters._
import scala.collection.JavaConverters._
import scala.collection.{Map, Seq, Set, immutable, mutable}
import scala.util.{Failure, Success, Try}


/**
 * Logic to handle the various Kafka requests
 */
class KafkaApis(val requestChannel: RequestChannel,
                val replicaManager: ReplicaManager,
                val adminManager: AdminManager,
                val groupCoordinator: GroupCoordinator,
                val txnCoordinator: TransactionCoordinator,
                val controller: KafkaController,
                val zkClient: KafkaZkClient,
                val brokerId: Int,
                val config: KafkaConfig,
                val metadataCache: MetadataCache,
                val metrics: Metrics,
                val authorizer: Option[Authorizer],
                val quotas: QuotaManagers,
                val fetchManager: FetchManager,
                brokerTopicStats: BrokerTopicStats,
                val clusterId: String,
                time: Time,
                val tokenManager: DelegationTokenManager) extends Logging {

  type FetchResponseStats = Map[TopicPartition, RecordConversionStats]
  this.logIdent = "[KafkaApi-%d] ".format(brokerId)
  val adminZkClient = new AdminZkClient(zkClient)
  private val alterAclsPurgatory = new DelayedFuturePurgatory(purgatoryName = "AlterAcls", brokerId = config.brokerId)

  def close(): Unit = {
    alterAclsPurgatory.shutdown()
    info("Shutdown complete.")
  }

  /**
   * Top-level method that handles all requests and multiplexes to the right api
   */
  def handle(request: RequestChannel.Request): Unit = {
    try {
      trace(s"Handling request:${request.requestDesc(true)} from connection ${request.context.connectionId};" +
        s"securityProtocol:${request.context.securityProtocol},principal:${request.context.principal}")
      request.header.apiKey match {
        case ApiKeys.PRODUCE => handleProduceRequest(request)
        case ApiKeys.FETCH => handleFetchRequest(request)
        case ApiKeys.LIST_OFFSETS => handleListOffsetRequest(request)
        case ApiKeys.METADATA => handleTopicMetadataRequest(request)
        case ApiKeys.LEADER_AND_ISR => handleLeaderAndIsrRequest(request)
        case ApiKeys.STOP_REPLICA => handleStopReplicaRequest(request)
        case ApiKeys.UPDATE_METADATA => handleUpdateMetadataRequest(request)
        case ApiKeys.CONTROLLED_SHUTDOWN => handleControlledShutdownRequest(request)
        case ApiKeys.OFFSET_COMMIT => handleOffsetCommitRequest(request)
        case ApiKeys.OFFSET_FETCH => handleOffsetFetchRequest(request)
        case ApiKeys.FIND_COORDINATOR => handleFindCoordinatorRequest(request)
        case ApiKeys.JOIN_GROUP => handleJoinGroupRequest(request)
        case ApiKeys.HEARTBEAT => handleHeartbeatRequest(request)
        case ApiKeys.LEAVE_GROUP => handleLeaveGroupRequest(request)
        case ApiKeys.SYNC_GROUP => handleSyncGroupRequest(request)
        case ApiKeys.DESCRIBE_GROUPS => handleDescribeGroupRequest(request)
        case ApiKeys.LIST_GROUPS => handleListGroupsRequest(request)
        case ApiKeys.SASL_HANDSHAKE => handleSaslHandshakeRequest(request)
        case ApiKeys.API_VERSIONS => handleApiVersionsRequest(request)
        case ApiKeys.CREATE_TOPICS => handleCreateTopicsRequest(request)
        case ApiKeys.DELETE_TOPICS => handleDeleteTopicsRequest(request)
        case ApiKeys.DELETE_RECORDS => handleDeleteRecordsRequest(request)
        case ApiKeys.INIT_PRODUCER_ID => handleInitProducerIdRequest(request)
        case ApiKeys.OFFSET_FOR_LEADER_EPOCH => handleOffsetForLeaderEpochRequest(request)
        case ApiKeys.ADD_PARTITIONS_TO_TXN => handleAddPartitionToTxnRequest(request)
        case ApiKeys.ADD_OFFSETS_TO_TXN => handleAddOffsetsToTxnRequest(request)
        case ApiKeys.END_TXN => handleEndTxnRequest(request)
        case ApiKeys.WRITE_TXN_MARKERS => handleWriteTxnMarkersRequest(request)
        case ApiKeys.TXN_OFFSET_COMMIT => handleTxnOffsetCommitRequest(request)
        case ApiKeys.DESCRIBE_ACLS => handleDescribeAcls(request)
        case ApiKeys.CREATE_ACLS => handleCreateAcls(request)
        case ApiKeys.DELETE_ACLS => handleDeleteAcls(request)
        case ApiKeys.ALTER_CONFIGS => handleAlterConfigsRequest(request)
        case ApiKeys.DESCRIBE_CONFIGS => handleDescribeConfigsRequest(request)
        case ApiKeys.ALTER_REPLICA_LOG_DIRS => handleAlterReplicaLogDirsRequest(request)
        case ApiKeys.DESCRIBE_LOG_DIRS => handleDescribeLogDirsRequest(request)
        case ApiKeys.SASL_AUTHENTICATE => handleSaslAuthenticateRequest(request)
        case ApiKeys.CREATE_PARTITIONS => handleCreatePartitionsRequest(request)
        case ApiKeys.CREATE_DELEGATION_TOKEN => handleCreateTokenRequest(request)
        case ApiKeys.RENEW_DELEGATION_TOKEN => handleRenewTokenRequest(request)
        case ApiKeys.EXPIRE_DELEGATION_TOKEN => handleExpireTokenRequest(request)
        case ApiKeys.DESCRIBE_DELEGATION_TOKEN => handleDescribeTokensRequest(request)
        case ApiKeys.DELETE_GROUPS => handleDeleteGroupsRequest(request)
        case ApiKeys.ELECT_LEADERS => handleElectReplicaLeader(request)
        case ApiKeys.INCREMENTAL_ALTER_CONFIGS => handleIncrementalAlterConfigsRequest(request)
        case ApiKeys.ALTER_PARTITION_REASSIGNMENTS => handleAlterPartitionReassignmentsRequest(request)
        case ApiKeys.LIST_PARTITION_REASSIGNMENTS => handleListPartitionReassignmentsRequest(request)
        case ApiKeys.OFFSET_DELETE => handleOffsetDeleteRequest(request)
      }
    } catch {
      case e: FatalExitError => throw e
      case e: Throwable => handleError(request, e)
    } finally {
      request.apiLocalCompleteTimeNanos = time.nanoseconds
    }
  }

  def handleLeaderAndIsrRequest(request: RequestChannel.Request): Unit = {
    // ensureTopicExists is only for client facing requests
    // We can't have the ensureTopicExists check here since the controller sends it as an advisory to all brokers so they
    // stop serving data to clients for the topic being deleted
    val correlationId = request.header.correlationId
    val leaderAndIsrRequest = request.body[LeaderAndIsrRequest]

    def onLeadershipChange(updatedLeaders: Iterable[Partition], updatedFollowers: Iterable[Partition]): Unit = {
      // for each new leader or follower, call coordinator to handle consumer group migration.
      // this callback is invoked under the replica state change lock to ensure proper order of
      // leadership changes
      updatedLeaders.foreach { partition =>
        if (partition.topic == GROUP_METADATA_TOPIC_NAME)
          groupCoordinator.handleGroupImmigration(partition.partitionId)
        else if (partition.topic == TRANSACTION_STATE_TOPIC_NAME)
          txnCoordinator.handleTxnImmigration(partition.partitionId, partition.getLeaderEpoch)
      }

      updatedFollowers.foreach { partition =>
        if (partition.topic == GROUP_METADATA_TOPIC_NAME)
          groupCoordinator.handleGroupEmigration(partition.partitionId)
        else if (partition.topic == TRANSACTION_STATE_TOPIC_NAME)
          txnCoordinator.handleTxnEmigration(partition.partitionId, partition.getLeaderEpoch)
      }
    }

    authorizeClusterOperation(request, CLUSTER_ACTION)
    if (isBrokerEpochStale(leaderAndIsrRequest.brokerEpoch())) {
      // When the broker restarts very quickly, it is possible for this broker to receive request intended
      // for its previous generation so the broker should skip the stale request.
      info("Received LeaderAndIsr request with broker epoch " +
        s"${leaderAndIsrRequest.brokerEpoch()} smaller than the current broker epoch ${controller.brokerEpoch}")
      sendResponseExemptThrottle(request, leaderAndIsrRequest.getErrorResponse(0, Errors.STALE_BROKER_EPOCH.exception))
    } else {
      val response = replicaManager.becomeLeaderOrFollower(correlationId, leaderAndIsrRequest, onLeadershipChange)
      sendResponseExemptThrottle(request, response)
    }
  }

  def handleStopReplicaRequest(request: RequestChannel.Request): Unit = {
    // ensureTopicExists is only for client facing requests
    // We can't have the ensureTopicExists check here since the controller sends it as an advisory to all brokers so they
    // stop serving data to clients for the topic being deleted
    val stopReplicaRequest = request.body[StopReplicaRequest]
    authorizeClusterOperation(request, CLUSTER_ACTION)
    if (isBrokerEpochStale(stopReplicaRequest.brokerEpoch())) {
      // When the broker restarts very quickly, it is possible for this broker to receive request intended
      // for its previous generation so the broker should skip the stale request.
      info("Received stop replica request with broker epoch " +
        s"${stopReplicaRequest.brokerEpoch()} smaller than the current broker epoch ${controller.brokerEpoch}")
      sendResponseExemptThrottle(request, new StopReplicaResponse(new StopReplicaResponseData().setErrorCode(Errors.STALE_BROKER_EPOCH.code)))
    } else {
      val (result, error) = replicaManager.stopReplicas(stopReplicaRequest)
      // Clearing out the cache for groups that belong to an offsets topic partition for which this broker was the leader,
      // since this broker is no longer a replica for that offsets topic partition.
      // This is required to handle the following scenario :
      // Consider old replicas : {[1,2,3], Leader = 1} is reassigned to new replicas : {[2,3,4], Leader = 2}, broker 1 does not receive a LeaderAndIsr
      // request to become a follower due to which cache for groups that belong to an offsets topic partition for which broker 1 was the leader,
      // is not cleared.
      result.foreach { case (topicPartition, error) =>
        if (error == Errors.NONE && stopReplicaRequest.deletePartitions && topicPartition.topic == GROUP_METADATA_TOPIC_NAME) {
          groupCoordinator.handleGroupEmigration(topicPartition.partition)
        }
      }

      def toStopReplicaPartition(tp: TopicPartition, error: Errors) =
        new StopReplicaResponseData.StopReplicaPartitionError()
          .setTopicName(tp.topic)
          .setPartitionIndex(tp.partition)
          .setErrorCode(error.code)

      sendResponseExemptThrottle(request, new StopReplicaResponse(new StopReplicaResponseData()
        .setErrorCode(error.code)
        .setPartitionErrors(result.map { case (tp, error) => toStopReplicaPartition(tp, error) }.toBuffer.asJava)))
    }

    CoreUtils.swallow(replicaManager.replicaFetcherManager.shutdownIdleFetcherThreads(), this)
  }

  def handleUpdateMetadataRequest(request: RequestChannel.Request): Unit = {
    val correlationId = request.header.correlationId
    val updateMetadataRequest = request.body[UpdateMetadataRequest]

    authorizeClusterOperation(request, CLUSTER_ACTION)
    if (isBrokerEpochStale(updateMetadataRequest.brokerEpoch)) {
      // When the broker restarts very quickly, it is possible for this broker to receive request intended
      // for its previous generation so the broker should skip the stale request.
      info("Received update metadata request with broker epoch " +
        s"${updateMetadataRequest.brokerEpoch} smaller than the current broker epoch ${controller.brokerEpoch}")
      sendResponseExemptThrottle(request,
        new UpdateMetadataResponse(new UpdateMetadataResponseData().setErrorCode(Errors.STALE_BROKER_EPOCH.code)))
    } else {
      val deletedPartitions = replicaManager.maybeUpdateMetadataCache(correlationId, updateMetadataRequest)
      if (deletedPartitions.nonEmpty)
        groupCoordinator.handleDeletedPartitions(deletedPartitions)

      if (adminManager.hasDelayedTopicOperations) {
        updateMetadataRequest.partitionStates.asScala.foreach { partitionState =>
          adminManager.tryCompleteDelayedTopicOperations(partitionState.topicName)
        }
      }
      quotas.clientQuotaCallback.foreach { callback =>
        if (callback.updateClusterMetadata(metadataCache.getClusterMetadata(clusterId, request.context.listenerName))) {
          quotas.fetch.updateQuotaMetricConfigs()
          quotas.produce.updateQuotaMetricConfigs()
          quotas.request.updateQuotaMetricConfigs()
        }
      }
      if (replicaManager.hasDelayedElectionOperations) {
        updateMetadataRequest.partitionStates.asScala.foreach { partitionState =>
          val tp = new TopicPartition(partitionState.topicName, partitionState.partitionIndex)
          replicaManager.tryCompleteElection(TopicPartitionOperationKey(tp))
        }
      }
      sendResponseExemptThrottle(request, new UpdateMetadataResponse(
        new UpdateMetadataResponseData().setErrorCode(Errors.NONE.code)))
    }
  }

  def handleControlledShutdownRequest(request: RequestChannel.Request): Unit = {
    // ensureTopicExists is only for client facing requests
    // We can't have the ensureTopicExists check here since the controller sends it as an advisory to all brokers so they
    // stop serving data to clients for the topic being deleted
    val controlledShutdownRequest = request.body[ControlledShutdownRequest]
    authorizeClusterOperation(request, CLUSTER_ACTION)

    def controlledShutdownCallback(controlledShutdownResult: Try[Set[TopicPartition]]): Unit = {
      val response = controlledShutdownResult match {
        case Success(partitionsRemaining) =>
         ControlledShutdownResponse.prepareResponse(Errors.NONE, partitionsRemaining.asJava)

        case Failure(throwable) =>
          controlledShutdownRequest.getErrorResponse(throwable)
      }
      sendResponseExemptThrottle(request, response)
    }
    controller.controlledShutdown(controlledShutdownRequest.data.brokerId, controlledShutdownRequest.data.brokerEpoch, controlledShutdownCallback)
  }

  /**
   * Handle an offset commit request
   */
  def handleOffsetCommitRequest(request: RequestChannel.Request): Unit = {
    val header = request.header
    val offsetCommitRequest = request.body[OffsetCommitRequest]

    val unauthorizedTopicErrors = mutable.Map[TopicPartition, Errors]()
    val nonExistingTopicErrors = mutable.Map[TopicPartition, Errors]()
    // the callback for sending an offset commit response
    def sendResponseCallback(commitStatus: Map[TopicPartition, Errors]): Unit = {
      val combinedCommitStatus = commitStatus ++ unauthorizedTopicErrors ++ nonExistingTopicErrors
      if (isDebugEnabled)
        combinedCommitStatus.foreach { case (topicPartition, error) =>
          if (error != Errors.NONE) {
            debug(s"Offset commit request with correlation id ${header.correlationId} from client ${header.clientId} " +
              s"on partition $topicPartition failed due to ${error.exceptionName}")
          }
        }
      sendResponseMaybeThrottle(request, requestThrottleMs =>
        new OffsetCommitResponse(requestThrottleMs, combinedCommitStatus.asJava))
    }

    // reject the request if not authorized to the group
    if (!authorize(request, READ, GROUP, offsetCommitRequest.data().groupId)) {
      val error = Errors.GROUP_AUTHORIZATION_FAILED
      val responseTopicList = OffsetCommitRequest.getErrorResponseTopics(
        offsetCommitRequest.data().topics(),
        error)

      sendResponseMaybeThrottle(request, requestThrottleMs => new OffsetCommitResponse(
        new OffsetCommitResponseData()
            .setTopics(responseTopicList)
            .setThrottleTimeMs(requestThrottleMs)
      ))
    } else if (offsetCommitRequest.data.groupInstanceId != null && config.interBrokerProtocolVersion < KAFKA_2_3_IV0) {
      // Only enable static membership when IBP >= 2.3, because it is not safe for the broker to use the static member logic
      // until we are sure that all brokers support it. If static group being loaded by an older coordinator, it will discard
      // the group.instance.id field, so static members could accidentally become "dynamic", which leads to wrong states.
      val errorMap = new mutable.HashMap[TopicPartition, Errors]
      for (topicData <- offsetCommitRequest.data().topics().asScala) {
        for (partitionData <- topicData.partitions().asScala) {
          val topicPartition = new TopicPartition(topicData.name(), partitionData.partitionIndex())
          errorMap += topicPartition -> Errors.UNSUPPORTED_VERSION
        }
      }
      sendResponseCallback(errorMap.toMap)
    } else {
      val authorizedTopicRequestInfoBldr = immutable.Map.newBuilder[TopicPartition, OffsetCommitRequestData.OffsetCommitRequestPartition]

      val authorizedTopics = filterAuthorized(request, READ, TOPIC, offsetCommitRequest.data.topics.asScala.map(_.name))
      for (topicData <- offsetCommitRequest.data().topics().asScala) {
        for (partitionData <- topicData.partitions().asScala) {
          val topicPartition = new TopicPartition(topicData.name(), partitionData.partitionIndex())
          if (!authorizedTopics.contains(topicData.name()))
            unauthorizedTopicErrors += (topicPartition -> Errors.TOPIC_AUTHORIZATION_FAILED)
          else if (!metadataCache.contains(topicPartition))
            nonExistingTopicErrors += (topicPartition -> Errors.UNKNOWN_TOPIC_OR_PARTITION)
          else
            authorizedTopicRequestInfoBldr += (topicPartition -> partitionData)
        }
      }

      val authorizedTopicRequestInfo = authorizedTopicRequestInfoBldr.result()

      if (authorizedTopicRequestInfo.isEmpty)
        sendResponseCallback(Map.empty)
      else if (header.apiVersion == 0) {
        // for version 0 always store offsets to ZK
        val responseInfo = authorizedTopicRequestInfo.map {
          case (topicPartition, partitionData) =>
            try {
              if (partitionData.committedMetadata() != null
                && partitionData.committedMetadata().length > config.offsetMetadataMaxSize)
                (topicPartition, Errors.OFFSET_METADATA_TOO_LARGE)
              else {
                zkClient.setOrCreateConsumerOffset(
                  offsetCommitRequest.data().groupId(),
                  topicPartition,
                  partitionData.committedOffset())
                (topicPartition, Errors.NONE)
              }
            } catch {
              case e: Throwable => (topicPartition, Errors.forException(e))
            }
        }
        sendResponseCallback(responseInfo)
      } else {
        // for version 1 and beyond store offsets in offset manager

        // "default" expiration timestamp is now + retention (and retention may be overridden if v2)
        // expire timestamp is computed differently for v1 and v2.
        //   - If v1 and no explicit commit timestamp is provided we treat it the same as v5.
        //   - If v1 and explicit retention time is provided we calculate expiration timestamp based on that
        //   - If v2/v3/v4 (no explicit commit timestamp) we treat it the same as v5.
        //   - For v5 and beyond there is no per partition expiration timestamp, so this field is no longer in effect
        val currentTimestamp = time.milliseconds
        val partitionData = authorizedTopicRequestInfo.map { case (k, partitionData) =>
          val metadata = if (partitionData.committedMetadata() == null)
            OffsetAndMetadata.NoMetadata
          else
            partitionData.committedMetadata

          val leaderEpochOpt = if (partitionData.committedLeaderEpoch == RecordBatch.NO_PARTITION_LEADER_EPOCH)
            Optional.empty[Integer]
          else
            Optional.of[Integer](partitionData.committedLeaderEpoch)

          k -> new OffsetAndMetadata(
            offset = partitionData.committedOffset(),
            leaderEpoch = leaderEpochOpt,
            metadata = metadata,
            commitTimestamp = partitionData.commitTimestamp() match {
              case OffsetCommitRequest.DEFAULT_TIMESTAMP => currentTimestamp
              case customTimestamp => customTimestamp
            },
            expireTimestamp = offsetCommitRequest.data().retentionTimeMs() match {
              case OffsetCommitRequest.DEFAULT_RETENTION_TIME => None
              case retentionTime => Some(currentTimestamp + retentionTime)
            }
          )
        }

        // call coordinator to handle commit offset
        groupCoordinator.handleCommitOffsets(
          offsetCommitRequest.data.groupId,
          offsetCommitRequest.data.memberId,
          Option(offsetCommitRequest.data.groupInstanceId),
          offsetCommitRequest.data.generationId,
          partitionData,
          sendResponseCallback)
      }
    }
  }

  /**
   * Handle a produce request
   */
  def handleProduceRequest(request: RequestChannel.Request): Unit = {
    val produceRequest = request.body[ProduceRequest]
    val numBytesAppended = request.header.toStruct.sizeOf + request.sizeOfBodyInBytes

    if (produceRequest.hasTransactionalRecords) {
      val isAuthorizedTransactional = produceRequest.transactionalId != null &&
        authorize(request, WRITE, TRANSACTIONAL_ID, produceRequest.transactionalId)
      if (!isAuthorizedTransactional) {
        sendErrorResponseMaybeThrottle(request, Errors.TRANSACTIONAL_ID_AUTHORIZATION_FAILED.exception)
        return
      }
      // Note that authorization to a transactionalId implies ProducerId authorization

    } else if (produceRequest.hasIdempotentRecords && !authorize(request, IDEMPOTENT_WRITE, CLUSTER, CLUSTER_NAME)) {
      sendErrorResponseMaybeThrottle(request, Errors.CLUSTER_AUTHORIZATION_FAILED.exception)
      return
    }

    val unauthorizedTopicResponses = mutable.Map[TopicPartition, PartitionResponse]()
    val nonExistingTopicResponses = mutable.Map[TopicPartition, PartitionResponse]()
    val invalidRequestResponses = mutable.Map[TopicPartition, PartitionResponse]()
    val authorizedRequestInfo = mutable.Map[TopicPartition, MemoryRecords]()
    val authorizedTopics = filterAuthorized(request, WRITE, TOPIC,
      produceRequest.partitionRecordsOrFail.asScala.toSeq.map(_._1.topic))

    for ((topicPartition, memoryRecords) <- produceRequest.partitionRecordsOrFail.asScala) {
      if (!authorizedTopics.contains(topicPartition.topic))
        unauthorizedTopicResponses += topicPartition -> new PartitionResponse(Errors.TOPIC_AUTHORIZATION_FAILED)
      else if (!metadataCache.contains(topicPartition))
        nonExistingTopicResponses += topicPartition -> new PartitionResponse(Errors.UNKNOWN_TOPIC_OR_PARTITION)
      else
        try {
          ProduceRequest.validateRecords(request.header.apiVersion(), memoryRecords)
          authorizedRequestInfo += (topicPartition -> memoryRecords)
        } catch {
          case e: ApiException =>
            invalidRequestResponses += topicPartition -> new PartitionResponse(Errors.forException(e))
        }
    }

    // the callback for sending a produce response
    def sendResponseCallback(responseStatus: Map[TopicPartition, PartitionResponse]): Unit = {
      val mergedResponseStatus = responseStatus ++ unauthorizedTopicResponses ++ nonExistingTopicResponses ++ invalidRequestResponses
      var errorInResponse = false

      mergedResponseStatus.foreach { case (topicPartition, status) =>
        if (status.error != Errors.NONE) {
          errorInResponse = true
          debug("Produce request with correlation id %d from client %s on partition %s failed due to %s".format(
            request.header.correlationId,
            request.header.clientId,
            topicPartition,
            status.error.exceptionName))
        }
      }

      // When this callback is triggered, the remote API call has completed
      request.apiRemoteCompleteTimeNanos = time.nanoseconds

      // Record both bandwidth and request quota-specific values and throttle by muting the channel if any of the quotas
      // have been violated. If both quotas have been violated, use the max throttle time between the two quotas. Note
      // that the request quota is not enforced if acks == 0.
      val bandwidthThrottleTimeMs = quotas.produce.maybeRecordAndGetThrottleTimeMs(request, numBytesAppended, time.milliseconds())
      val requestThrottleTimeMs = if (produceRequest.acks == 0) 0 else quotas.request.maybeRecordAndGetThrottleTimeMs(request)
      val maxThrottleTimeMs = Math.max(bandwidthThrottleTimeMs, requestThrottleTimeMs)
      if (maxThrottleTimeMs > 0) {
        if (bandwidthThrottleTimeMs > requestThrottleTimeMs) {
          quotas.produce.throttle(request, bandwidthThrottleTimeMs, sendResponse)
        } else {
          quotas.request.throttle(request, requestThrottleTimeMs, sendResponse)
        }
      }

      // Send the response immediately. In case of throttling, the channel has already been muted.
      if (produceRequest.acks == 0) {
        // no operation needed if producer request.required.acks = 0; however, if there is any error in handling
        // the request, since no response is expected by the producer, the server will close socket server so that
        // the producer client will know that some error has happened and will refresh its metadata
        if (errorInResponse) {
          val exceptionsSummary = mergedResponseStatus.map { case (topicPartition, status) =>
            topicPartition -> status.error.exceptionName
          }.mkString(", ")
          info(
            s"Closing connection due to error during produce request with correlation id ${request.header.correlationId} " +
              s"from client id ${request.header.clientId} with ack=0\n" +
              s"Topic and partition to exceptions: $exceptionsSummary"
          )
          closeConnection(request, new ProduceResponse(mergedResponseStatus.asJava).errorCounts)
        } else {
          // Note that although request throttling is exempt for acks == 0, the channel may be throttled due to
          // bandwidth quota violation.
          sendNoOpResponseExemptThrottle(request)
        }
      } else {
        sendResponse(request, Some(new ProduceResponse(mergedResponseStatus.asJava, maxThrottleTimeMs)), None)
      }
    }

    def processingStatsCallback(processingStats: FetchResponseStats): Unit = {
      processingStats.foreach { case (tp, info) =>
        updateRecordConversionStats(request, tp, info)
      }
    }

    if (authorizedRequestInfo.isEmpty)
      sendResponseCallback(Map.empty)
    else {
      val internalTopicsAllowed = request.header.clientId == AdminUtils.AdminClientId

      // call the replica manager to append messages to the replicas
      replicaManager.appendRecords(
        timeout = produceRequest.timeout.toLong,
        requiredAcks = produceRequest.acks,
        internalTopicsAllowed = internalTopicsAllowed,
        isFromClient = true,
        entriesPerPartition = authorizedRequestInfo,
        responseCallback = sendResponseCallback,
        recordConversionStatsCallback = processingStatsCallback)

      // if the request is put into the purgatory, it will have a held reference and hence cannot be garbage collected;
      // hence we clear its data here in order to let GC reclaim its memory since it is already appended to log
      produceRequest.clearPartitionRecords()
    }
  }

  /**
   * Handle a fetch request
   */
  def handleFetchRequest(request: RequestChannel.Request): Unit = {
    val versionId = request.header.apiVersion
    val clientId = request.header.clientId
    val fetchRequest = request.body[FetchRequest]
    val fetchContext = fetchManager.newContext(
      fetchRequest.metadata,
      fetchRequest.fetchData,
      fetchRequest.toForget,
      fetchRequest.isFromFollower)

    val clientMetadata: Option[ClientMetadata] = if (versionId >= 11) {
      // Fetch API version 11 added preferred replica logic
      Some(new DefaultClientMetadata(
        fetchRequest.rackId,
        clientId,
        request.context.clientAddress,
        request.context.principal,
        request.context.listenerName.value))
    } else {
      None
    }

    def errorResponse[T >: MemoryRecords <: BaseRecords](error: Errors): FetchResponse.PartitionData[T] = {
      new FetchResponse.PartitionData[T](error, FetchResponse.INVALID_HIGHWATERMARK, FetchResponse.INVALID_LAST_STABLE_OFFSET,
        FetchResponse.INVALID_LOG_START_OFFSET, null, MemoryRecords.EMPTY)
    }

    val erroneous = mutable.ArrayBuffer[(TopicPartition, FetchResponse.PartitionData[Records])]()
    val interesting = mutable.ArrayBuffer[(TopicPartition, FetchRequest.PartitionData)]()
    if (fetchRequest.isFromFollower) {
      // The follower must have ClusterAction on ClusterResource in order to fetch partition data.
      if (authorize(request, CLUSTER_ACTION, CLUSTER, CLUSTER_NAME)) {
        fetchContext.foreachPartition { (topicPartition, data) =>
          if (!metadataCache.contains(topicPartition))
            erroneous += topicPartition -> errorResponse(Errors.UNKNOWN_TOPIC_OR_PARTITION)
          else
            interesting += (topicPartition -> data)
        }
      } else {
        fetchContext.foreachPartition { (part, _) =>
          erroneous += part -> errorResponse(Errors.TOPIC_AUTHORIZATION_FAILED)
        }
      }
    } else {
      // Regular Kafka consumers need READ permission on each partition they are fetching.
      val fetchTopics = new mutable.ArrayBuffer[String]
      fetchContext.foreachPartition { (topicPartition, _) => fetchTopics += topicPartition.topic }
      val authorizedTopics = filterAuthorized(request, READ, TOPIC, fetchTopics)
      fetchContext.foreachPartition { (topicPartition, data) =>
        if (!authorizedTopics.contains(topicPartition.topic))
          erroneous += topicPartition -> errorResponse(Errors.TOPIC_AUTHORIZATION_FAILED)
        else if (!metadataCache.contains(topicPartition))
          erroneous += topicPartition -> errorResponse(Errors.UNKNOWN_TOPIC_OR_PARTITION)
        else
          interesting += (topicPartition -> data)
      }
    }

    def maybeConvertFetchedData(tp: TopicPartition,
                                partitionData: FetchResponse.PartitionData[Records]): FetchResponse.PartitionData[BaseRecords] = {
      val logConfig = replicaManager.getLogConfig(tp)

      if (logConfig.exists(_.compressionType == ZStdCompressionCodec.name) && versionId < 10) {
        trace(s"Fetching messages is disabled for ZStandard compressed partition $tp. Sending unsupported version response to $clientId.")
        errorResponse(Errors.UNSUPPORTED_COMPRESSION_TYPE)
      } else {
        // Down-conversion of the fetched records is needed when the stored magic version is
        // greater than that supported by the client (as indicated by the fetch request version). If the
        // configured magic version for the topic is less than or equal to that supported by the version of the
        // fetch request, we skip the iteration through the records in order to check the magic version since we
        // know it must be supported. However, if the magic version is changed from a higher version back to a
        // lower version, this check will no longer be valid and we will fail to down-convert the messages
        // which were written in the new format prior to the version downgrade.
        val unconvertedRecords = partitionData.records
        val downConvertMagic =
          logConfig.map(_.messageFormatVersion.recordVersion.value).flatMap { magic =>
            if (magic > RecordBatch.MAGIC_VALUE_V0 && versionId <= 1 && !unconvertedRecords.hasCompatibleMagic(RecordBatch.MAGIC_VALUE_V0))
              Some(RecordBatch.MAGIC_VALUE_V0)
            else if (magic > RecordBatch.MAGIC_VALUE_V1 && versionId <= 3 && !unconvertedRecords.hasCompatibleMagic(RecordBatch.MAGIC_VALUE_V1))
              Some(RecordBatch.MAGIC_VALUE_V1)
            else
              None
          }

        downConvertMagic match {
          case Some(magic) =>
            // For fetch requests from clients, check if down-conversion is disabled for the particular partition
            if (!fetchRequest.isFromFollower && !logConfig.forall(_.messageDownConversionEnable)) {
              trace(s"Conversion to message format ${downConvertMagic.get} is disabled for partition $tp. Sending unsupported version response to $clientId.")
              errorResponse(Errors.UNSUPPORTED_VERSION)
            } else {
              try {
                trace(s"Down converting records from partition $tp to message format version $magic for fetch request from $clientId")
                // Because down-conversion is extremely memory intensive, we want to try and delay the down-conversion as much
                // as possible. With KIP-283, we have the ability to lazily down-convert in a chunked manner. The lazy, chunked
                // down-conversion always guarantees that at least one batch of messages is down-converted and sent out to the
                // client.
                new FetchResponse.PartitionData[BaseRecords](partitionData.error, partitionData.highWatermark,
                  partitionData.lastStableOffset, partitionData.logStartOffset,
                  partitionData.preferredReadReplica, partitionData.abortedTransactions,
                  new LazyDownConversionRecords(tp, unconvertedRecords, magic, fetchContext.getFetchOffset(tp).get, time), partitionData.nextLocalOffset)
              } catch {
                case e: UnsupportedCompressionTypeException =>
                  trace("Received unsupported compression type error during down-conversion", e)
                  errorResponse(Errors.UNSUPPORTED_COMPRESSION_TYPE)
              }
            }
          case None => new FetchResponse.PartitionData[BaseRecords](partitionData.error, partitionData.highWatermark,
            partitionData.lastStableOffset, partitionData.logStartOffset,
            partitionData.preferredReadReplica, partitionData.abortedTransactions,
            unconvertedRecords, partitionData.nextLocalOffset)
        }
      }
    }

    // the callback for process a fetch response, invoked before throttling
    def processResponseCallback(responsePartitionData: Seq[(TopicPartition, FetchPartitionData)]): Unit = {
      val partitions = new util.LinkedHashMap[TopicPartition, FetchResponse.PartitionData[Records]]
      val reassigningPartitions = mutable.Set[TopicPartition]()
      responsePartitionData.foreach { case (tp, data) =>
        val abortedTransactions = data.abortedTransactions.map(_.asJava).orNull
        val lastStableOffset = data.lastStableOffset.getOrElse(FetchResponse.INVALID_LAST_STABLE_OFFSET)
<<<<<<< HEAD
        val nextLocalOffset = data.nextLocalOffset.getOrElse(FetchResponse.INVALID_NEXT_LOCAL_OFFSET)
=======
        if (data.isReassignmentFetch)
          reassigningPartitions.add(tp)
>>>>>>> 31708966
        partitions.put(tp, new FetchResponse.PartitionData(data.error, data.highWatermark, lastStableOffset,
          data.logStartOffset, data.preferredReadReplica.map(int2Integer).asJava,
          abortedTransactions, data.records, nextLocalOffset))
      }
      erroneous.foreach { case (tp, data) => partitions.put(tp, data) }

      // When this callback is triggered, the remote API call has completed.
      // Record time before any byte-rate throttling.
      request.apiRemoteCompleteTimeNanos = time.nanoseconds

      var unconvertedFetchResponse: FetchResponse[Records] = null

      def createResponse(throttleTimeMs: Int): FetchResponse[BaseRecords] = {
        // Down-convert messages for each partition if required
        val convertedData = new util.LinkedHashMap[TopicPartition, FetchResponse.PartitionData[BaseRecords]]
        unconvertedFetchResponse.responseData().asScala.foreach { case (tp, unconvertedPartitionData) =>
          if (unconvertedPartitionData.error != Errors.NONE)
            debug(s"Fetch request with correlation id ${request.header.correlationId} from client $clientId " +
              s"on partition $tp failed due to ${unconvertedPartitionData.error.exceptionName}")
          convertedData.put(tp, maybeConvertFetchedData(tp, unconvertedPartitionData))
        }

        // Prepare fetch response from converted data
        val response = new FetchResponse(unconvertedFetchResponse.error(), convertedData, throttleTimeMs,
          unconvertedFetchResponse.sessionId())
        // record the bytes out metrics only when the response is being sent
        response.responseData.asScala.foreach { case (tp, data) =>
          brokerTopicStats.updateBytesOut(tp.topic, fetchRequest.isFromFollower, reassigningPartitions.contains(tp), data.records.sizeInBytes)
        }
        response
      }

      def updateConversionStats(send: Send): Unit = {
        send match {
          case send: MultiRecordsSend if send.recordConversionStats != null =>
            send.recordConversionStats.asScala.toMap.foreach {
              case (tp, stats) => updateRecordConversionStats(request, tp, stats)
            }
          case _ =>
        }
      }

      if (fetchRequest.isFromFollower) {
        // We've already evaluated against the quota and are good to go. Just need to record it now.
        unconvertedFetchResponse = fetchContext.updateAndGenerateResponseData(partitions)
        val responseSize = sizeOfThrottledPartitions(versionId, unconvertedFetchResponse, quotas.leader)
        quotas.leader.record(responseSize)
        trace(s"Sending Fetch response with partitions.size=${unconvertedFetchResponse.responseData().size()}, " +
          s"metadata=${unconvertedFetchResponse.sessionId()}")
        sendResponseExemptThrottle(request, createResponse(0), Some(updateConversionStats))
      } else {
        // Fetch size used to determine throttle time is calculated before any down conversions.
        // This may be slightly different from the actual response size. But since down conversions
        // result in data being loaded into memory, we should do this only when we are not going to throttle.
        //
        // Record both bandwidth and request quota-specific values and throttle by muting the channel if any of the
        // quotas have been violated. If both quotas have been violated, use the max throttle time between the two
        // quotas. When throttled, we unrecord the recorded bandwidth quota value
        val responseSize = fetchContext.getResponseSize(partitions, versionId)
        val timeMs = time.milliseconds()
        val requestThrottleTimeMs = quotas.request.maybeRecordAndGetThrottleTimeMs(request)
        val bandwidthThrottleTimeMs = quotas.fetch.maybeRecordAndGetThrottleTimeMs(request, responseSize, timeMs)

        val maxThrottleTimeMs = math.max(bandwidthThrottleTimeMs, requestThrottleTimeMs)
        if (maxThrottleTimeMs > 0) {
          // Even if we need to throttle for request quota violation, we should "unrecord" the already recorded value
          // from the fetch quota because we are going to return an empty response.
          quotas.fetch.unrecordQuotaSensor(request, responseSize, timeMs)
          if (bandwidthThrottleTimeMs > requestThrottleTimeMs) {
            quotas.fetch.throttle(request, bandwidthThrottleTimeMs, sendResponse)
          } else {
            quotas.request.throttle(request, requestThrottleTimeMs, sendResponse)
          }
          // If throttling is required, return an empty response.
          unconvertedFetchResponse = fetchContext.getThrottledResponse(maxThrottleTimeMs)
        } else {
          // Get the actual response. This will update the fetch context.
          unconvertedFetchResponse = fetchContext.updateAndGenerateResponseData(partitions)
          trace(s"Sending Fetch response with partitions.size=$responseSize, metadata=${unconvertedFetchResponse.sessionId}")
        }

        // Send the response immediately.
        sendResponse(request, Some(createResponse(maxThrottleTimeMs)), Some(updateConversionStats))
      }
    }

    if (interesting.isEmpty)
      processResponseCallback(Seq.empty)
    else {
      // call the replica manager to fetch messages from the local replica
      replicaManager.fetchMessages(
        fetchRequest.maxWait.toLong,
        fetchRequest.replicaId,
        fetchRequest.minBytes,
        fetchRequest.maxBytes,
        versionId <= 2,
        interesting,
        replicationQuota(fetchRequest),
        processResponseCallback,
        fetchRequest.isolationLevel,
        clientMetadata)
    }
  }

  class SelectingIterator(val partitions: util.LinkedHashMap[TopicPartition, FetchResponse.PartitionData[Records]],
                          val quota: ReplicationQuotaManager)
                          extends util.Iterator[util.Map.Entry[TopicPartition, FetchResponse.PartitionData[Records]]] {
    val iter = partitions.entrySet().iterator()

    var nextElement: util.Map.Entry[TopicPartition, FetchResponse.PartitionData[Records]] = null

    override def hasNext: Boolean = {
      while ((nextElement == null) && iter.hasNext()) {
        val element = iter.next()
        if (quota.isThrottled(element.getKey)) {
          nextElement = element
        }
      }
      nextElement != null
    }

    override def next(): util.Map.Entry[TopicPartition, FetchResponse.PartitionData[Records]] = {
      if (!hasNext()) throw new NoSuchElementException()
      val element = nextElement
      nextElement = null
      element
    }

    override def remove() = throw new UnsupportedOperationException()
  }

  // Traffic from both in-sync and out of sync replicas are accounted for in replication quota to ensure total replication
  // traffic doesn't exceed quota.
  private def sizeOfThrottledPartitions(versionId: Short,
                                        unconvertedResponse: FetchResponse[Records],
                                        quota: ReplicationQuotaManager): Int = {
    val iter = new SelectingIterator(unconvertedResponse.responseData(), quota)
    FetchResponse.sizeOf(versionId, iter)
  }

  def replicationQuota(fetchRequest: FetchRequest): ReplicaQuota =
    if (fetchRequest.isFromFollower) quotas.leader else UnboundedQuota

  def handleListOffsetRequest(request: RequestChannel.Request): Unit = {
    val version = request.header.apiVersion()

    val mergedResponseMap = if (version == 0)
      handleListOffsetRequestV0(request)
    else
      handleListOffsetRequestV1AndAbove(request)

    sendResponseMaybeThrottle(request, requestThrottleMs => new ListOffsetResponse(requestThrottleMs, mergedResponseMap.asJava))
  }

  private def handleListOffsetRequestV0(request : RequestChannel.Request) : Map[TopicPartition, ListOffsetResponse.PartitionData] = {
    val correlationId = request.header.correlationId
    val clientId = request.header.clientId
    val offsetRequest = request.body[ListOffsetRequest]

    val authorizedTopics = filterAuthorized(request, DESCRIBE, TOPIC, offsetRequest.partitionTimestamps.asScala.toSeq.map(_._1.topic))
    val (authorizedRequestInfo, unauthorizedRequestInfo) = offsetRequest.partitionTimestamps.asScala.partition {
      case (topicPartition, _) => authorizedTopics.contains(topicPartition.topic)
    }

    val unauthorizedResponseStatus = unauthorizedRequestInfo.mapValues(_ =>
      new ListOffsetResponse.PartitionData(Errors.TOPIC_AUTHORIZATION_FAILED, List[JLong]().asJava)
    )

    val responseMap = authorizedRequestInfo.map {case (topicPartition, partitionData) =>
      try {
        val offsets = replicaManager.legacyFetchOffsetsForTimestamp(
          topicPartition = topicPartition,
          timestamp = partitionData.timestamp,
          maxNumOffsets = partitionData.maxNumOffsets,
          isFromConsumer = offsetRequest.replicaId == ListOffsetRequest.CONSUMER_REPLICA_ID,
          fetchOnlyFromLeader = offsetRequest.replicaId != ListOffsetRequest.DEBUGGING_REPLICA_ID)
        (topicPartition, new ListOffsetResponse.PartitionData(Errors.NONE, offsets.map(JLong.valueOf).asJava))
      } catch {
        // NOTE: UnknownTopicOrPartitionException and NotLeaderForPartitionException are special cased since these error messages
        // are typically transient and there is no value in logging the entire stack trace for the same
        case e @ (_ : UnknownTopicOrPartitionException |
                  _ : NotLeaderForPartitionException |
                  _ : KafkaStorageException) =>
          debug("Offset request with correlation id %d from client %s on partition %s failed due to %s".format(
            correlationId, clientId, topicPartition, e.getMessage))
          (topicPartition, new ListOffsetResponse.PartitionData(Errors.forException(e), List[JLong]().asJava))
        case e: Throwable =>
          error("Error while responding to offset request", e)
          (topicPartition, new ListOffsetResponse.PartitionData(Errors.forException(e), List[JLong]().asJava))
      }
    }
    responseMap ++ unauthorizedResponseStatus
  }

  private def handleListOffsetRequestV1AndAbove(request : RequestChannel.Request): Map[TopicPartition, ListOffsetResponse.PartitionData] = {
    val correlationId = request.header.correlationId
    val clientId = request.header.clientId
    val offsetRequest = request.body[ListOffsetRequest]

    val authorizedTopics = filterAuthorized(request, DESCRIBE, TOPIC, offsetRequest.partitionTimestamps.asScala.toSeq.map(_._1.topic))
    val (authorizedRequestInfo, unauthorizedRequestInfo) = offsetRequest.partitionTimestamps.asScala.partition {
      case (topicPartition, _) => authorizedTopics.contains(topicPartition.topic)
    }

    val unauthorizedResponseStatus = unauthorizedRequestInfo.mapValues(_ => {
      new ListOffsetResponse.PartitionData(Errors.TOPIC_AUTHORIZATION_FAILED,
        ListOffsetResponse.UNKNOWN_TIMESTAMP,
        ListOffsetResponse.UNKNOWN_OFFSET,
        Optional.empty())
    })

    val responseMap = authorizedRequestInfo.map { case (topicPartition, partitionData) =>
      if (offsetRequest.duplicatePartitions.contains(topicPartition)) {
        debug(s"OffsetRequest with correlation id $correlationId from client $clientId on partition $topicPartition " +
            s"failed because the partition is duplicated in the request.")
        (topicPartition, new ListOffsetResponse.PartitionData(Errors.INVALID_REQUEST,
          ListOffsetResponse.UNKNOWN_TIMESTAMP,
          ListOffsetResponse.UNKNOWN_OFFSET,
          Optional.empty()))
      } else {

        def buildErrorResponse(e: Errors): (TopicPartition, ListOffsetResponse.PartitionData) = {
          (topicPartition, new ListOffsetResponse.PartitionData(
            e,
            ListOffsetResponse.UNKNOWN_TIMESTAMP,
            ListOffsetResponse.UNKNOWN_OFFSET,
            Optional.empty()))
        }

        try {
          val fetchOnlyFromLeader = offsetRequest.replicaId != ListOffsetRequest.DEBUGGING_REPLICA_ID
          val isClientRequest = offsetRequest.replicaId == ListOffsetRequest.CONSUMER_REPLICA_ID
          val isolationLevelOpt = if (isClientRequest)
            Some(offsetRequest.isolationLevel)
          else
            None

          val foundOpt = replicaManager.fetchOffsetForTimestamp(topicPartition,
            partitionData.timestamp,
            isolationLevelOpt,
            partitionData.currentLeaderEpoch,
            fetchOnlyFromLeader)

          val response = foundOpt match {
            case Some(found) =>
              new ListOffsetResponse.PartitionData(Errors.NONE, found.timestamp, found.offset, found.leaderEpoch)
            case None =>
              new ListOffsetResponse.PartitionData(Errors.NONE, ListOffsetResponse.UNKNOWN_TIMESTAMP,
                ListOffsetResponse.UNKNOWN_OFFSET, Optional.empty())
          }
          (topicPartition, response)
        } catch {
          // NOTE: These exceptions are special cased since these error messages are typically transient or the client
          // would have received a clear exception and there is no value in logging the entire stack trace for the same
          case e @ (_ : UnknownTopicOrPartitionException |
                    _ : NotLeaderForPartitionException |
                    _ : UnknownLeaderEpochException |
                    _ : FencedLeaderEpochException |
                    _ : KafkaStorageException |
                    _ : UnsupportedForMessageFormatException) =>
            debug(s"Offset request with correlation id $correlationId from client $clientId on " +
                s"partition $topicPartition failed due to ${e.getMessage}")
            buildErrorResponse(Errors.forException(e))

          // Only V5 and newer ListOffset calls should get OFFSET_NOT_AVAILABLE
          case e: OffsetNotAvailableException =>
            if(request.header.apiVersion >= 5) {
              buildErrorResponse(Errors.forException(e))
            } else {
              buildErrorResponse(Errors.LEADER_NOT_AVAILABLE)
            }

          case e: Throwable =>
            error("Error while responding to offset request", e)
            buildErrorResponse(Errors.forException(e))
        }
      }
    }
    responseMap ++ unauthorizedResponseStatus
  }

  private def createTopic(topic: String,
                          numPartitions: Int,
                          replicationFactor: Int,
                          properties: util.Properties = new util.Properties()): MetadataResponse.TopicMetadata = {
    try {
      adminZkClient.createTopic(topic, numPartitions, replicationFactor, properties, RackAwareMode.Safe)
      info("Auto creation of topic %s with %d partitions and replication factor %d is successful"
        .format(topic, numPartitions, replicationFactor))
      new MetadataResponse.TopicMetadata(Errors.LEADER_NOT_AVAILABLE, topic, isInternal(topic),
        util.Collections.emptyList())
    } catch {
      case _: TopicExistsException => // let it go, possibly another broker created this topic
        new MetadataResponse.TopicMetadata(Errors.LEADER_NOT_AVAILABLE, topic, isInternal(topic),
          util.Collections.emptyList())
      case ex: Throwable  => // Catch all to prevent unhandled errors
        new MetadataResponse.TopicMetadata(Errors.forException(ex), topic, isInternal(topic),
          util.Collections.emptyList())
    }
  }

  private def createInternalTopic(topic: String): MetadataResponse.TopicMetadata = {
    if (topic == null)
      throw new IllegalArgumentException("topic must not be null")

    val aliveBrokers = metadataCache.getAliveBrokers

    topic match {
      case GROUP_METADATA_TOPIC_NAME =>
        if (aliveBrokers.size < config.offsetsTopicReplicationFactor) {
          error(s"Number of alive brokers '${aliveBrokers.size}' does not meet the required replication factor " +
            s"'${config.offsetsTopicReplicationFactor}' for the offsets topic (configured via " +
            s"'${KafkaConfig.OffsetsTopicReplicationFactorProp}'). This error can be ignored if the cluster is starting up " +
            s"and not all brokers are up yet.")
          new MetadataResponse.TopicMetadata(Errors.COORDINATOR_NOT_AVAILABLE, topic, true, util.Collections.emptyList())
        } else {
          createTopic(topic, config.offsetsTopicPartitions, config.offsetsTopicReplicationFactor.toInt,
            groupCoordinator.offsetsTopicConfigs)
        }
      case TRANSACTION_STATE_TOPIC_NAME =>
        if (aliveBrokers.size < config.transactionTopicReplicationFactor) {
          error(s"Number of alive brokers '${aliveBrokers.size}' does not meet the required replication factor " +
            s"'${config.transactionTopicReplicationFactor}' for the transactions state topic (configured via " +
            s"'${KafkaConfig.TransactionsTopicReplicationFactorProp}'). This error can be ignored if the cluster is starting up " +
            s"and not all brokers are up yet.")
          new MetadataResponse.TopicMetadata(Errors.COORDINATOR_NOT_AVAILABLE, topic, true, util.Collections.emptyList())
        } else {
          createTopic(topic, config.transactionTopicPartitions, config.transactionTopicReplicationFactor.toInt,
            txnCoordinator.transactionTopicConfigs)
        }
      case _ => throw new IllegalArgumentException(s"Unexpected internal topic name: $topic")
    }
  }

  private def getOrCreateInternalTopic(topic: String, listenerName: ListenerName): MetadataResponse.TopicMetadata = {
    val topicMetadata = metadataCache.getTopicMetadata(Set(topic), listenerName)
    topicMetadata.headOption.getOrElse(createInternalTopic(topic))
  }

  private def getTopicMetadata(allowAutoTopicCreation: Boolean, topics: Set[String], listenerName: ListenerName,
                               errorUnavailableEndpoints: Boolean,
                               errorUnavailableListeners: Boolean): Seq[MetadataResponse.TopicMetadata] = {
    val topicResponses = metadataCache.getTopicMetadata(topics, listenerName,
        errorUnavailableEndpoints, errorUnavailableListeners)
    if (topics.isEmpty || topicResponses.size == topics.size) {
      topicResponses
    } else {
      val nonExistentTopics = topics -- topicResponses.map(_.topic).toSet
      val responsesForNonExistentTopics = nonExistentTopics.map { topic =>
        if (isInternal(topic)) {
          val topicMetadata = createInternalTopic(topic)
          if (topicMetadata.error == Errors.COORDINATOR_NOT_AVAILABLE)
            new MetadataResponse.TopicMetadata(Errors.INVALID_REPLICATION_FACTOR, topic, true, util.Collections.emptyList())
          else
            topicMetadata
        } else if (allowAutoTopicCreation && config.autoCreateTopicsEnable) {
          createTopic(topic, config.numPartitions, config.defaultReplicationFactor)
        } else {
          new MetadataResponse.TopicMetadata(Errors.UNKNOWN_TOPIC_OR_PARTITION, topic, false, util.Collections.emptyList())
        }
      }
      topicResponses ++ responsesForNonExistentTopics
    }
  }

  /**
   * Handle a topic metadata request
   */
  def handleTopicMetadataRequest(request: RequestChannel.Request): Unit = {
    val metadataRequest = request.body[MetadataRequest]
    val requestVersion = request.header.apiVersion

    val topics = if (metadataRequest.isAllTopics)
      metadataCache.getAllTopics()
    else
      metadataRequest.topics.asScala.toSet

    val authorizedForDescribeTopics = filterAuthorized(request, DESCRIBE, TOPIC, topics.toSeq, logIfDenied = !metadataRequest.isAllTopics)
    var (authorizedTopics, unauthorizedForDescribeTopics) = topics.partition(authorizedForDescribeTopics.contains)
    var unauthorizedForCreateTopics = Set[String]()

    if (authorizedTopics.nonEmpty) {
      val nonExistingTopics = metadataCache.getNonExistingTopics(authorizedTopics)
      if (metadataRequest.allowAutoTopicCreation && config.autoCreateTopicsEnable && nonExistingTopics.nonEmpty) {
        if (!authorize(request, CREATE, CLUSTER, CLUSTER_NAME, logIfDenied = false)) {
          val authorizedForCreateTopics = filterAuthorized(request, CREATE, TOPIC, nonExistingTopics.toSeq)
          unauthorizedForCreateTopics = nonExistingTopics -- authorizedForCreateTopics
          authorizedTopics --= unauthorizedForCreateTopics
        }
      }
    }

    val unauthorizedForCreateTopicMetadata = unauthorizedForCreateTopics.map(topic =>
      new MetadataResponse.TopicMetadata(Errors.TOPIC_AUTHORIZATION_FAILED, topic, isInternal(topic),
        util.Collections.emptyList()))

    // do not disclose the existence of topics unauthorized for Describe, so we've not even checked if they exist or not
    val unauthorizedForDescribeTopicMetadata =
      // In case of all topics, don't include topics unauthorized for Describe
      if ((requestVersion == 0 && (metadataRequest.topics == null || metadataRequest.topics.isEmpty)) || metadataRequest.isAllTopics)
        Set.empty[MetadataResponse.TopicMetadata]
      else
        unauthorizedForDescribeTopics.map(topic =>
          new MetadataResponse.TopicMetadata(Errors.TOPIC_AUTHORIZATION_FAILED, topic, false, util.Collections.emptyList()))

    // In version 0, we returned an error when brokers with replicas were unavailable,
    // while in higher versions we simply don't include the broker in the returned broker list
    val errorUnavailableEndpoints = requestVersion == 0
    // In versions 5 and below, we returned LEADER_NOT_AVAILABLE if a matching listener was not found on the leader.
    // From version 6 onwards, we return LISTENER_NOT_FOUND to enable diagnosis of configuration errors.
    val errorUnavailableListeners = requestVersion >= 6
    val topicMetadata =
      if (authorizedTopics.isEmpty)
        Seq.empty[MetadataResponse.TopicMetadata]
      else
        getTopicMetadata(metadataRequest.allowAutoTopicCreation, authorizedTopics, request.context.listenerName,
          errorUnavailableEndpoints, errorUnavailableListeners)

    var clusterAuthorizedOperations = 0

    if (request.header.apiVersion >= 8) {
      // get cluster authorized operations
      if (metadataRequest.data().includeClusterAuthorizedOperations() &&
        authorize(request, DESCRIBE, CLUSTER, CLUSTER_NAME))
        clusterAuthorizedOperations = authorizedOperations(request, Resource.CLUSTER)
      // get topic authorized operations
      if (metadataRequest.data().includeTopicAuthorizedOperations())
        topicMetadata.foreach(topicData => {
          topicData.authorizedOperations(authorizedOperations(request, new Resource(ResourceType.TOPIC, topicData.topic())))
        })
    }

    val completeTopicMetadata = topicMetadata ++ unauthorizedForCreateTopicMetadata ++ unauthorizedForDescribeTopicMetadata

    val brokers = metadataCache.getAliveBrokers

    trace("Sending topic metadata %s and brokers %s for correlation id %d to client %s".format(completeTopicMetadata.mkString(","),
      brokers.mkString(","), request.header.correlationId, request.header.clientId))

    sendResponseMaybeThrottle(request, requestThrottleMs =>
       MetadataResponse.prepareResponse(
         requestThrottleMs,
         brokers.flatMap(_.getNode(request.context.listenerName)).asJava,
         clusterId,
         metadataCache.getControllerId.getOrElse(MetadataResponse.NO_CONTROLLER_ID),
         completeTopicMetadata.asJava,
         clusterAuthorizedOperations
      ))
  }

  /**
   * Handle an offset fetch request
   */
  def handleOffsetFetchRequest(request: RequestChannel.Request): Unit = {
    val header = request.header
    val offsetFetchRequest = request.body[OffsetFetchRequest]

    def partitionAuthorized[T](elements: List[T], topic: T => String): (Seq[T], Seq[T]) = {
      val authorizedTopics = filterAuthorized(request, DESCRIBE, TOPIC, elements.map(topic))
      elements.partition(element => authorizedTopics.contains(topic.apply(element)))
    }

    def createResponse(requestThrottleMs: Int): AbstractResponse = {
      val offsetFetchResponse =
        // reject the request if not authorized to the group
        if (!authorize(request, DESCRIBE, GROUP, offsetFetchRequest.groupId))
          offsetFetchRequest.getErrorResponse(requestThrottleMs, Errors.GROUP_AUTHORIZATION_FAILED)
        else {
          if (header.apiVersion == 0) {
            val (authorizedPartitions, unauthorizedPartitions) =
              partitionAuthorized[TopicPartition](offsetFetchRequest.partitions.asScala.toList, tp => tp.topic)

            // version 0 reads offsets from ZK
            val authorizedPartitionData = authorizedPartitions.map { topicPartition =>
              try {
                if (!metadataCache.contains(topicPartition))
                  (topicPartition, OffsetFetchResponse.UNKNOWN_PARTITION)
                else {
                  val payloadOpt = zkClient.getConsumerOffset(offsetFetchRequest.groupId, topicPartition)
                  payloadOpt match {
                    case Some(payload) =>
                      (topicPartition, new OffsetFetchResponse.PartitionData(payload.toLong,
                        Optional.empty(), OffsetFetchResponse.NO_METADATA, Errors.NONE))
                    case None =>
                      (topicPartition, OffsetFetchResponse.UNKNOWN_PARTITION)
                  }
                }
              } catch {
                case e: Throwable =>
                  (topicPartition, new OffsetFetchResponse.PartitionData(OffsetFetchResponse.INVALID_OFFSET,
                    Optional.empty(), OffsetFetchResponse.NO_METADATA, Errors.forException(e)))
              }
            }.toMap

            val unauthorizedPartitionData = unauthorizedPartitions.map(_ -> OffsetFetchResponse.UNAUTHORIZED_PARTITION).toMap
            new OffsetFetchResponse(requestThrottleMs, Errors.NONE, (authorizedPartitionData ++ unauthorizedPartitionData).asJava)
          } else {
            // versions 1 and above read offsets from Kafka
            if (offsetFetchRequest.isAllPartitions) {
              val (error, allPartitionData) = groupCoordinator.handleFetchOffsets(offsetFetchRequest.groupId)
              if (error != Errors.NONE)
                offsetFetchRequest.getErrorResponse(requestThrottleMs, error)
              else {
                // clients are not allowed to see offsets for topics that are not authorized for Describe
                val (authorizedPartitionData, _) = partitionAuthorized[(TopicPartition, OffsetFetchResponse.PartitionData)](allPartitionData.toList, e => e._1.topic)
                new OffsetFetchResponse(requestThrottleMs, Errors.NONE, authorizedPartitionData.toMap.asJava)
              }
            } else {
              val (authorizedPartitions, unauthorizedPartitions) =
                partitionAuthorized[TopicPartition](offsetFetchRequest.partitions.asScala.toList, tp => tp.topic)
              val (error, authorizedPartitionData) = groupCoordinator.handleFetchOffsets(offsetFetchRequest.groupId,
                Some(authorizedPartitions))
              if (error != Errors.NONE)
                offsetFetchRequest.getErrorResponse(requestThrottleMs, error)
              else {
                val unauthorizedPartitionData = unauthorizedPartitions.map(_ -> OffsetFetchResponse.UNAUTHORIZED_PARTITION).toMap
                new OffsetFetchResponse(requestThrottleMs, Errors.NONE, (authorizedPartitionData ++ unauthorizedPartitionData).asJava)
              }
            }
          }
        }

      trace(s"Sending offset fetch response $offsetFetchResponse for correlation id ${header.correlationId} to client ${header.clientId}.")
      offsetFetchResponse
    }

    sendResponseMaybeThrottle(request, createResponse)
  }

  def handleFindCoordinatorRequest(request: RequestChannel.Request): Unit = {
    val findCoordinatorRequest = request.body[FindCoordinatorRequest]

    if (findCoordinatorRequest.data.keyType == CoordinatorType.GROUP.id &&
        !authorize(request, DESCRIBE, GROUP, findCoordinatorRequest.data.key))
      sendErrorResponseMaybeThrottle(request, Errors.GROUP_AUTHORIZATION_FAILED.exception)
    else if (findCoordinatorRequest.data.keyType == CoordinatorType.TRANSACTION.id &&
        !authorize(request, DESCRIBE, TRANSACTIONAL_ID, findCoordinatorRequest.data.key))
      sendErrorResponseMaybeThrottle(request, Errors.TRANSACTIONAL_ID_AUTHORIZATION_FAILED.exception)
    else {
      // get metadata (and create the topic if necessary)
      val (partition, topicMetadata) = CoordinatorType.forId(findCoordinatorRequest.data.keyType) match {
        case CoordinatorType.GROUP =>
          val partition = groupCoordinator.partitionFor(findCoordinatorRequest.data.key)
          val metadata = getOrCreateInternalTopic(GROUP_METADATA_TOPIC_NAME, request.context.listenerName)
          (partition, metadata)

        case CoordinatorType.TRANSACTION =>
          val partition = txnCoordinator.partitionFor(findCoordinatorRequest.data.key)
          val metadata = getOrCreateInternalTopic(TRANSACTION_STATE_TOPIC_NAME, request.context.listenerName)
          (partition, metadata)

        case _ =>
          throw new InvalidRequestException("Unknown coordinator type in FindCoordinator request")
      }

      def createResponse(requestThrottleMs: Int): AbstractResponse = {
        def createFindCoordinatorResponse(error: Errors, node: Node): FindCoordinatorResponse = {
          new FindCoordinatorResponse(
              new FindCoordinatorResponseData()
                .setErrorCode(error.code)
                .setErrorMessage(error.message)
                .setNodeId(node.id)
                .setHost(node.host)
                .setPort(node.port)
                .setThrottleTimeMs(requestThrottleMs))
        }
        val responseBody = if (topicMetadata.error != Errors.NONE) {
          createFindCoordinatorResponse(Errors.COORDINATOR_NOT_AVAILABLE, Node.noNode)
        } else {
          val coordinatorEndpoint = topicMetadata.partitionMetadata.asScala
            .find(_.partition == partition)
            .map(_.leader)
            .flatMap(p => Option(p))

          coordinatorEndpoint match {
            case Some(endpoint) if !endpoint.isEmpty =>
              createFindCoordinatorResponse(Errors.NONE, endpoint)
            case _ =>
              createFindCoordinatorResponse(Errors.COORDINATOR_NOT_AVAILABLE, Node.noNode)
          }
        }
        trace("Sending FindCoordinator response %s for correlation id %d to client %s."
          .format(responseBody, request.header.correlationId, request.header.clientId))
        responseBody
      }
      sendResponseMaybeThrottle(request, createResponse)
    }
  }

  def handleDescribeGroupRequest(request: RequestChannel.Request): Unit = {

    def sendResponseCallback(describeGroupsResponseData: DescribeGroupsResponseData): Unit = {
      def createResponse(requestThrottleMs: Int): AbstractResponse = {
        describeGroupsResponseData.setThrottleTimeMs(requestThrottleMs)
        new DescribeGroupsResponse(describeGroupsResponseData)
      }
      sendResponseMaybeThrottle(request, createResponse)
    }

    val describeRequest = request.body[DescribeGroupsRequest]
    val describeGroupsResponseData = new DescribeGroupsResponseData()

    describeRequest.data().groups().asScala.foreach { groupId =>
      if (!authorize(request, DESCRIBE, GROUP, groupId)) {
        describeGroupsResponseData.groups().add(DescribeGroupsResponse.forError(groupId, Errors.GROUP_AUTHORIZATION_FAILED))
      } else {
        val (error, summary) = groupCoordinator.handleDescribeGroup(groupId)
        val members = summary.members.map { member =>
          new DescribeGroupsResponseData.DescribedGroupMember()
            .setMemberId(member.memberId)
            .setGroupInstanceId(member.groupInstanceId.orNull)
            .setClientId(member.clientId)
            .setClientHost(member.clientHost)
            .setMemberAssignment(member.assignment)
            .setMemberMetadata(member.assignment)
        }

        val describedGroup = new DescribeGroupsResponseData.DescribedGroup()
          .setErrorCode(error.code())
          .setGroupId(groupId)
          .setGroupState(summary.state)
          .setProtocolType(summary.protocolType)
          .setProtocolData(summary.protocol)
          .setMembers(members.asJava)

        if (request.header.apiVersion >= 3) {
          if (error == Errors.NONE && describeRequest.data().includeAuthorizedOperations()) {
            describedGroup.setAuthorizedOperations(authorizedOperations(request, new Resource(ResourceType.GROUP, groupId)))
          } else {
            describedGroup.setAuthorizedOperations(0)
          }
        }

        describeGroupsResponseData.groups().add(describedGroup)
      }
    }

    sendResponseCallback(describeGroupsResponseData)
  }

  def handleListGroupsRequest(request: RequestChannel.Request): Unit = {
    val (error, groups) = groupCoordinator.handleListGroups()
    if (authorize(request, DESCRIBE, CLUSTER, CLUSTER_NAME))
      // With describe cluster access all groups are returned. We keep this alternative for backward compatibility.
      sendResponseMaybeThrottle(request, requestThrottleMs =>
        new ListGroupsResponse(new ListGroupsResponseData()
            .setErrorCode(error.code())
            .setGroups(groups.map { group => new ListGroupsResponseData.ListedGroup()
              .setGroupId(group.groupId)
              .setProtocolType(group.protocolType)}.asJava
            )
            .setThrottleTimeMs(requestThrottleMs)
        ))
    else {
      val filteredGroups = groups.filter(group => authorize(request, DESCRIBE, GROUP, group.groupId))
      sendResponseMaybeThrottle(request, requestThrottleMs =>
        new ListGroupsResponse(new ListGroupsResponseData()
          .setErrorCode(error.code())
          .setGroups(filteredGroups.map { group => new ListGroupsResponseData.ListedGroup()
            .setGroupId(group.groupId)
            .setProtocolType(group.protocolType)}.asJava
          )
          .setThrottleTimeMs(requestThrottleMs)
        ))
    }
  }

  def handleJoinGroupRequest(request: RequestChannel.Request): Unit = {
    val joinGroupRequest = request.body[JoinGroupRequest]

    // the callback for sending a join-group response
    def sendResponseCallback(joinResult: JoinGroupResult): Unit = {
      def createResponse(requestThrottleMs: Int): AbstractResponse = {
        val responseBody = new JoinGroupResponse(
          new JoinGroupResponseData()
            .setThrottleTimeMs(requestThrottleMs)
            .setErrorCode(joinResult.error.code())
            .setGenerationId(joinResult.generationId)
            .setProtocolName(joinResult.subProtocol)
            .setLeader(joinResult.leaderId)
            .setMemberId(joinResult.memberId)
            .setMembers(joinResult.members.asJava)
        )

        trace("Sending join group response %s for correlation id %d to client %s."
          .format(responseBody, request.header.correlationId, request.header.clientId))
        responseBody
      }
      sendResponseMaybeThrottle(request, createResponse)
    }

    if (joinGroupRequest.data.groupInstanceId != null && config.interBrokerProtocolVersion < KAFKA_2_3_IV0) {
      // Only enable static membership when IBP >= 2.3, because it is not safe for the broker to use the static member logic
      // until we are sure that all brokers support it. If static group being loaded by an older coordinator, it will discard
      // the group.instance.id field, so static members could accidentally become "dynamic", which leads to wrong states.
      sendResponseCallback(JoinGroupResult(
        List.empty,
        JoinGroupResponse.UNKNOWN_MEMBER_ID,
        JoinGroupResponse.UNKNOWN_GENERATION_ID,
        JoinGroupResponse.UNKNOWN_PROTOCOL,
        JoinGroupResponse.UNKNOWN_MEMBER_ID,
        Errors.UNSUPPORTED_VERSION
      ))
    } else if (!authorize(request, READ, GROUP, joinGroupRequest.data().groupId())) {
      sendResponseMaybeThrottle(request, requestThrottleMs =>
        new JoinGroupResponse(
          new JoinGroupResponseData()
            .setThrottleTimeMs(requestThrottleMs)
            .setErrorCode(Errors.GROUP_AUTHORIZATION_FAILED.code)
            .setGenerationId(JoinGroupResponse.UNKNOWN_GENERATION_ID)
            .setProtocolName(JoinGroupResponse.UNKNOWN_PROTOCOL)
            .setLeader(JoinGroupResponse.UNKNOWN_MEMBER_ID)
            .setMemberId(JoinGroupResponse.UNKNOWN_MEMBER_ID)
            .setMembers(util.Collections.emptyList())
        )
      )
    }  else {
      val groupInstanceId = Option(joinGroupRequest.data.groupInstanceId)

      // Only return MEMBER_ID_REQUIRED error if joinGroupRequest version is >= 4
      // and groupInstanceId is configured to unknown.
      val requireKnownMemberId = joinGroupRequest.version >= 4 && groupInstanceId.isEmpty

      // let the coordinator handle join-group
      val protocols = joinGroupRequest.data.protocols.valuesList.asScala.map(protocol =>
        (protocol.name, protocol.metadata)).toList
      groupCoordinator.handleJoinGroup(
        joinGroupRequest.data.groupId,
        joinGroupRequest.data.memberId,
        groupInstanceId,
        requireKnownMemberId,
        request.header.clientId,
        request.context.clientAddress.toString,
        joinGroupRequest.data.rebalanceTimeoutMs,
        joinGroupRequest.data.sessionTimeoutMs,
        joinGroupRequest.data.protocolType,
        protocols,
        sendResponseCallback)
    }
  }

  def handleSyncGroupRequest(request: RequestChannel.Request): Unit = {
    val syncGroupRequest = request.body[SyncGroupRequest]

    def sendResponseCallback(syncGroupResult: SyncGroupResult): Unit = {
      sendResponseMaybeThrottle(request, requestThrottleMs =>
        new SyncGroupResponse(
          new SyncGroupResponseData()
            .setErrorCode(syncGroupResult.error.code)
            .setAssignment(syncGroupResult.memberAssignment)
            .setThrottleTimeMs(requestThrottleMs)
        ))
    }

    if (syncGroupRequest.data.groupInstanceId != null && config.interBrokerProtocolVersion < KAFKA_2_3_IV0) {
      // Only enable static membership when IBP >= 2.3, because it is not safe for the broker to use the static member logic
      // until we are sure that all brokers support it. If static group being loaded by an older coordinator, it will discard
      // the group.instance.id field, so static members could accidentally become "dynamic", which leads to wrong states.
      sendResponseCallback(SyncGroupResult(Array[Byte](), Errors.UNSUPPORTED_VERSION))
    } else if (!authorize(request, READ, GROUP, syncGroupRequest.data.groupId)) {
      sendResponseCallback(SyncGroupResult(Array[Byte](), Errors.GROUP_AUTHORIZATION_FAILED))
    } else {
      val assignmentMap = immutable.Map.newBuilder[String, Array[Byte]]
      syncGroupRequest.data.assignments.asScala.foreach { assignment =>
        assignmentMap += (assignment.memberId -> assignment.assignment)
      }

      groupCoordinator.handleSyncGroup(
        syncGroupRequest.data.groupId,
        syncGroupRequest.data.generationId,
        syncGroupRequest.data.memberId,
        Option(syncGroupRequest.data.groupInstanceId),
        assignmentMap.result,
        sendResponseCallback
      )
    }
  }

  def handleDeleteGroupsRequest(request: RequestChannel.Request): Unit = {
    val deleteGroupsRequest = request.body[DeleteGroupsRequest]
    val groups = deleteGroupsRequest.data.groupsNames.asScala.toSet

    val (authorizedGroups, unauthorizedGroups) = groups.partition { group =>
      authorize(request, DELETE, GROUP, group)
    }

    val groupDeletionResult = groupCoordinator.handleDeleteGroups(authorizedGroups) ++
      unauthorizedGroups.map(_ -> Errors.GROUP_AUTHORIZATION_FAILED)

    sendResponseMaybeThrottle(request, requestThrottleMs => {
      val deletionCollections = new DeletableGroupResultCollection()
      groupDeletionResult.foreach { case (groupId, error) =>
        deletionCollections.add(new DeletableGroupResult()
          .setGroupId(groupId)
          .setErrorCode(error.code)
        )
      }

      new DeleteGroupsResponse(new DeleteGroupsResponseData()
        .setResults(deletionCollections)
        .setThrottleTimeMs(requestThrottleMs)
      )
    })
  }

  def handleHeartbeatRequest(request: RequestChannel.Request): Unit = {
    val heartbeatRequest = request.body[HeartbeatRequest]

    // the callback for sending a heartbeat response
    def sendResponseCallback(error: Errors): Unit = {
      def createResponse(requestThrottleMs: Int): AbstractResponse = {
        val response = new HeartbeatResponse(
          new HeartbeatResponseData()
            .setThrottleTimeMs(requestThrottleMs)
            .setErrorCode(error.code))
        trace("Sending heartbeat response %s for correlation id %d to client %s."
          .format(response, request.header.correlationId, request.header.clientId))
        response
      }
      sendResponseMaybeThrottle(request, createResponse)
    }

    if (heartbeatRequest.data.groupInstanceId != null && config.interBrokerProtocolVersion < KAFKA_2_3_IV0) {
      // Only enable static membership when IBP >= 2.3, because it is not safe for the broker to use the static member logic
      // until we are sure that all brokers support it. If static group being loaded by an older coordinator, it will discard
      // the group.instance.id field, so static members could accidentally become "dynamic", which leads to wrong states.
      sendResponseCallback(Errors.UNSUPPORTED_VERSION)
    } else if (!authorize(request, READ, GROUP, heartbeatRequest.data.groupId)) {
      sendResponseMaybeThrottle(request, requestThrottleMs =>
        new HeartbeatResponse(
            new HeartbeatResponseData()
              .setThrottleTimeMs(requestThrottleMs)
              .setErrorCode(Errors.GROUP_AUTHORIZATION_FAILED.code)))
    } else {
      // let the coordinator to handle heartbeat
      groupCoordinator.handleHeartbeat(
        heartbeatRequest.data.groupId,
        heartbeatRequest.data.memberId,
        Option(heartbeatRequest.data.groupInstanceId),
        heartbeatRequest.data.generationId,
        sendResponseCallback)
    }
  }

  def handleLeaveGroupRequest(request: RequestChannel.Request): Unit = {
    val leaveGroupRequest = request.body[LeaveGroupRequest]

    val members = leaveGroupRequest.members().asScala.toList

    if (!authorize(request, READ, GROUP, leaveGroupRequest.data().groupId())) {
      sendResponseMaybeThrottle(request, requestThrottleMs => {
        new LeaveGroupResponse(new LeaveGroupResponseData()
          .setThrottleTimeMs(requestThrottleMs)
          .setErrorCode(Errors.GROUP_AUTHORIZATION_FAILED.code)
        )
      })
    } else {
      def sendResponseCallback(leaveGroupResult : LeaveGroupResult): Unit = {
        val memberResponses = leaveGroupResult.memberResponses.map(
          leaveGroupResult =>
            new MemberResponse()
              .setErrorCode(leaveGroupResult.error.code)
              .setMemberId(leaveGroupResult.memberId)
              .setGroupInstanceId(leaveGroupResult.groupInstanceId.orNull)
        )
        def createResponse(requestThrottleMs: Int): AbstractResponse = {
          new LeaveGroupResponse(
            memberResponses.asJava,
            leaveGroupResult.topLevelError,
            requestThrottleMs,
            leaveGroupRequest.version)
        }
        sendResponseMaybeThrottle(request, createResponse)
      }

      groupCoordinator.handleLeaveGroup(
        leaveGroupRequest.data.groupId,
        members,
        sendResponseCallback)
    }
  }

  def handleSaslHandshakeRequest(request: RequestChannel.Request): Unit = {
    val responseData = new SaslHandshakeResponseData().setErrorCode(Errors.ILLEGAL_SASL_STATE.code)
    sendResponseMaybeThrottle(request, _ => new SaslHandshakeResponse(responseData))
  }

  def handleSaslAuthenticateRequest(request: RequestChannel.Request): Unit = {
    val responseData = new SaslAuthenticateResponseData()
      .setErrorCode(Errors.ILLEGAL_SASL_STATE.code)
      .setErrorMessage("SaslAuthenticate request received after successful authentication")
    sendResponseMaybeThrottle(request, _ => new SaslAuthenticateResponse(responseData))
  }

  def handleApiVersionsRequest(request: RequestChannel.Request): Unit = {
    // Note that broker returns its full list of supported ApiKeys and versions regardless of current
    // authentication state (e.g., before SASL authentication on an SASL listener, do note that no
    // Kafka protocol requests may take place on an SSL listener before the SSL handshake is finished).
    // If this is considered to leak information about the broker version a workaround is to use SSL
    // with client authentication which is performed at an earlier stage of the connection where the
    // ApiVersionRequest is not available.
    def createResponseCallback(requestThrottleMs: Int): ApiVersionsResponse = {
      val apiVersionRequest = request.body[ApiVersionsRequest]
      if (apiVersionRequest.hasUnsupportedRequestVersion)
        apiVersionRequest.getErrorResponse(requestThrottleMs, Errors.UNSUPPORTED_VERSION.exception)
      else if (!apiVersionRequest.isValid)
        apiVersionRequest.getErrorResponse(requestThrottleMs, Errors.INVALID_REQUEST.exception)
      else
        ApiVersionsResponse.apiVersionsResponse(requestThrottleMs,
          config.interBrokerProtocolVersion.recordVersion.value)
    }
    sendResponseMaybeThrottle(request, createResponseCallback)
  }

  def handleCreateTopicsRequest(request: RequestChannel.Request): Unit = {
    def sendResponseCallback(results: CreatableTopicResultCollection): Unit = {
      def createResponse(requestThrottleMs: Int): AbstractResponse = {
        val responseData = new CreateTopicsResponseData().
          setThrottleTimeMs(requestThrottleMs).
          setTopics(results)
        val responseBody = new CreateTopicsResponse(responseData)
        trace(s"Sending create topics response $responseData for correlation id " +
          s"${request.header.correlationId} to client ${request.header.clientId}.")
        responseBody
      }
      sendResponseMaybeThrottle(request, createResponse)
    }

    val createTopicsRequest = request.body[CreateTopicsRequest]
    val results = new CreatableTopicResultCollection(createTopicsRequest.data().topics().size())
    if (!controller.isActive) {
      createTopicsRequest.data.topics.asScala.foreach { case topic =>
        results.add(new CreatableTopicResult().setName(topic.name()).
          setErrorCode(Errors.NOT_CONTROLLER.code()))
      }
      sendResponseCallback(results)
    } else {
      createTopicsRequest.data.topics.asScala.foreach { case topic =>
        results.add(new CreatableTopicResult().setName(topic.name()))
      }
      val hasClusterAuthorization = authorize(request, CREATE, CLUSTER, CLUSTER_NAME, logIfDenied = false)
      val topics = createTopicsRequest.data.topics.asScala.map(_.name)
      val authorizedTopics = if (hasClusterAuthorization) topics.toSet else filterAuthorized(request, CREATE, TOPIC, topics.toSeq)
      val authorizedForDescribeConfigs = filterAuthorized(request, DESCRIBE_CONFIGS, TOPIC, topics.toSeq)
        .map(name => name -> results.find(name)).toMap

      results.asScala.foreach(topic => {
        if (results.findAll(topic.name()).size() > 1) {
          topic.setErrorCode(Errors.INVALID_REQUEST.code())
          topic.setErrorMessage("Found multiple entries for this topic.")
        } else if (!authorizedTopics.contains(topic.name)) {
          topic.setErrorCode(Errors.TOPIC_AUTHORIZATION_FAILED.code())
          topic.setErrorMessage("Authorization failed.")
        }
        if (!authorizedForDescribeConfigs.contains(topic.name)) {
          topic.setTopicConfigErrorCode(Errors.TOPIC_AUTHORIZATION_FAILED.code)
        }
      })
      val toCreate = mutable.Map[String, CreatableTopic]()
      createTopicsRequest.data.topics.asScala.foreach { topic =>
        if (results.find(topic.name).errorCode == Errors.NONE.code) {
          toCreate += topic.name -> topic
        }
      }
      def handleCreateTopicsResults(errors: Map[String, ApiError]): Unit = {
        errors.foreach { case (topicName, error) =>
          val result = results.find(topicName)
          result.setErrorCode(error.error.code)
            .setErrorMessage(error.message)
          // Reset any configs in the response if Create failed
          if (error != ApiError.NONE) {
            result.setConfigs(List.empty.asJava)
              .setNumPartitions(-1)
              .setReplicationFactor(-1)
              .setTopicConfigErrorCode(0.toShort)
          }
        }
        sendResponseCallback(results)
      }
      adminManager.createTopics(createTopicsRequest.data.timeoutMs,
          createTopicsRequest.data.validateOnly,
          toCreate,
          authorizedForDescribeConfigs,
          handleCreateTopicsResults)
    }
  }

  def handleCreatePartitionsRequest(request: RequestChannel.Request): Unit = {
    val createPartitionsRequest = request.body[CreatePartitionsRequest]

    def sendResponseCallback(results: Map[String, ApiError]): Unit = {
      def createResponse(requestThrottleMs: Int): AbstractResponse = {
        val responseBody = new CreatePartitionsResponse(requestThrottleMs, results.asJava)
        trace(s"Sending create partitions response $responseBody for correlation id ${request.header.correlationId} to " +
          s"client ${request.header.clientId}.")
        responseBody
      }
      sendResponseMaybeThrottle(request, createResponse)
    }

    if (!controller.isActive) {
      val result = createPartitionsRequest.newPartitions.asScala.map { case (topic, _) =>
        (topic, new ApiError(Errors.NOT_CONTROLLER, null))
      }
      sendResponseCallback(result)
    } else {
      // Special handling to add duplicate topics to the response
      val dupes = createPartitionsRequest.duplicates.asScala
      val notDuped = createPartitionsRequest.newPartitions.asScala -- dupes
      val authorizedTopics = filterAuthorized(request, ALTER, TOPIC, notDuped.toSeq.map(_._1))
      val (authorized, unauthorized) = notDuped.partition { case (topic, _) =>
        authorizedTopics.contains(topic)
      }

      val (queuedForDeletion, valid) = authorized.partition { case (topic, _) =>
        controller.topicDeletionManager.isTopicQueuedUpForDeletion(topic)
      }

      val errors = dupes.map(_ -> new ApiError(Errors.INVALID_REQUEST, "Duplicate topic in request.")) ++
        unauthorized.keySet.map(_ -> new ApiError(Errors.TOPIC_AUTHORIZATION_FAILED, "The topic authorization is failed.")) ++
        queuedForDeletion.keySet.map(_ -> new ApiError(Errors.INVALID_TOPIC_EXCEPTION, "The topic is queued for deletion."))

      adminManager.createPartitions(createPartitionsRequest.timeout, valid, createPartitionsRequest.validateOnly,
        request.context.listenerName, result => sendResponseCallback(result ++ errors))
    }
  }

  def handleDeleteTopicsRequest(request: RequestChannel.Request): Unit = {
    def sendResponseCallback(results: DeletableTopicResultCollection): Unit = {
      def createResponse(requestThrottleMs: Int): AbstractResponse = {
        val responseData = new DeleteTopicsResponseData()
          .setThrottleTimeMs(requestThrottleMs)
          .setResponses(results)
        val responseBody = new DeleteTopicsResponse(responseData)
        trace(s"Sending delete topics response $responseBody for correlation id ${request.header.correlationId} to client ${request.header.clientId}.")
        responseBody
      }
      sendResponseMaybeThrottle(request, createResponse)
    }

    val deleteTopicRequest = request.body[DeleteTopicsRequest]
    val results = new DeletableTopicResultCollection(deleteTopicRequest.data.topicNames.size)
    val toDelete = mutable.Set[String]()
    if (!controller.isActive) {
      deleteTopicRequest.data.topicNames.asScala.foreach { case topic =>
        results.add(new DeletableTopicResult()
          .setName(topic)
          .setErrorCode(Errors.NOT_CONTROLLER.code))
      }
      sendResponseCallback(results)
    } else if (!config.deleteTopicEnable) {
      val error = if (request.context.apiVersion < 3) Errors.INVALID_REQUEST else Errors.TOPIC_DELETION_DISABLED
      deleteTopicRequest.data.topicNames.asScala.foreach { case topic =>
        results.add(new DeletableTopicResult()
          .setName(topic)
          .setErrorCode(error.code))
      }
      sendResponseCallback(results)
    } else {
      deleteTopicRequest.data.topicNames.asScala.foreach { case topic =>
        results.add(new DeletableTopicResult()
          .setName(topic))
      }
      val authorizedTopics = filterAuthorized(request, DELETE, TOPIC, results.asScala.toSeq.map(_.name))
      results.asScala.foreach(topic => {
         if (!authorizedTopics.contains(topic.name))
           topic.setErrorCode(Errors.TOPIC_AUTHORIZATION_FAILED.code)
         else if (!metadataCache.contains(topic.name))
           topic.setErrorCode(Errors.UNKNOWN_TOPIC_OR_PARTITION.code)
         else
           toDelete += topic.name
      })
      // If no authorized topics return immediately
      if (toDelete.isEmpty)
        sendResponseCallback(results)
      else {
        def handleDeleteTopicsResults(errors: Map[String, Errors]): Unit = {
          errors.foreach {
            case (topicName, error) =>
              results.find(topicName)
                .setErrorCode(error.code)
          }
          sendResponseCallback(results)
        }

        adminManager.deleteTopics(
          deleteTopicRequest.data.timeoutMs.toInt,
          toDelete,
          handleDeleteTopicsResults
        )
      }
    }
  }

  def handleDeleteRecordsRequest(request: RequestChannel.Request): Unit = {
    val deleteRecordsRequest = request.body[DeleteRecordsRequest]

    val unauthorizedTopicResponses = mutable.Map[TopicPartition, DeleteRecordsResponse.PartitionResponse]()
    val nonExistingTopicResponses = mutable.Map[TopicPartition, DeleteRecordsResponse.PartitionResponse]()
    val authorizedForDeleteTopicOffsets = mutable.Map[TopicPartition, Long]()

    val authorizedTopics = filterAuthorized(request, DELETE, TOPIC,
      deleteRecordsRequest.partitionOffsets.asScala.toSeq.map(_._1.topic))
    for ((topicPartition, offset) <- deleteRecordsRequest.partitionOffsets.asScala) {
      if (!authorizedTopics.contains(topicPartition.topic))
        unauthorizedTopicResponses += topicPartition -> new DeleteRecordsResponse.PartitionResponse(
          DeleteRecordsResponse.INVALID_LOW_WATERMARK, Errors.TOPIC_AUTHORIZATION_FAILED)
      else if (!metadataCache.contains(topicPartition))
        nonExistingTopicResponses += topicPartition -> new DeleteRecordsResponse.PartitionResponse(
          DeleteRecordsResponse.INVALID_LOW_WATERMARK, Errors.UNKNOWN_TOPIC_OR_PARTITION)
      else
        authorizedForDeleteTopicOffsets += (topicPartition -> offset)
    }

    // the callback for sending a DeleteRecordsResponse
    def sendResponseCallback(authorizedTopicResponses: Map[TopicPartition, DeleteRecordsResponse.PartitionResponse]): Unit = {
      val mergedResponseStatus = authorizedTopicResponses ++ unauthorizedTopicResponses ++ nonExistingTopicResponses
      mergedResponseStatus.foreach { case (topicPartition, status) =>
        if (status.error != Errors.NONE) {
          debug("DeleteRecordsRequest with correlation id %d from client %s on partition %s failed due to %s".format(
            request.header.correlationId,
            request.header.clientId,
            topicPartition,
            status.error.exceptionName))
        }
      }

      sendResponseMaybeThrottle(request, requestThrottleMs =>
        new DeleteRecordsResponse(requestThrottleMs, mergedResponseStatus.asJava))
    }

    if (authorizedForDeleteTopicOffsets.isEmpty)
      sendResponseCallback(Map.empty)
    else {
      // call the replica manager to append messages to the replicas
      replicaManager.deleteRecords(
        deleteRecordsRequest.timeout.toLong,
        authorizedForDeleteTopicOffsets,
        sendResponseCallback)
    }
  }

  def handleInitProducerIdRequest(request: RequestChannel.Request): Unit = {
    val initProducerIdRequest = request.body[InitProducerIdRequest]
    val transactionalId = initProducerIdRequest.data.transactionalId

    if (transactionalId != null) {
      if (!authorize(request, WRITE, TRANSACTIONAL_ID, transactionalId)) {
        sendErrorResponseMaybeThrottle(request, Errors.TRANSACTIONAL_ID_AUTHORIZATION_FAILED.exception)
        return
      }
    } else if (!authorize(request, IDEMPOTENT_WRITE, CLUSTER, CLUSTER_NAME)) {
      sendErrorResponseMaybeThrottle(request, Errors.CLUSTER_AUTHORIZATION_FAILED.exception)
      return
    }

    def sendResponseCallback(result: InitProducerIdResult): Unit = {
      def createResponse(requestThrottleMs: Int): AbstractResponse = {
        val responseData = new InitProducerIdResponseData()
          .setProducerId(result.producerId)
          .setProducerEpoch(result.producerEpoch)
          .setThrottleTimeMs(requestThrottleMs)
          .setErrorCode(result.error.code)
        val responseBody = new InitProducerIdResponse(responseData)
        trace(s"Completed $transactionalId's InitProducerIdRequest with result $result from client ${request.header.clientId}.")
        responseBody
      }
      sendResponseMaybeThrottle(request, createResponse)
    }
    txnCoordinator.handleInitProducerId(transactionalId, initProducerIdRequest.data.transactionTimeoutMs, sendResponseCallback)
  }

  def handleEndTxnRequest(request: RequestChannel.Request): Unit = {
    ensureInterBrokerVersion(KAFKA_0_11_0_IV0)
    val endTxnRequest = request.body[EndTxnRequest]
    val transactionalId = endTxnRequest.transactionalId

    if (authorize(request, WRITE, TRANSACTIONAL_ID, transactionalId)) {
      def sendResponseCallback(error: Errors): Unit = {
        def createResponse(requestThrottleMs: Int): AbstractResponse = {
          val responseBody = new EndTxnResponse(requestThrottleMs, error)
          trace(s"Completed ${endTxnRequest.transactionalId}'s EndTxnRequest with command: ${endTxnRequest.command}, errors: $error from client ${request.header.clientId}.")
          responseBody
        }
        sendResponseMaybeThrottle(request, createResponse)
      }

      txnCoordinator.handleEndTransaction(endTxnRequest.transactionalId,
        endTxnRequest.producerId,
        endTxnRequest.producerEpoch,
        endTxnRequest.command,
        sendResponseCallback)
    } else
      sendResponseMaybeThrottle(request, requestThrottleMs =>
        new EndTxnResponse(requestThrottleMs, Errors.TRANSACTIONAL_ID_AUTHORIZATION_FAILED))
  }

  def handleWriteTxnMarkersRequest(request: RequestChannel.Request): Unit = {
    ensureInterBrokerVersion(KAFKA_0_11_0_IV0)
    authorizeClusterOperation(request, CLUSTER_ACTION)
    val writeTxnMarkersRequest = request.body[WriteTxnMarkersRequest]
    val errors = new ConcurrentHashMap[java.lang.Long, util.Map[TopicPartition, Errors]]()
    val markers = writeTxnMarkersRequest.markers
    val numAppends = new AtomicInteger(markers.size)

    if (numAppends.get == 0) {
      sendResponseExemptThrottle(request, new WriteTxnMarkersResponse(errors))
      return
    }

    def updateErrors(producerId: Long, currentErrors: ConcurrentHashMap[TopicPartition, Errors]): Unit = {
      val previousErrors = errors.putIfAbsent(producerId, currentErrors)
      if (previousErrors != null)
        previousErrors.putAll(currentErrors)
    }

    /**
      * This is the call back invoked when a log append of transaction markers succeeds. This can be called multiple
      * times when handling a single WriteTxnMarkersRequest because there is one append per TransactionMarker in the
      * request, so there could be multiple appends of markers to the log. The final response will be sent only
      * after all appends have returned.
      */
    def maybeSendResponseCallback(producerId: Long, result: TransactionResult)(responseStatus: Map[TopicPartition, PartitionResponse]): Unit = {
      trace(s"End transaction marker append for producer id $producerId completed with status: $responseStatus")
      val currentErrors = new ConcurrentHashMap[TopicPartition, Errors](responseStatus.map { case (k, v) => k -> v.error }.asJava)
      updateErrors(producerId, currentErrors)
      val successfulOffsetsPartitions = responseStatus.filter { case (topicPartition, partitionResponse) =>
        topicPartition.topic == GROUP_METADATA_TOPIC_NAME && partitionResponse.error == Errors.NONE
      }.keys

      if (successfulOffsetsPartitions.nonEmpty) {
        // as soon as the end transaction marker has been written for a transactional offset commit,
        // call to the group coordinator to materialize the offsets into the cache
        try {
          groupCoordinator.scheduleHandleTxnCompletion(producerId, successfulOffsetsPartitions, result)
        } catch {
          case e: Exception =>
            error(s"Received an exception while trying to update the offsets cache on transaction marker append", e)
            val updatedErrors = new ConcurrentHashMap[TopicPartition, Errors]()
            successfulOffsetsPartitions.foreach(updatedErrors.put(_, Errors.UNKNOWN_SERVER_ERROR))
            updateErrors(producerId, updatedErrors)
        }
      }

      if (numAppends.decrementAndGet() == 0)
        sendResponseExemptThrottle(request, new WriteTxnMarkersResponse(errors))
    }

    // TODO: The current append API makes doing separate writes per producerId a little easier, but it would
    // be nice to have only one append to the log. This requires pushing the building of the control records
    // into Log so that we only append those having a valid producer epoch, and exposing a new appendControlRecord
    // API in ReplicaManager. For now, we've done the simpler approach
    var skippedMarkers = 0
    for (marker <- markers.asScala) {
      val producerId = marker.producerId
      val partitionsWithCompatibleMessageFormat = new mutable.ArrayBuffer[TopicPartition]

      val currentErrors = new ConcurrentHashMap[TopicPartition, Errors]()
      marker.partitions.asScala.foreach { partition =>
        replicaManager.getMagic(partition) match {
          case Some(magic) =>
            if (magic < RecordBatch.MAGIC_VALUE_V2)
              currentErrors.put(partition, Errors.UNSUPPORTED_FOR_MESSAGE_FORMAT)
            else
              partitionsWithCompatibleMessageFormat += partition
          case None =>
            currentErrors.put(partition, Errors.UNKNOWN_TOPIC_OR_PARTITION)
        }
      }

      if (!currentErrors.isEmpty)
        updateErrors(producerId, currentErrors)

      if (partitionsWithCompatibleMessageFormat.isEmpty) {
        numAppends.decrementAndGet()
        skippedMarkers += 1
      } else {
        val controlRecords = partitionsWithCompatibleMessageFormat.map { partition =>
          val controlRecordType = marker.transactionResult match {
            case TransactionResult.COMMIT => ControlRecordType.COMMIT
            case TransactionResult.ABORT => ControlRecordType.ABORT
          }
          val endTxnMarker = new EndTransactionMarker(controlRecordType, marker.coordinatorEpoch)
          partition -> MemoryRecords.withEndTransactionMarker(producerId, marker.producerEpoch, endTxnMarker)
        }.toMap

        replicaManager.appendRecords(
          timeout = config.requestTimeoutMs.toLong,
          requiredAcks = -1,
          internalTopicsAllowed = true,
          isFromClient = false,
          entriesPerPartition = controlRecords,
          responseCallback = maybeSendResponseCallback(producerId, marker.transactionResult))
      }
    }

    // No log appends were written as all partitions had incorrect log format
    // so we need to send the error response
    if (skippedMarkers == markers.size())
      sendResponseExemptThrottle(request, new WriteTxnMarkersResponse(errors))
  }

  def ensureInterBrokerVersion(version: ApiVersion): Unit = {
    if (config.interBrokerProtocolVersion < version)
      throw new UnsupportedVersionException(s"inter.broker.protocol.version: ${config.interBrokerProtocolVersion.version} is less than the required version: ${version.version}")
  }

  def handleAddPartitionToTxnRequest(request: RequestChannel.Request): Unit = {
    ensureInterBrokerVersion(KAFKA_0_11_0_IV0)
    val addPartitionsToTxnRequest = request.body[AddPartitionsToTxnRequest]
    val transactionalId = addPartitionsToTxnRequest.transactionalId
    val partitionsToAdd = addPartitionsToTxnRequest.partitions.asScala
    if (!authorize(request, WRITE, TRANSACTIONAL_ID, transactionalId))
      sendResponseMaybeThrottle(request, requestThrottleMs =>
        addPartitionsToTxnRequest.getErrorResponse(requestThrottleMs, Errors.TRANSACTIONAL_ID_AUTHORIZATION_FAILED.exception))
    else {
      val unauthorizedTopicErrors = mutable.Map[TopicPartition, Errors]()
      val nonExistingTopicErrors = mutable.Map[TopicPartition, Errors]()
      val authorizedPartitions = mutable.Set[TopicPartition]()

      val authorizedTopics = filterAuthorized(request, WRITE, TOPIC,
        partitionsToAdd.toSeq.map(_.topic).filterNot(org.apache.kafka.common.internals.Topic.isInternal))
      for (topicPartition <- partitionsToAdd) {
        if (!authorizedTopics.contains(topicPartition.topic))
          unauthorizedTopicErrors += topicPartition -> Errors.TOPIC_AUTHORIZATION_FAILED
        else if (!metadataCache.contains(topicPartition))
          nonExistingTopicErrors += topicPartition -> Errors.UNKNOWN_TOPIC_OR_PARTITION
        else
          authorizedPartitions.add(topicPartition)
      }

      if (unauthorizedTopicErrors.nonEmpty || nonExistingTopicErrors.nonEmpty) {
        // Any failed partition check causes the entire request to fail. We send the appropriate error codes for the
        // partitions which failed, and an 'OPERATION_NOT_ATTEMPTED' error code for the partitions which succeeded
        // the authorization check to indicate that they were not added to the transaction.
        val partitionErrors = unauthorizedTopicErrors ++ nonExistingTopicErrors ++
          authorizedPartitions.map(_ -> Errors.OPERATION_NOT_ATTEMPTED)
        sendResponseMaybeThrottle(request, requestThrottleMs =>
          new AddPartitionsToTxnResponse(requestThrottleMs, partitionErrors.asJava))
      } else {
        def sendResponseCallback(error: Errors): Unit = {
          def createResponse(requestThrottleMs: Int): AbstractResponse = {
            val responseBody: AddPartitionsToTxnResponse = new AddPartitionsToTxnResponse(requestThrottleMs,
              partitionsToAdd.map{tp => (tp, error)}.toMap.asJava)
            trace(s"Completed $transactionalId's AddPartitionsToTxnRequest with partitions $partitionsToAdd: errors: $error from client ${request.header.clientId}")
            responseBody
          }

          sendResponseMaybeThrottle(request, createResponse)
        }

        txnCoordinator.handleAddPartitionsToTransaction(transactionalId,
          addPartitionsToTxnRequest.producerId,
          addPartitionsToTxnRequest.producerEpoch,
          authorizedPartitions,
          sendResponseCallback)
      }
    }
  }

  def handleAddOffsetsToTxnRequest(request: RequestChannel.Request): Unit = {
    ensureInterBrokerVersion(KAFKA_0_11_0_IV0)
    val addOffsetsToTxnRequest = request.body[AddOffsetsToTxnRequest]
    val transactionalId = addOffsetsToTxnRequest.transactionalId
    val groupId = addOffsetsToTxnRequest.consumerGroupId
    val offsetTopicPartition = new TopicPartition(GROUP_METADATA_TOPIC_NAME, groupCoordinator.partitionFor(groupId))

    if (!authorize(request, WRITE, TRANSACTIONAL_ID, transactionalId))
      sendResponseMaybeThrottle(request, requestThrottleMs =>
        new AddOffsetsToTxnResponse(requestThrottleMs, Errors.TRANSACTIONAL_ID_AUTHORIZATION_FAILED))
    else if (!authorize(request, READ, GROUP, groupId))
      sendResponseMaybeThrottle(request, requestThrottleMs =>
        new AddOffsetsToTxnResponse(requestThrottleMs, Errors.GROUP_AUTHORIZATION_FAILED))
    else {
      def sendResponseCallback(error: Errors): Unit = {
        def createResponse(requestThrottleMs: Int): AbstractResponse = {
          val responseBody: AddOffsetsToTxnResponse = new AddOffsetsToTxnResponse(requestThrottleMs, error)
          trace(s"Completed $transactionalId's AddOffsetsToTxnRequest for group $groupId on partition " +
            s"$offsetTopicPartition: errors: $error from client ${request.header.clientId}")
          responseBody
        }
        sendResponseMaybeThrottle(request, createResponse)
      }

      txnCoordinator.handleAddPartitionsToTransaction(transactionalId,
        addOffsetsToTxnRequest.producerId,
        addOffsetsToTxnRequest.producerEpoch,
        Set(offsetTopicPartition),
        sendResponseCallback)
    }
  }

  def handleTxnOffsetCommitRequest(request: RequestChannel.Request): Unit = {
    ensureInterBrokerVersion(KAFKA_0_11_0_IV0)
    val header = request.header
    val txnOffsetCommitRequest = request.body[TxnOffsetCommitRequest]

    // authorize for the transactionalId and the consumer group. Note that we skip producerId authorization
    // since it is implied by transactionalId authorization
    if (!authorize(request, WRITE, TRANSACTIONAL_ID, txnOffsetCommitRequest.data.transactionalId))
      sendErrorResponseMaybeThrottle(request, Errors.TRANSACTIONAL_ID_AUTHORIZATION_FAILED.exception)
    else if (!authorize(request, READ, GROUP, txnOffsetCommitRequest.data.groupId))
      sendErrorResponseMaybeThrottle(request, Errors.GROUP_AUTHORIZATION_FAILED.exception)
    else {
      val unauthorizedTopicErrors = mutable.Map[TopicPartition, Errors]()
      val nonExistingTopicErrors = mutable.Map[TopicPartition, Errors]()
      val authorizedTopicCommittedOffsets = mutable.Map[TopicPartition, TxnOffsetCommitRequest.CommittedOffset]()
      val authorizedTopics = filterAuthorized(request, READ, TOPIC, txnOffsetCommitRequest.offsets.keySet.asScala.toSeq.map(_.topic))

      for ((topicPartition, commitedOffset) <- txnOffsetCommitRequest.offsets.asScala) {
        if (!authorizedTopics.contains(topicPartition.topic))
          unauthorizedTopicErrors += topicPartition -> Errors.TOPIC_AUTHORIZATION_FAILED
        else if (!metadataCache.contains(topicPartition))
          nonExistingTopicErrors += topicPartition -> Errors.UNKNOWN_TOPIC_OR_PARTITION
        else
          authorizedTopicCommittedOffsets += (topicPartition -> commitedOffset)
      }

      // the callback for sending an offset commit response
      def sendResponseCallback(authorizedTopicErrors: Map[TopicPartition, Errors]): Unit = {
        val combinedCommitStatus = authorizedTopicErrors ++ unauthorizedTopicErrors ++ nonExistingTopicErrors
        if (isDebugEnabled)
          combinedCommitStatus.foreach { case (topicPartition, error) =>
            if (error != Errors.NONE) {
              debug(s"TxnOffsetCommit with correlation id ${header.correlationId} from client ${header.clientId} " +
                s"on partition $topicPartition failed due to ${error.exceptionName}")
            }
          }
        sendResponseMaybeThrottle(request, requestThrottleMs =>
          new TxnOffsetCommitResponse(requestThrottleMs, combinedCommitStatus.asJava))
      }

      if (authorizedTopicCommittedOffsets.isEmpty)
        sendResponseCallback(Map.empty)
      else {
        val offsetMetadata = convertTxnOffsets(authorizedTopicCommittedOffsets.toMap)
        groupCoordinator.handleTxnCommitOffsets(
          txnOffsetCommitRequest.data.groupId,
          txnOffsetCommitRequest.data.producerId,
          txnOffsetCommitRequest.data.producerEpoch,
          offsetMetadata,
          sendResponseCallback)
      }
    }
  }

  private def convertTxnOffsets(offsetsMap: immutable.Map[TopicPartition, TxnOffsetCommitRequest.CommittedOffset]): immutable.Map[TopicPartition, OffsetAndMetadata] = {
    val currentTimestamp = time.milliseconds
    offsetsMap.map { case (topicPartition, partitionData) =>
      val metadata = if (partitionData.metadata == null) OffsetAndMetadata.NoMetadata else partitionData.metadata
      topicPartition -> new OffsetAndMetadata(
        offset = partitionData.offset,
        leaderEpoch = partitionData.leaderEpoch,
        metadata = metadata,
        commitTimestamp = currentTimestamp,
        expireTimestamp = None)
    }
  }

  def handleDescribeAcls(request: RequestChannel.Request): Unit = {
    authorizeClusterOperation(request, DESCRIBE)
    val describeAclsRequest = request.body[DescribeAclsRequest]
    authorizer match {
      case None =>
        sendResponseMaybeThrottle(request, requestThrottleMs =>
          new DescribeAclsResponse(requestThrottleMs,
            new ApiError(Errors.SECURITY_DISABLED, "No Authorizer is configured on the broker"), util.Collections.emptySet()))
      case Some(auth) =>
        val filter = describeAclsRequest.filter
        val returnedAcls = new util.HashSet[AclBinding]()
        auth.acls(filter).asScala.foreach(returnedAcls.add)
        sendResponseMaybeThrottle(request, requestThrottleMs =>
          new DescribeAclsResponse(requestThrottleMs, ApiError.NONE, returnedAcls))
    }
  }

  def handleCreateAcls(request: RequestChannel.Request): Unit = {
    authorizeClusterOperation(request, ALTER)
    val createAclsRequest = request.body[CreateAclsRequest]

    authorizer match {
      case None =>
        sendResponseMaybeThrottle(request, requestThrottleMs =>
          createAclsRequest.getErrorResponse(requestThrottleMs,
            new SecurityDisabledException("No Authorizer is configured on the broker.")))
      case Some(auth) =>

        val errorResults = mutable.Map[AclBinding, AclCreateResult]()
        val aclBindings = createAclsRequest.aclCreations.asScala.map(_.acl)
        val validBindings = aclBindings
          .filter { acl =>
            val resource = acl.pattern
            val throwable = if (resource.resourceType == ResourceType.CLUSTER && !AuthorizerUtils.isClusterResource(resource.name))
                new InvalidRequestException("The only valid name for the CLUSTER resource is " + CLUSTER_NAME)
            else if (resource.name.isEmpty)
              new InvalidRequestException("Invalid empty resource name")
            else
              null
            if (throwable != null) {
              debug(s"Failed to add acl $acl to $resource", throwable)
              errorResults(acl) = new AclCreateResult(throwable)
              false
            } else
              true
          }

        val createResults = auth.createAcls(request.context, validBindings.asJava)
          .asScala.map(_.toCompletableFuture).toList
        def sendResponseCallback(): Unit = {
          val aclCreationResults = aclBindings.map { acl =>
            val result = errorResults.getOrElse(acl, createResults(validBindings.indexOf(acl)).get)
            new AclCreationResponse(result.exception.asScala.map(ApiError.fromThrowable).getOrElse(ApiError.NONE))
          }
          sendResponseMaybeThrottle(request, requestThrottleMs =>
            new CreateAclsResponse(requestThrottleMs, aclCreationResults.asJava))
        }

        alterAclsPurgatory.tryCompleteElseWatch(config.connectionsMaxIdleMs, createResults, sendResponseCallback)
    }
  }

  def handleDeleteAcls(request: RequestChannel.Request): Unit = {
    authorizeClusterOperation(request, ALTER)
    val deleteAclsRequest = request.body[DeleteAclsRequest]
    authorizer match {
      case None =>
        sendResponseMaybeThrottle(request, requestThrottleMs =>
          deleteAclsRequest.getErrorResponse(requestThrottleMs,
            new SecurityDisabledException("No Authorizer is configured on the broker.")))
      case Some(auth) =>

        val deleteResults = auth.deleteAcls(request.context, deleteAclsRequest.filters)
          .asScala.map(_.toCompletableFuture).toList

        def toErrorCode(exception: Optional[ApiException]): ApiError = {
          exception.asScala.map(ApiError.fromThrowable).getOrElse(ApiError.NONE)
        }

        def sendResponseCallback(): Unit = {
          val filterResponses = deleteResults.map(_.get).map { result =>
            val deletions = result.aclBindingDeleteResults().asScala.toList.map { deletionResult =>
              new AclDeletionResult(toErrorCode(deletionResult.exception), deletionResult.aclBinding)
            }.asJava
            new AclFilterResponse(toErrorCode(result.exception), deletions)
          }.asJava
          sendResponseMaybeThrottle(request, requestThrottleMs =>
            new DeleteAclsResponse(requestThrottleMs, filterResponses))
        }
        alterAclsPurgatory.tryCompleteElseWatch(config.connectionsMaxIdleMs, deleteResults, sendResponseCallback)
    }
  }

  def handleOffsetForLeaderEpochRequest(request: RequestChannel.Request): Unit = {
    val offsetForLeaderEpoch = request.body[OffsetsForLeaderEpochRequest]
    val requestInfo = offsetForLeaderEpoch.epochsByTopicPartition.asScala

    // The OffsetsForLeaderEpoch API was initially only used for inter-broker communication and required
    // cluster permission. With KIP-320, the consumer now also uses this API to check for log truncation
    // following a leader change, so we also allow topic describe permission.
    val (authorizedPartitions, unauthorizedPartitions) = if (authorize(request, CLUSTER_ACTION, CLUSTER, CLUSTER_NAME, logIfDenied = false)) {
      (requestInfo, Map.empty[TopicPartition, OffsetsForLeaderEpochRequest.PartitionData])
    } else {
      val authorizedTopics = filterAuthorized(request, DESCRIBE, TOPIC, requestInfo.keySet.toSeq.map(_.topic))
      requestInfo.partition {
        case (tp, _) => authorizedTopics.contains(tp.topic)
      }
    }

    val endOffsetsForAuthorizedPartitions = replicaManager.lastOffsetForLeaderEpoch(authorizedPartitions)
    val endOffsetsForUnauthorizedPartitions = unauthorizedPartitions.mapValues(_ =>
      new EpochEndOffset(Errors.TOPIC_AUTHORIZATION_FAILED, EpochEndOffset.UNDEFINED_EPOCH,
        EpochEndOffset.UNDEFINED_EPOCH_OFFSET))

    val endOffsetsForAllPartitions = endOffsetsForAuthorizedPartitions ++ endOffsetsForUnauthorizedPartitions
    sendResponseMaybeThrottle(request, requestThrottleMs =>
      new OffsetsForLeaderEpochResponse(requestThrottleMs, endOffsetsForAllPartitions.asJava))
  }

  def handleAlterConfigsRequest(request: RequestChannel.Request): Unit = {
    val alterConfigsRequest = request.body[AlterConfigsRequest]
    val (authorizedResources, unauthorizedResources) = alterConfigsRequest.configs.asScala.partition { case (resource, _) =>
      resource.`type` match {
        case ConfigResource.Type.BROKER_LOGGER =>
          throw new InvalidRequestException(s"AlterConfigs is deprecated and does not support the resource type ${ConfigResource.Type.BROKER_LOGGER}")
        case ConfigResource.Type.BROKER =>
          authorize(request, ALTER_CONFIGS, CLUSTER, CLUSTER_NAME)
        case ConfigResource.Type.TOPIC =>
          authorize(request, ALTER_CONFIGS, TOPIC, resource.name)
        case rt => throw new InvalidRequestException(s"Unexpected resource type $rt")
      }
    }
    val authorizedResult = adminManager.alterConfigs(authorizedResources, alterConfigsRequest.validateOnly)
    val unauthorizedResult = unauthorizedResources.keys.map { resource =>
      resource -> configsAuthorizationApiError(resource)
    }
    sendResponseMaybeThrottle(request, requestThrottleMs =>
      new AlterConfigsResponse(requestThrottleMs, (authorizedResult ++ unauthorizedResult).asJava))
  }

  def handleAlterPartitionReassignmentsRequest(request: RequestChannel.Request): Unit = {
    authorizeClusterOperation(request, ALTER)
    val alterPartitionReassignmentsRequest = request.body[AlterPartitionReassignmentsRequest]

    def sendResponseCallback(result: Either[Map[TopicPartition, ApiError], ApiError]): Unit = {
      val responseData = result match {
        case Right(topLevelError) =>
          new AlterPartitionReassignmentsResponseData().setErrorMessage(topLevelError.message()).setErrorCode(topLevelError.error().code())

        case Left(assignments) =>
          val topicResponses = assignments.groupBy(_._1.topic()).map {
            case (topic, reassignmentsByTp) =>
              val partitionResponses = reassignmentsByTp.map {
                case (topicPartition, error) =>
                  new ReassignablePartitionResponse().setPartitionIndex(topicPartition.partition())
                    .setErrorCode(error.error().code()).setErrorMessage(error.message())
              }
              new ReassignableTopicResponse().setName(topic).setPartitions(partitionResponses.toList.asJava)
          }
          new AlterPartitionReassignmentsResponseData().setResponses(topicResponses.toList.asJava)
      }

      sendResponseMaybeThrottle(request, requestThrottleMs =>
        new AlterPartitionReassignmentsResponse(responseData.setThrottleTimeMs(requestThrottleMs))
      )
    }

    val reassignments = alterPartitionReassignmentsRequest.data().topics().asScala.flatMap {
      reassignableTopic => reassignableTopic.partitions().asScala.map {
        reassignablePartition =>
          val tp = new TopicPartition(reassignableTopic.name(), reassignablePartition.partitionIndex())
          if (reassignablePartition.replicas() == null)
            tp -> None // revert call
          else
            tp -> Some(reassignablePartition.replicas().asScala.map(_.toInt))
      }
    }.toMap

    controller.alterPartitionReassignments(reassignments, sendResponseCallback)
  }

  def handleListPartitionReassignmentsRequest(request: RequestChannel.Request): Unit = {
    authorizeClusterOperation(request, DESCRIBE)
    val listPartitionReassignmentsRequest = request.body[ListPartitionReassignmentsRequest]

    def sendResponseCallback(result: Either[Map[TopicPartition, PartitionReplicaAssignment], ApiError]): Unit = {
      val responseData = result match {
        case Right(error) => new ListPartitionReassignmentsResponseData().setErrorMessage(error.message()).setErrorCode(error.error().code())

        case Left(assignments) =>
          val topicReassignments = assignments.groupBy(_._1.topic()).map {
            case (topic, reassignmentsByTp) =>
              val partitionReassignments = reassignmentsByTp.map {
                case (topicPartition, assignment) =>
                  new ListPartitionReassignmentsResponseData.OngoingPartitionReassignment()
                    .setPartitionIndex(topicPartition.partition())
                    .setAddingReplicas(assignment.addingReplicas.toList.asJava.asInstanceOf[java.util.List[java.lang.Integer]])
                    .setRemovingReplicas(assignment.removingReplicas.toList.asJava.asInstanceOf[java.util.List[java.lang.Integer]])
                    .setReplicas(assignment.replicas.toList.asJava.asInstanceOf[java.util.List[java.lang.Integer]])
              }.toList

              new ListPartitionReassignmentsResponseData.OngoingTopicReassignment().setName(topic)
                .setPartitions(partitionReassignments.asJava)
          }.toList

          new ListPartitionReassignmentsResponseData().setTopics(topicReassignments.asJava)
      }

      sendResponseMaybeThrottle(request, requestThrottleMs =>
        new ListPartitionReassignmentsResponse(responseData.setThrottleTimeMs(requestThrottleMs))
      )
    }

    val partitionsOpt = listPartitionReassignmentsRequest.data().topics() match {
      case topics: Any =>
        Some(topics.iterator().asScala.flatMap { topic =>
          topic.partitionIndexes().iterator().asScala
            .map { tp => new TopicPartition(topic.name(), tp) }
        }.toSet)
      case _ => None
    }

    controller.listPartitionReassignments(partitionsOpt, sendResponseCallback)
  }

  private def configsAuthorizationApiError(resource: ConfigResource): ApiError = {
    val error = resource.`type` match {
      case ConfigResource.Type.BROKER | ConfigResource.Type.BROKER_LOGGER => Errors.CLUSTER_AUTHORIZATION_FAILED
      case ConfigResource.Type.TOPIC => Errors.TOPIC_AUTHORIZATION_FAILED
      case rt => throw new InvalidRequestException(s"Unexpected resource type $rt for resource ${resource.name}")
    }
    new ApiError(error, null)
  }

  def handleIncrementalAlterConfigsRequest(request: RequestChannel.Request): Unit = {
    val alterConfigsRequest = request.body[IncrementalAlterConfigsRequest]

    val configs = alterConfigsRequest.data().resources().iterator().asScala.map { alterConfigResource =>
      val configResource = new ConfigResource(ConfigResource.Type.forId(alterConfigResource.resourceType()), alterConfigResource.resourceName())
      configResource -> alterConfigResource.configs().iterator().asScala.map {
        alterConfig => new AlterConfigOp(new ConfigEntry(alterConfig.name(), alterConfig.value()), OpType.forId(alterConfig.configOperation())) }.toList
    }.toMap

    val (authorizedResources, unauthorizedResources) = configs.partition { case (resource, _) =>
      resource.`type` match {
        case ConfigResource.Type.BROKER | ConfigResource.Type.BROKER_LOGGER =>
          authorize(request, ALTER_CONFIGS, CLUSTER, CLUSTER_NAME)
        case ConfigResource.Type.TOPIC =>
          authorize(request, ALTER_CONFIGS, TOPIC, resource.name)
        case rt => throw new InvalidRequestException(s"Unexpected resource type $rt")
      }
    }

    val authorizedResult = adminManager.incrementalAlterConfigs(authorizedResources, alterConfigsRequest.data().validateOnly())
    val unauthorizedResult = unauthorizedResources.keys.map { resource =>
      resource -> configsAuthorizationApiError(resource)
    }
    sendResponseMaybeThrottle(request, requestThrottleMs =>
      new IncrementalAlterConfigsResponse(IncrementalAlterConfigsResponse.toResponseData(requestThrottleMs,
        (authorizedResult ++ unauthorizedResult).asJava)))
  }

  def handleDescribeConfigsRequest(request: RequestChannel.Request): Unit = {
    val describeConfigsRequest = request.body[DescribeConfigsRequest]
    val (authorizedResources, unauthorizedResources) = describeConfigsRequest.resources.asScala.partition { resource =>
      resource.`type` match {
        case ConfigResource.Type.BROKER | ConfigResource.Type.BROKER_LOGGER =>
          authorize(request, DESCRIBE_CONFIGS, CLUSTER, CLUSTER_NAME)
        case ConfigResource.Type.TOPIC =>
          authorize(request, DESCRIBE_CONFIGS, TOPIC, resource.name)
        case rt => throw new InvalidRequestException(s"Unexpected resource type $rt for resource ${resource.name}")
      }
    }
    val authorizedConfigs = adminManager.describeConfigs(authorizedResources.map { resource =>
      resource -> Option(describeConfigsRequest.configNames(resource)).map(_.asScala.toSet)
    }.toMap, describeConfigsRequest.includeSynonyms)
    val unauthorizedConfigs = unauthorizedResources.map { resource =>
      val error = configsAuthorizationApiError(resource)
      resource -> new DescribeConfigsResponse.Config(error, util.Collections.emptyList[DescribeConfigsResponse.ConfigEntry])
    }

    sendResponseMaybeThrottle(request, requestThrottleMs =>
      new DescribeConfigsResponse(requestThrottleMs, (authorizedConfigs ++ unauthorizedConfigs).asJava))
  }

  def handleAlterReplicaLogDirsRequest(request: RequestChannel.Request): Unit = {
    val alterReplicaDirsRequest = request.body[AlterReplicaLogDirsRequest]
    val responseMap = {
      if (authorize(request, ALTER, CLUSTER, CLUSTER_NAME))
        replicaManager.alterReplicaLogDirs(alterReplicaDirsRequest.partitionDirs.asScala)
      else
        alterReplicaDirsRequest.partitionDirs.asScala.keys.map((_, Errors.CLUSTER_AUTHORIZATION_FAILED)).toMap
    }
    sendResponseMaybeThrottle(request, requestThrottleMs => new AlterReplicaLogDirsResponse(requestThrottleMs, responseMap.asJava))
  }

  def handleDescribeLogDirsRequest(request: RequestChannel.Request): Unit = {
    val describeLogDirsDirRequest = request.body[DescribeLogDirsRequest]
    val logDirInfos = {
      if (authorize(request, DESCRIBE, CLUSTER, CLUSTER_NAME)) {
        val partitions =
          if (describeLogDirsDirRequest.isAllTopicPartitions)
            replicaManager.logManager.allLogs.map(_.topicPartition).toSet
          else
            describeLogDirsDirRequest.topicPartitions().asScala

        replicaManager.describeLogDirs(partitions)
      } else {
        Map.empty[String, LogDirInfo]
      }
    }
    sendResponseMaybeThrottle(request, throttleTimeMs => new DescribeLogDirsResponse(throttleTimeMs, logDirInfos.asJava))
  }

  def handleCreateTokenRequest(request: RequestChannel.Request): Unit = {
    val createTokenRequest = request.body[CreateDelegationTokenRequest]

    // the callback for sending a create token response
    def sendResponseCallback(createResult: CreateTokenResult): Unit = {
      trace("Sending create token response for correlation id %d to client %s."
        .format(request.header.correlationId, request.header.clientId))
      sendResponseMaybeThrottle(request, requestThrottleMs =>
        CreateDelegationTokenResponse.prepareResponse(requestThrottleMs, createResult.error, request.context.principal, createResult.issueTimestamp,
          createResult.expiryTimestamp, createResult.maxTimestamp, createResult.tokenId, ByteBuffer.wrap(createResult.hmac)))
    }

    if (!allowTokenRequests(request))
      sendResponseMaybeThrottle(request, requestThrottleMs =>
        CreateDelegationTokenResponse.prepareResponse(requestThrottleMs, Errors.DELEGATION_TOKEN_REQUEST_NOT_ALLOWED, request.context.principal))
    else {
      val renewerList = createTokenRequest.data.renewers.asScala.toList.map(entry =>
        new KafkaPrincipal(entry.principalType, entry.principalName))

      if (renewerList.exists(principal => principal.getPrincipalType != KafkaPrincipal.USER_TYPE)) {
        sendResponseMaybeThrottle(request, requestThrottleMs =>
          CreateDelegationTokenResponse.prepareResponse(requestThrottleMs, Errors.INVALID_PRINCIPAL_TYPE, request.context.principal))
      }
      else {
        tokenManager.createToken(
          request.context.principal,
          renewerList,
          createTokenRequest.data.maxLifetimeMs,
          sendResponseCallback
        )
      }
    }
  }

  def handleRenewTokenRequest(request: RequestChannel.Request): Unit = {
    val renewTokenRequest = request.body[RenewDelegationTokenRequest]

    // the callback for sending a renew token response
    def sendResponseCallback(error: Errors, expiryTimestamp: Long): Unit = {
      trace("Sending renew token response %s for correlation id %d to client %s."
        .format(request.header.correlationId, request.header.clientId))
      sendResponseMaybeThrottle(request, requestThrottleMs =>
        new RenewDelegationTokenResponse(
             new RenewDelegationTokenResponseData()
               .setThrottleTimeMs(requestThrottleMs)
               .setErrorCode(error.code)
               .setExpiryTimestampMs(expiryTimestamp)))
    }

    if (!allowTokenRequests(request))
      sendResponseCallback(Errors.DELEGATION_TOKEN_REQUEST_NOT_ALLOWED, DelegationTokenManager.ErrorTimestamp)
    else {
      tokenManager.renewToken(
        request.context.principal,
        ByteBuffer.wrap(renewTokenRequest.data.hmac),
        renewTokenRequest.data.renewPeriodMs,
        sendResponseCallback
      )
    }
  }

  def handleExpireTokenRequest(request: RequestChannel.Request): Unit = {
    val expireTokenRequest = request.body[ExpireDelegationTokenRequest]

    // the callback for sending a expire token response
    def sendResponseCallback(error: Errors, expiryTimestamp: Long): Unit = {
      trace("Sending expire token response for correlation id %d to client %s."
        .format(request.header.correlationId, request.header.clientId))
      sendResponseMaybeThrottle(request, requestThrottleMs =>
        new ExpireDelegationTokenResponse(
            new ExpireDelegationTokenResponseData()
              .setThrottleTimeMs(requestThrottleMs)
              .setErrorCode(error.code)
              .setExpiryTimestampMs(expiryTimestamp)))
    }

    if (!allowTokenRequests(request))
      sendResponseCallback(Errors.DELEGATION_TOKEN_REQUEST_NOT_ALLOWED, DelegationTokenManager.ErrorTimestamp)
    else {
      tokenManager.expireToken(
        request.context.principal,
        expireTokenRequest.hmac(),
        expireTokenRequest.expiryTimePeriod(),
        sendResponseCallback
      )
    }
  }

  def handleDescribeTokensRequest(request: RequestChannel.Request): Unit = {
    val describeTokenRequest = request.body[DescribeDelegationTokenRequest]

    // the callback for sending a describe token response
    def sendResponseCallback(error: Errors, tokenDetails: List[DelegationToken]): Unit = {
      sendResponseMaybeThrottle(request, requestThrottleMs =>
        new DescribeDelegationTokenResponse(requestThrottleMs, error, tokenDetails.asJava))
      trace("Sending describe token response for correlation id %d to client %s."
        .format(request.header.correlationId, request.header.clientId))
    }

    if (!allowTokenRequests(request))
      sendResponseCallback(Errors.DELEGATION_TOKEN_REQUEST_NOT_ALLOWED, List.empty)
    else if (!config.tokenAuthEnabled)
      sendResponseCallback(Errors.DELEGATION_TOKEN_AUTH_DISABLED, List.empty)
    else {
      val requestPrincipal = request.context.principal

      if (describeTokenRequest.ownersListEmpty()) {
        sendResponseCallback(Errors.NONE, List())
      }
      else {
        val owners = if (describeTokenRequest.data.owners == null)
          None
        else
          Some(describeTokenRequest.data.owners.asScala.map(p => new KafkaPrincipal(p.principalType(), p.principalName())).toList)
        def authorizeToken(tokenId: String) = authorize(request, DESCRIBE, DELEGATION_TOKEN, tokenId)
        def eligible(token: TokenInformation) = DelegationTokenManager.filterToken(requestPrincipal, owners, token, authorizeToken)
        val tokens =  tokenManager.getTokens(eligible)
        sendResponseCallback(Errors.NONE, tokens)
      }
    }
  }

  def allowTokenRequests(request: RequestChannel.Request): Boolean = {
    val protocol = request.context.securityProtocol
    if (request.context.principal.tokenAuthenticated ||
      protocol == SecurityProtocol.PLAINTEXT ||
      // disallow requests from 1-way SSL
      (protocol == SecurityProtocol.SSL && request.context.principal == KafkaPrincipal.ANONYMOUS))
      false
    else
      true
  }

  def handleElectReplicaLeader(request: RequestChannel.Request): Unit = {

    val electionRequest = request.body[ElectLeadersRequest]

    def sendResponseCallback(
      error: ApiError
    )(
      results: Map[TopicPartition, ApiError]
    ): Unit = {
      sendResponseMaybeThrottle(request, requestThrottleMs => {
        val adjustedResults = if (electionRequest.data().topicPartitions() == null) {
          /* When performing elections across all of the partitions we should only return
           * partitions for which there was an eleciton or resulted in an error. In other
           * words, partitions that didn't need election because they ready have the correct
           * leader are not returned to the client.
           */
          results.filter { case (_, error) =>
            error.error != Errors.ELECTION_NOT_NEEDED
          }
        } else results

        val electionResults = new util.ArrayList[ReplicaElectionResult]()
        adjustedResults
          .groupBy { case (tp, _) => tp.topic }
          .foreach { case (topic, ps) =>
            val electionResult = new ReplicaElectionResult()

            electionResult.setTopic(topic)
            ps.foreach { case (topicPartition, error) =>
              val partitionResult = new PartitionResult()
              partitionResult.setPartitionId(topicPartition.partition)
              partitionResult.setErrorCode(error.error.code)
              partitionResult.setErrorMessage(error.message)
              electionResult.partitionResult.add(partitionResult)
            }

            electionResults.add(electionResult)
          }

        new ElectLeadersResponse(
          requestThrottleMs,
          error.error.code,
          electionResults,
          electionRequest.version
        )
      })
    }

    if (!authorize(request, ALTER, CLUSTER, CLUSTER_NAME)) {
      val error = new ApiError(Errors.CLUSTER_AUTHORIZATION_FAILED, null)
      val partitionErrors: Map[TopicPartition, ApiError] =
        electionRequest.topicPartitions.iterator.map(partition => partition -> error).toMap

      sendResponseCallback(error)(partitionErrors)
    } else {
      val partitions = if (electionRequest.data().topicPartitions() == null) {
        metadataCache.getAllPartitions()
      } else {
        electionRequest.topicPartitions
      }

      replicaManager.electLeaders(
        controller,
        partitions,
        electionRequest.electionType,
        sendResponseCallback(ApiError.NONE),
        electionRequest.data().timeoutMs()
      )
    }
  }

  def handleOffsetDeleteRequest(request: RequestChannel.Request): Unit = {
    val offsetDeleteRequest = request.body[OffsetDeleteRequest]
    val groupId = offsetDeleteRequest.data.groupId

    if (authorize(request, DELETE, GROUP, groupId)) {
      val authorizedTopics = filterAuthorized(request, READ, TOPIC,
        offsetDeleteRequest.data.topics.asScala.map(_.name).toSeq)

      val topicPartitionErrors = mutable.Map[TopicPartition, Errors]()
      val topicPartitions = mutable.ArrayBuffer[TopicPartition]()

      for (topic <- offsetDeleteRequest.data.topics.asScala) {
        for (partition <- topic.partitions.asScala) {
          val tp = new TopicPartition(topic.name, partition.partitionIndex)
          if (!authorizedTopics.contains(topic.name))
            topicPartitionErrors(tp) = Errors.TOPIC_AUTHORIZATION_FAILED
          else if (!metadataCache.contains(tp))
            topicPartitionErrors(tp) = Errors.UNKNOWN_TOPIC_OR_PARTITION
          else
            topicPartitions += tp
        }
      }

      val (groupError, authorizedTopicPartitionsErrors) = groupCoordinator.handleDeleteOffsets(
        groupId, topicPartitions)

      topicPartitionErrors ++= authorizedTopicPartitionsErrors

      sendResponseMaybeThrottle(request, requestThrottleMs => {
        if (groupError != Errors.NONE)
          offsetDeleteRequest.getErrorResponse(requestThrottleMs, groupError)
        else {
          val topics = new OffsetDeleteResponseData.OffsetDeleteResponseTopicCollection
          topicPartitionErrors.groupBy(_._1.topic).map { case (topic, topicPartitions) =>
            val partitions = new OffsetDeleteResponseData.OffsetDeleteResponsePartitionCollection
            topicPartitions.map { case (topicPartition, error) =>
              partitions.add(
                new OffsetDeleteResponseData.OffsetDeleteResponsePartition()
                  .setPartitionIndex(topicPartition.partition)
                  .setErrorCode(error.code)
              )
              topics.add(new OffsetDeleteResponseData.OffsetDeleteResponseTopic()
                .setName(topic)
                .setPartitions(partitions))
            }
          }

          new OffsetDeleteResponse(new OffsetDeleteResponseData()
            .setTopics(topics)
            .setThrottleTimeMs(requestThrottleMs))
        }
      })
    } else {
      sendResponseMaybeThrottle(request, requestThrottleMs =>
        offsetDeleteRequest.getErrorResponse(requestThrottleMs, Errors.GROUP_AUTHORIZATION_FAILED))
    }
  }

  private def authorize(request: RequestChannel.Request,
                        operation: AclOperation,
                        resourceType: ResourceType,
                        resourceName: String,
                        logIfAllowed: Boolean = true,
                        logIfDenied: Boolean = true,
                        refCount: Int = 1): Boolean = {
    authorizer.forall { authZ =>
      val resource = new ResourcePattern(resourceType, resourceName, PatternType.LITERAL)
      val actions = Collections.singletonList(new Action(operation, resource, refCount, logIfAllowed, logIfDenied))
      authZ.authorize(request.context, actions).asScala.head == AuthorizationResult.ALLOWED
    }
  }

  private def filterAuthorized(request: RequestChannel.Request,
                               operation: AclOperation,
                               resourceType: ResourceType,
                               resourceNames: Seq[String],
                               logIfAllowed: Boolean = true,
                               logIfDenied: Boolean = true): Set[String] = {
    authorizer match {
      case Some(authZ) =>
        val resources = resourceNames.groupBy(identity).mapValues(_.size).toList
        val actions = resources.map { case (resourceName, count) =>
          val resource = new ResourcePattern(resourceType, resourceName, PatternType.LITERAL)
          new Action(operation, resource, count, logIfAllowed, logIfDenied)
        }
        authZ.authorize(request.context, actions.asJava).asScala
          .zip(resources.map(_._1)) // zip with resource name
          .filter(_._1 == AuthorizationResult.ALLOWED) // filter authorized resources
          .map(_._2).toSet
      case None =>
        resourceNames.toSet
    }
  }

  private def authorizeClusterOperation(request: RequestChannel.Request, operation: AclOperation): Unit = {
    if (!authorize(request, operation, CLUSTER, CLUSTER_NAME))
      throw new ClusterAuthorizationException(s"Request $request is not authorized.")
  }

  private def authorizedOperations(request: RequestChannel.Request, resource: Resource): Int = {
    val supportedOps = AuthorizerUtils.supportedOperations(resource.resourceType).toList
    val authorizedOps = authorizer match {
      case Some(authZ) =>
        val resourcePattern = new ResourcePattern(resource.resourceType, resource.name, PatternType.LITERAL)
        val actions = supportedOps.map { op => new Action(op, resourcePattern, 1, false, false) }
        authZ.authorize(request.context, actions.asJava).asScala
          .zip(supportedOps)
          .filter(_._1 == AuthorizationResult.ALLOWED)
          .map(_._2).toSet
      case None =>
        supportedOps.toSet
    }
    Utils.to32BitField(authorizedOps.map(operation => operation.code().asInstanceOf[JByte]).asJava)
  }

  private def updateRecordConversionStats(request: RequestChannel.Request,
                                          tp: TopicPartition,
                                          conversionStats: RecordConversionStats): Unit = {
    val conversionCount = conversionStats.numRecordsConverted
    if (conversionCount > 0) {
      request.header.apiKey match {
        case ApiKeys.PRODUCE =>
          brokerTopicStats.topicStats(tp.topic).produceMessageConversionsRate.mark(conversionCount)
          brokerTopicStats.allTopicsStats.produceMessageConversionsRate.mark(conversionCount)
        case ApiKeys.FETCH =>
          brokerTopicStats.topicStats(tp.topic).fetchMessageConversionsRate.mark(conversionCount)
          brokerTopicStats.allTopicsStats.fetchMessageConversionsRate.mark(conversionCount)
        case _ =>
          throw new IllegalStateException("Message conversion info is recorded only for Produce/Fetch requests")
      }
      request.messageConversionsTimeNanos = conversionStats.conversionTimeNanos
    }
    request.temporaryMemoryBytes = conversionStats.temporaryMemoryBytes
  }

  private def handleError(request: RequestChannel.Request, e: Throwable): Unit = {
    val mayThrottle = e.isInstanceOf[ClusterAuthorizationException] || !request.header.apiKey.clusterAction
    error("Error when handling request: " +
      s"clientId=${request.header.clientId}, " +
      s"correlationId=${request.header.correlationId}, " +
      s"api=${request.header.apiKey}, " +
      s"version=${request.header.apiVersion}, " +
      s"body=${request.body[AbstractRequest]}", e)
    if (mayThrottle)
      sendErrorResponseMaybeThrottle(request, e)
    else
      sendErrorResponseExemptThrottle(request, e)
  }

  // Throttle the channel if the request quota is enabled but has been violated. Regardless of throttling, send the
  // response immediately.
  private def sendResponseMaybeThrottle(request: RequestChannel.Request,
                                        createResponse: Int => AbstractResponse,
                                        onComplete: Option[Send => Unit] = None): Unit = {
    val throttleTimeMs = quotas.request.maybeRecordAndGetThrottleTimeMs(request)
    quotas.request.throttle(request, throttleTimeMs, sendResponse)
    sendResponse(request, Some(createResponse(throttleTimeMs)), onComplete)
  }

  private def sendErrorResponseMaybeThrottle(request: RequestChannel.Request, error: Throwable): Unit = {
    val throttleTimeMs = quotas.request.maybeRecordAndGetThrottleTimeMs(request)
    quotas.request.throttle(request, throttleTimeMs, sendResponse)
    sendErrorOrCloseConnection(request, error, throttleTimeMs)
  }

  private def sendResponseExemptThrottle(request: RequestChannel.Request,
                                         response: AbstractResponse,
                                         onComplete: Option[Send => Unit] = None): Unit = {
    quotas.request.maybeRecordExempt(request)
    sendResponse(request, Some(response), onComplete)
  }

  private def sendErrorResponseExemptThrottle(request: RequestChannel.Request, error: Throwable): Unit = {
    quotas.request.maybeRecordExempt(request)
    sendErrorOrCloseConnection(request, error, 0)
  }

  private def sendErrorOrCloseConnection(request: RequestChannel.Request, error: Throwable, throttleMs: Int): Unit = {
    val requestBody = request.body[AbstractRequest]
    val response = requestBody.getErrorResponse(throttleMs, error)
    if (response == null)
      closeConnection(request, requestBody.errorCounts(error))
    else
      sendResponse(request, Some(response), None)
  }

  private def sendNoOpResponseExemptThrottle(request: RequestChannel.Request): Unit = {
    quotas.request.maybeRecordExempt(request)
    sendResponse(request, None, None)
  }

  private def closeConnection(request: RequestChannel.Request, errorCounts: java.util.Map[Errors, Integer]): Unit = {
    // This case is used when the request handler has encountered an error, but the client
    // does not expect a response (e.g. when produce request has acks set to 0)
    requestChannel.updateErrorMetrics(request.header.apiKey, errorCounts.asScala)
    requestChannel.sendResponse(new RequestChannel.CloseConnectionResponse(request))
  }

  private def sendResponse(request: RequestChannel.Request,
                           responseOpt: Option[AbstractResponse],
                           onComplete: Option[Send => Unit]): Unit = {
    // Update error metrics for each error code in the response including Errors.NONE
    responseOpt.foreach(response => requestChannel.updateErrorMetrics(request.header.apiKey, response.errorCounts.asScala))

    val response = responseOpt match {
      case Some(response) =>
        val responseSend = request.context.buildResponse(response)
        val responseString =
          if (RequestChannel.isRequestLoggingEnabled) Some(response.toString(request.context.apiVersion))
          else None
        new RequestChannel.SendResponse(request, responseSend, responseString, onComplete)
      case None =>
        new RequestChannel.NoOpResponse(request)
    }
    sendResponse(response)
  }

  private def sendResponse(response: RequestChannel.Response): Unit = {
    requestChannel.sendResponse(response)
  }

  private def isBrokerEpochStale(brokerEpochInRequest: Long): Boolean = {
    // Broker epoch in LeaderAndIsr/UpdateMetadata/StopReplica request is unknown
    // if the controller hasn't been upgraded to use KIP-380
    if (brokerEpochInRequest == AbstractControlRequest.UNKNOWN_BROKER_EPOCH) false
    else {
      val curBrokerEpoch = controller.brokerEpoch
      if (brokerEpochInRequest < curBrokerEpoch) true
      else if (brokerEpochInRequest == curBrokerEpoch) false
      else throw new IllegalStateException(s"Epoch $brokerEpochInRequest larger than current broker epoch $curBrokerEpoch")
    }
  }

}<|MERGE_RESOLUTION|>--- conflicted
+++ resolved
@@ -707,12 +707,9 @@
       responsePartitionData.foreach { case (tp, data) =>
         val abortedTransactions = data.abortedTransactions.map(_.asJava).orNull
         val lastStableOffset = data.lastStableOffset.getOrElse(FetchResponse.INVALID_LAST_STABLE_OFFSET)
-<<<<<<< HEAD
         val nextLocalOffset = data.nextLocalOffset.getOrElse(FetchResponse.INVALID_NEXT_LOCAL_OFFSET)
-=======
         if (data.isReassignmentFetch)
           reassigningPartitions.add(tp)
->>>>>>> 31708966
         partitions.put(tp, new FetchResponse.PartitionData(data.error, data.highWatermark, lastStableOffset,
           data.logStartOffset, data.preferredReadReplica.map(int2Integer).asJava,
           abortedTransactions, data.records, nextLocalOffset))
