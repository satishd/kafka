--- conflicted
+++ resolved
@@ -191,9 +191,6 @@
 
   def shutdown() {
     topicPurgatory.shutdown()
-<<<<<<< HEAD
-=======
     CoreUtils.swallow(createTopicPolicy.foreach(_.close()))
->>>>>>> d7850a40
   }
 }