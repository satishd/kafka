/**
 * Licensed to the Apache Software Foundation (ASF) under one or more
 * contributor license agreements.  See the NOTICE file distributed with
 * this work for additional information regarding copyright ownership.
 * The ASF licenses this file to You under the Apache License, Version 2.0
 * (the "License"); you may not use this file except in compliance with
 * the License.  You may obtain a copy of the License at
 *
 *    http://www.apache.org/licenses/LICENSE-2.0
 *
 * Unless required by applicable law or agreed to in writing, software
 * distributed under the License is distributed on an "AS IS" BASIS,
 * WITHOUT WARRANTIES OR CONDITIONS OF ANY KIND, either express or implied.
 * See the License for the specific language governing permissions and
 * limitations under the License.
 */

package kafka.server

import kafka.common.{NotificationHandler, ZkNodeChangeNotificationListener}
import kafka.utils.Json
import kafka.utils.Logging
import kafka.utils.ZkUtils

import scala.collection._
import scala.collection.JavaConverters._
import kafka.admin.AdminUtils
import kafka.utils.json.JsonObject
import org.apache.kafka.common.config.types.Password
import org.apache.kafka.common.security.scram.ScramMechanism
import org.apache.kafka.common.utils.Time

/**
 * Represents all the entities that can be configured via ZK
 */
object ConfigType {
  val Topic = "topics"
  val Client = "clients"
  val User = "users"
  val Broker = "brokers"
  val all = Seq(Topic, Client, User, Broker)
}

object ConfigEntityName {
  val Default = "<default>"
}

/**
 * This class initiates and carries out config changes for all entities defined in ConfigType.
 *
 * It works as follows.
 *
 * Config is stored under the path: /config/entityType/entityName
 *   E.g. /config/topics/<topic_name> and /config/clients/<clientId>
 * This znode stores the overrides for this entity in properties format with defaults stored using entityName "<default>".
 * Multiple entity names may be specified (eg. <user, client-id> quotas) using a hierarchical path:
 *   E.g. /config/users/<user>/clients/<clientId>
 *
 * To avoid watching all topics for changes instead we have a notification path
 *   /config/changes
 * The DynamicConfigManager has a child watch on this path.
 *
 * To update a config we first update the config properties. Then we create a new sequential
 * znode under the change path which contains the name of the entityType and entityName that was updated, say
 *   /config/changes/config_change_13321
 * The sequential znode contains data in this format: {"version" : 1, "entity_type":"topic/client", "entity_name" : "topic_name/client_id"}
 * This is just a notification--the actual config change is stored only once under the /config/entityType/entityName path.
 * Version 2 of notifications has the format: {"version" : 2, "entity_path":"entity_type/entity_name"}
 * Multiple entities may be specified as a hierarchical path (eg. users/<user>/clients/<clientId>).
 *
 * This will fire a watcher on all brokers. This watcher works as follows. It reads all the config change notifications.
 * It keeps track of the highest config change suffix number it has applied previously. For any previously applied change it finds
 * it checks if this notification is larger than a static expiration time (say 10mins) and if so it deletes this notification.
 * For any new changes it reads the new configuration, combines it with the defaults, and updates the existing config.
 *
 * Note that config is always read from the config path in zk, the notification is just a trigger to do so. So if a broker is
 * down and misses a change that is fine--when it restarts it will be loading the full config anyway. Note also that
 * if there are two consecutive config changes it is possible that only the last one will be applied (since by the time the
 * broker reads the config the both changes may have been made). In this case the broker would needlessly refresh the config twice,
 * but that is harmless.
 *
 * On restart the config manager re-processes all notifications. This will usually be wasted work, but avoids any race conditions
 * on startup where a change might be missed between the initial config load and registering for change notifications.
 *
 */
class DynamicConfigManager(private val zkUtils: ZkUtils,
                           private val configHandlers: Map[String, ConfigHandler],
                           private val changeExpirationMs: Long = 15*60*1000,
                           private val time: Time = Time.SYSTEM) extends Logging {

  object ConfigChangedNotificationHandler extends NotificationHandler {
    override def processNotification(json: String) = {
      // Ignore non-json notifications because they can be from the deprecated TopicConfigManager
      Json.parseFull(json).foreach { js =>
        val jsObject = js.asJsonObjectOption.getOrElse {
          throw new IllegalArgumentException("Config change notification has an unexpected value. The format is:" +
            """{"version" : 1, "entity_type":"topics/clients", "entity_name" : "topic_name/client_id"} or """ +
            """{"version" : 2, "entity_path":"entity_type/entity_name"}. """ +
            s"Received: $json")
        }
        jsObject("version").to[Int] match {
          case 1 => processEntityConfigChangeVersion1(json, jsObject)
          case 2 => processEntityConfigChangeVersion2(json, jsObject)
          case version => throw new IllegalArgumentException("Config change notification has unsupported version " +
            s"'$version', supported versions are 1 and 2.")
        }
      }
    }

    private def processEntityConfigChangeVersion1(json: String, js: JsonObject) {
      val validConfigTypes = Set(ConfigType.Topic, ConfigType.Client)
      val entityType = js.get("entity_type").flatMap(_.to[Option[String]]).filter(validConfigTypes).getOrElse {
        throw new IllegalArgumentException("Version 1 config change notification must have 'entity_type' set to " +
          s"'clients' or 'topics'. Received: $json")
      }

      val entity = js.get("entity_name").flatMap(_.to[Option[String]]).getOrElse {
        throw new IllegalArgumentException("Version 1 config change notification does not specify 'entity_name'. Received: " + json)
      }

      val entityConfig = AdminUtils.fetchEntityConfig(zkUtils, entityType, entity)
      logger.info(s"Processing override for entityType: $entityType, entity: $entity with config: $entityConfig")
      configHandlers(entityType).processConfigChanges(entity, entityConfig)

    }

    private def processEntityConfigChangeVersion2(json: String, js: JsonObject) {

      val entityPath = js.get("entity_path").flatMap(_.to[Option[String]]).getOrElse {
        throw new IllegalArgumentException(s"Version 2 config change notification must specify 'entity_path'. Received: $json")
      }

      val index = entityPath.indexOf('/')
      val rootEntityType = entityPath.substring(0, index)
      if (index < 0 || !configHandlers.contains(rootEntityType)) {
        val entityTypes = configHandlers.keys.map(entityType => s"'$entityType'/").mkString(", ")
        throw new IllegalArgumentException("Version 2 config change notification must have 'entity_path' starting with " +
          s"one of $entityTypes. Received: $json")
      }
      val fullSanitizedEntityName = entityPath.substring(index + 1)

      val entityConfig = AdminUtils.fetchEntityConfig(zkUtils, rootEntityType, fullSanitizedEntityName)
      val loggableConfig = entityConfig.asScala.map {
        case (k, v) => (k, if (ScramMechanism.isScram(k)) Password.HIDDEN else v)
      }
      logger.info(s"Processing override for entityPath: $entityPath with config: $loggableConfig")
      configHandlers(rootEntityType).processConfigChanges(fullSanitizedEntityName, entityConfig)

    }
  }

<<<<<<< HEAD
  private val configChangeListener = new ZkNodeChangeNotificationListener(zkUtils, ZkUtils.ConfigChangesPath, AdminUtils.EntityConfigChangeZnodePrefix, ConfigChangedNotificationHandler)
=======
  private val configChangeListener = new ZkNodeChangeNotificationListener(zkUtils, ZkUtils.ConfigChangesPath,
    AdminUtils.EntityConfigChangeZnodePrefix, ConfigChangedNotificationHandler)
>>>>>>> 8ee7b906

  /**
   * Begin watching for config changes
   */
  def startup(): Unit = {
    configChangeListener.init()

    // Apply all existing client/user configs to the ClientIdConfigHandler/UserConfigHandler to bootstrap the overrides
    configHandlers.foreach {
      case (ConfigType.User, handler) =>
        AdminUtils.fetchAllEntityConfigs(zkUtils, ConfigType.User).foreach {
          case (sanitizedUser, properties) => handler.processConfigChanges(sanitizedUser, properties)
        }
        AdminUtils.fetchAllChildEntityConfigs(zkUtils, ConfigType.User, ConfigType.Client).foreach {
          case (sanitizedUserClientId, properties) => handler.processConfigChanges(sanitizedUserClientId, properties)
        }
      case (configType, handler) =>
        AdminUtils.fetchAllEntityConfigs(zkUtils, configType).foreach {
          case (entityName, properties) => handler.processConfigChanges(entityName, properties)
        }
    }
  }
}<|MERGE_RESOLUTION|>--- conflicted
+++ resolved
@@ -149,12 +149,8 @@
     }
   }
 
-<<<<<<< HEAD
-  private val configChangeListener = new ZkNodeChangeNotificationListener(zkUtils, ZkUtils.ConfigChangesPath, AdminUtils.EntityConfigChangeZnodePrefix, ConfigChangedNotificationHandler)
-=======
   private val configChangeListener = new ZkNodeChangeNotificationListener(zkUtils, ZkUtils.ConfigChangesPath,
     AdminUtils.EntityConfigChangeZnodePrefix, ConfigChangedNotificationHandler)
->>>>>>> 8ee7b906
 
   /**
    * Begin watching for config changes
