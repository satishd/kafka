--- conflicted
+++ resolved
@@ -24,12 +24,7 @@
 import com.yammer.metrics.core.Gauge
 import kafka.api._
 import kafka.cluster.{Partition, Replica}
-<<<<<<< HEAD
-import kafka.common._
-import kafka.controller.KafkaController
-=======
 import kafka.controller.{KafkaController, StateChangeLogger}
->>>>>>> 8ee7b906
 import kafka.log.{Log, LogAppendInfo, LogManager}
 import kafka.metrics.KafkaMetricsGroup
 import kafka.server.QuotaFactory.UnboundedQuota
@@ -61,8 +56,6 @@
   def error: Errors = exception match {
     case None => Errors.NONE
     case Some(e) => Errors.forException(e)
-<<<<<<< HEAD
-=======
   }
 }
 
@@ -70,7 +63,6 @@
   def error: Errors = exception match {
     case None => Errors.NONE
     case Some(e) => Errors.forException(e)
->>>>>>> 8ee7b906
   }
 }
 
@@ -90,10 +82,7 @@
                          followerLogStartOffset: Long,
                          fetchTimeMs: Long,
                          readSize: Int,
-<<<<<<< HEAD
-=======
                          lastStableOffset: Option[Long],
->>>>>>> 8ee7b906
                          exception: Option[Throwable] = None) {
 
   def error: Errors = exception match {
@@ -101,14 +90,6 @@
     case Some(e) => Errors.forException(e)
   }
 
-<<<<<<< HEAD
-  override def toString =
-    s"Fetch Data: [$info], HW: [$hw], leaderLogEndOffset: [$leaderLogEndOffset], readSize: [$readSize], error: [$error]"
-
-}
-
-case class FetchPartitionData(error: Errors = Errors.NONE, hw: Long = -1L, records: Records)
-=======
   def updateLeaderReplicaInfo(leaderReplica: Replica): LogReadResult =
     copy(highWatermark = leaderReplica.highWatermark.messageOffset,
       leaderLogStartOffset = leaderReplica.logStartOffset,
@@ -129,7 +110,6 @@
                               records: Records,
                               lastStableOffset: Option[Long],
                               abortedTransactions: Option[List[AbortedTransaction]])
->>>>>>> 8ee7b906
 
 object LogReadResult {
   val UnknownLogReadResult = LogReadResult(info = FetchDataInfo(LogOffsetMetadata.UnknownOffsetMetadata, MemoryRecords.EMPTY),
@@ -483,11 +463,7 @@
         topicPartition ->
                 ProducePartitionStatus(
                   result.info.lastOffset + 1, // required offset
-<<<<<<< HEAD
-                  new PartitionResponse(result.error, result.info.firstOffset, result.info.logAppendTime)) // response status
-=======
                   new PartitionResponse(result.error, result.info.firstOffset, result.info.logAppendTime, result.info.logStartOffset)) // response status
->>>>>>> 8ee7b906
       }
 
       processingStatsCallback(localProduceResults.mapValues(_.info.recordsProcessingStats))
@@ -515,11 +491,7 @@
       // Just return an error and don't handle the request at all
       val responseStatus = entriesPerPartition.map { case (topicPartition, _) =>
         topicPartition -> new PartitionResponse(Errors.INVALID_REQUIRED_ACKS,
-<<<<<<< HEAD
-          LogAppendInfo.UnknownLogAppendInfo.firstOffset, Record.NO_TIMESTAMP)
-=======
           LogAppendInfo.UnknownLogAppendInfo.firstOffset, RecordBatch.NO_TIMESTAMP, LogAppendInfo.UnknownLogAppendInfo.logStartOffset)
->>>>>>> 8ee7b906
       }
       responseCallback(responseStatus)
     }
@@ -842,12 +814,8 @@
     //                        4) some error happens while reading data
     if (timeout <= 0 || fetchInfos.isEmpty || bytesReadable >= fetchMinBytes || errorReadingData) {
       val fetchPartitionData = logReadResults.map { case (tp, result) =>
-<<<<<<< HEAD
-        tp -> FetchPartitionData(result.error, result.hw, result.info.records)
-=======
         tp -> FetchPartitionData(result.error, result.highWatermark, result.leaderLogStartOffset, result.info.records,
           result.lastStableOffset, result.info.abortedTransactions)
->>>>>>> 8ee7b906
       }
       responseCallback(fetchPartitionData)
     } else {
@@ -952,10 +920,7 @@
                       followerLogStartOffset = followerLogStartOffset,
                       fetchTimeMs = fetchTimeMs,
                       readSize = partitionFetchSize,
-<<<<<<< HEAD
-=======
                       lastStableOffset = lastStableOffset,
->>>>>>> 8ee7b906
                       exception = None)
       } catch {
         // NOTE: Failed fetch requests metric is not incremented for known exceptions since it
@@ -972,10 +937,7 @@
                         followerLogStartOffset = -1L,
                         fetchTimeMs = -1L,
                         readSize = partitionFetchSize,
-<<<<<<< HEAD
-=======
                         lastStableOffset = None,
->>>>>>> 8ee7b906
                         exception = Some(e))
         case e: Throwable =>
           brokerTopicStats.topicStats(tp.topic).failedFetchRequestRate.mark()
@@ -988,10 +950,7 @@
                         followerLogStartOffset = -1L,
                         fetchTimeMs = -1L,
                         readSize = partitionFetchSize,
-<<<<<<< HEAD
-=======
                         lastStableOffset = None,
->>>>>>> 8ee7b906
                         exception = Some(e))
       }
     }
@@ -1025,11 +984,7 @@
   def getMagic(topicPartition: TopicPartition): Option[Byte] =
     getReplica(topicPartition).flatMap(_.log.map(_.config.messageFormatVersion.messageFormatVersion))
 
-<<<<<<< HEAD
-  def maybeUpdateMetadataCache(correlationId: Int, updateMetadataRequest: UpdateMetadataRequest, metadataCache: MetadataCache) : Seq[TopicPartition] =  {
-=======
   def maybeUpdateMetadataCache(correlationId: Int, updateMetadataRequest: UpdateMetadataRequest) : Seq[TopicPartition] =  {
->>>>>>> 8ee7b906
     replicaStateChangeLock synchronized {
       if(updateMetadataRequest.controllerEpoch < controllerEpoch) {
         val stateControllerEpochErrorMessage = s"Received update metadata request with correlation id $correlationId " +
@@ -1374,17 +1329,11 @@
     }
   }
 
-<<<<<<< HEAD
-  private def getLeaderPartitions(): List[Partition] = {
-    allPartitions.values.filter(_.leaderReplicaIfLocal.isDefined).toList
-  }
-=======
   private def leaderPartitionsIterator: Iterator[Partition] =
     nonOfflinePartitionsIterator.filter(_.leaderReplicaIfLocal.isDefined)
 
   def getLogEndOffset(topicPartition: TopicPartition): Option[Long] =
     nonOfflinePartition(topicPartition).flatMap(_.leaderReplicaIfLocal.map(_.logEndOffset.messageOffset))
->>>>>>> 8ee7b906
 
   def getHighWatermark(topicPartition: TopicPartition): Option[Long] = {
     getPartition(topicPartition).flatMap { partition =>
