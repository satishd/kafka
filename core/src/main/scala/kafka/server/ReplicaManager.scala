/**
 * Licensed to the Apache Software Foundation (ASF) under one or more
 * contributor license agreements.  See the NOTICE file distributed with
 * this work for additional information regarding copyright ownership.
 * The ASF licenses this file to You under the Apache License, Version 2.0
 * (the "License"); you may not use this file except in compliance with
 * the License.  You may obtain a copy of the License at
 *
 *    http://www.apache.org/licenses/LICENSE-2.0
 *
 * Unless required by applicable law or agreed to in writing, software
 * distributed under the License is distributed on an "AS IS" BASIS,
 * WITHOUT WARRANTIES OR CONDITIONS OF ANY KIND, either express or implied.
 * See the License for the specific language governing permissions and
 * limitations under the License.
 */
package kafka.server

import java.io.File
import java.util.Optional
<<<<<<< HEAD
import java.util.concurrent.atomic.{AtomicBoolean, AtomicLong}
=======
import java.util.concurrent.TimeUnit
import java.util.concurrent.atomic.{AtomicBoolean}
>>>>>>> 3ebd32b2
import java.util.concurrent.locks.Lock
import java.util.concurrent.{CompletableFuture, RejectedExecutionException, TimeUnit}

import com.yammer.metrics.core.Meter
import kafka.api._
import kafka.cluster.{BrokerEndPoint, Partition}
import kafka.common.RecordValidationException
import kafka.controller.{KafkaController, StateChangeLogger}
import kafka.log._
import kafka.log.remote.{RemoteLogManager, RemoteLogReadResult}
import kafka.metrics.KafkaMetricsGroup
import kafka.server.HostedPartition.Online
import kafka.server.QuotaFactory.QuotaManagers
import kafka.server.checkpoints.{LazyOffsetCheckpoints, OffsetCheckpointFile, OffsetCheckpoints}
import kafka.server.{FetchMetadata => SFetchMetadata}
import kafka.utils._
import kafka.utils.Implicits._
import kafka.zk.KafkaZkClient
<<<<<<< HEAD
=======
import org.apache.kafka.common.{ElectionType, IsolationLevel, Node, TopicPartition, Uuid}
>>>>>>> 3ebd32b2
import org.apache.kafka.common.errors._
import org.apache.kafka.common.internals.Topic
import org.apache.kafka.common.message.DeleteRecordsResponseData.DeleteRecordsPartitionResult
<<<<<<< HEAD
import org.apache.kafka.common.message.LeaderAndIsrRequestData.LeaderAndIsrPartitionState
import org.apache.kafka.common.message.FetchResponseData
=======
import org.apache.kafka.common.message.{DescribeLogDirsResponseData, FetchResponseData, LeaderAndIsrResponseData}
import org.apache.kafka.common.message.LeaderAndIsrResponseData.LeaderAndIsrTopicError
>>>>>>> 3ebd32b2
import org.apache.kafka.common.message.LeaderAndIsrResponseData.LeaderAndIsrPartitionError
import org.apache.kafka.common.message.OffsetForLeaderEpochRequestData.{OffsetForLeaderTopic}
import org.apache.kafka.common.message.OffsetForLeaderEpochResponseData.{OffsetForLeaderTopicResult, EpochEndOffset}
import org.apache.kafka.common.message.StopReplicaRequestData.StopReplicaPartitionState
import org.apache.kafka.common.message.{DescribeLogDirsResponseData, LeaderAndIsrResponseData}
import org.apache.kafka.common.metrics.Metrics
import org.apache.kafka.common.network.ListenerName
import org.apache.kafka.common.protocol.Errors
import org.apache.kafka.common.record.FileRecords.TimestampAndOffset
import org.apache.kafka.common.record._
import org.apache.kafka.common.replica.PartitionView.DefaultPartitionView
import org.apache.kafka.common.replica.ReplicaView.DefaultReplicaView
import org.apache.kafka.common.replica.{ClientMetadata, _}
import org.apache.kafka.common.requests.FetchRequest.PartitionData
import org.apache.kafka.common.requests.FetchResponse.AbortedTransaction
import org.apache.kafka.common.requests.ProduceResponse.PartitionResponse
import org.apache.kafka.common.requests._
import org.apache.kafka.common.utils.Time
import org.apache.kafka.common.{ElectionType, IsolationLevel, Node, TopicPartition}

import scala.collection.{Map, Seq, Set, mutable}
import scala.compat.java8.OptionConverters._
import scala.jdk.CollectionConverters._

/*
 * Result metadata of a log append operation on the log
 */
case class LogAppendResult(info: LogAppendInfo, exception: Option[Throwable] = None) {
  def error: Errors = exception match {
    case None => Errors.NONE
    case Some(e) => Errors.forException(e)
  }
}

case class LogDeleteRecordsResult(requestedOffset: Long, lowWatermark: Long, exception: Option[Throwable] = None) {
  def error: Errors = exception match {
    case None => Errors.NONE
    case Some(e) => Errors.forException(e)
  }
}

/**
 * Result metadata of a log read operation on the log
 * @param info @FetchDataInfo returned by the @Log read
 * @param divergingEpoch Optional epoch and end offset which indicates the largest epoch such
 *                       that subsequent records are known to diverge on the follower/consumer
 * @param highWatermark high watermark of the local replica
 * @param leaderLogStartOffset The log start offset of the leader at the time of the read
 * @param leaderLogEndOffset The log end offset of the leader at the time of the read
 * @param followerLogStartOffset The log start offset of the follower taken from the Fetch request
 * @param fetchTimeMs The time the fetch was received
 * @param lastStableOffset Current LSO or None if the result has an exception
 * @param preferredReadReplica the preferred read replica to be used for future fetches
 * @param exception Exception if error encountered while reading from the log
 */
case class LogReadResult(info: FetchDataInfo,
                         divergingEpoch: Option[FetchResponseData.EpochEndOffset],
                         highWatermark: Long,
                         leaderLogStartOffset: Long,
                         leaderLogEndOffset: Long,
                         followerLogStartOffset: Long,
                         fetchTimeMs: Long,
                         lastStableOffset: Option[Long],
                         preferredReadReplica: Option[Int] = None,
                         exception: Option[Throwable] = None) {

  def error: Errors = exception match {
    case None => Errors.NONE
    case Some(e) => Errors.forException(e)
  }

  def withEmptyFetchInfo: LogReadResult =
    copy(info = FetchDataInfo(LogOffsetMetadata.UnknownOffsetMetadata, MemoryRecords.EMPTY))

  override def toString = {
    "LogReadResult(" +
      s"info=$info, " +
      s"divergingEpoch=$divergingEpoch, " +
      s"highWatermark=$highWatermark, " +
      s"leaderLogStartOffset=$leaderLogStartOffset, " +
      s"leaderLogEndOffset=$leaderLogEndOffset, " +
      s"followerLogStartOffset=$followerLogStartOffset, " +
      s"fetchTimeMs=$fetchTimeMs, " +
      s"preferredReadReplica=$preferredReadReplica, " +
      s"lastStableOffset=$lastStableOffset, " +
      s"error=$error" +
      ")"
  }

}

case class FetchPartitionData(error: Errors = Errors.NONE,
                              highWatermark: Long,
                              logStartOffset: Long,
                              records: Records,
                              divergingEpoch: Option[FetchResponseData.EpochEndOffset],
                              lastStableOffset: Option[Long],
                              abortedTransactions: Option[List[AbortedTransaction]],
                              preferredReadReplica: Option[Int],
                              isReassignmentFetch: Boolean)

/**
 * Trait to represent the state of hosted partitions. We create a concrete (active) Partition
 * instance when the broker receives a LeaderAndIsr request from the controller indicating
 * that it should be either a leader or follower of a partition.
 */
sealed trait HostedPartition
object HostedPartition {
  /**
   * This broker does not have any state for this partition locally.
   */
  final object None extends HostedPartition

  /**
   * This broker hosts the partition and it is online.
   */
  final case class Online(partition: Partition) extends HostedPartition

  /**
   * This broker hosts the partition, but it is in an offline log directory.
   */
  final object Offline extends HostedPartition
}

object ReplicaManager {
  val HighWatermarkFilename = "replication-offset-checkpoint"
}

class ReplicaManager(val config: KafkaConfig,
                     metrics: Metrics,
                     time: Time,
                     val zkClient: KafkaZkClient,
                     scheduler: Scheduler,
                     val logManager: LogManager,
                     remoteLogManager: Option[RemoteLogManager],
                     val isShuttingDown: AtomicBoolean,
                     quotaManagers: QuotaManagers,
                     val brokerTopicStats: BrokerTopicStats,
                     val metadataCache: MetadataCache,
                     logDirFailureChannel: LogDirFailureChannel,
                     val delayedProducePurgatory: DelayedOperationPurgatory[DelayedProduce],
                     val delayedFetchPurgatory: DelayedOperationPurgatory[DelayedFetch],
                     val delayedDeleteRecordsPurgatory: DelayedOperationPurgatory[DelayedDeleteRecords],
                     val delayedElectLeaderPurgatory: DelayedOperationPurgatory[DelayedElectLeader],
                     val remoteFetchPurgatory: DelayedOperationPurgatory[DelayedRemoteFetch],
                     threadNamePrefix: Option[String],
                     val alterIsrManager: AlterIsrManager) extends Logging with KafkaMetricsGroup {

  def this(config: KafkaConfig,
           metrics: Metrics,
           time: Time,
           zkClient: KafkaZkClient,
           scheduler: Scheduler,
           logManager: LogManager,
           remoteLogManager: Option[RemoteLogManager],
           isShuttingDown: AtomicBoolean,
           quotaManagers: QuotaManagers,
           brokerTopicStats: BrokerTopicStats,
           metadataCache: MetadataCache,
           logDirFailureChannel: LogDirFailureChannel,
           alterIsrManager: AlterIsrManager,
           threadNamePrefix: Option[String] = None) = {
    this(config, metrics, time, zkClient, scheduler, logManager, remoteLogManager, isShuttingDown,
      quotaManagers, brokerTopicStats, metadataCache, logDirFailureChannel,
      DelayedOperationPurgatory[DelayedProduce](
        purgatoryName = "Produce", brokerId = config.brokerId,
        purgeInterval = config.producerPurgatoryPurgeIntervalRequests),
      DelayedOperationPurgatory[DelayedFetch](
        purgatoryName = "Fetch", brokerId = config.brokerId,
        purgeInterval = config.fetchPurgatoryPurgeIntervalRequests),
      DelayedOperationPurgatory[DelayedDeleteRecords](
        purgatoryName = "DeleteRecords", brokerId = config.brokerId,
        purgeInterval = config.deleteRecordsPurgatoryPurgeIntervalRequests),
      DelayedOperationPurgatory[DelayedElectLeader](
        purgatoryName = "ElectLeader", brokerId = config.brokerId),
      DelayedOperationPurgatory[DelayedRemoteFetch](
        purgatoryName = "RemoteFetch", brokerId = config.brokerId),
      threadNamePrefix, alterIsrManager)
  }

  /* epoch of the controller that last changed the leader */
  @volatile var controllerEpoch: Int = KafkaController.InitialControllerEpoch
  private val localBrokerId = config.brokerId
  private val allPartitions = new Pool[TopicPartition, HostedPartition](
    valueFactory = Some(tp => HostedPartition.Online(Partition(tp, time, this)))
  )
  private val replicaStateChangeLock = new Object
  val replicaFetcherManager = createReplicaFetcherManager(metrics, time, threadNamePrefix, quotaManagers.follower)
  val replicaAlterLogDirsManager = createReplicaAlterLogDirsManager(quotaManagers.alterLogDirs, brokerTopicStats)
  private val highWatermarkCheckPointThreadStarted = new AtomicBoolean(false)
  @volatile var highWatermarkCheckpoints: Map[String, OffsetCheckpointFile] = logManager.liveLogDirs.map(dir =>
    (dir.getAbsolutePath, new OffsetCheckpointFile(new File(dir, ReplicaManager.HighWatermarkFilename), logDirFailureChannel))).toMap

  this.logIdent = s"[ReplicaManager broker=$localBrokerId] "
  private val stateChangeLogger = new StateChangeLogger(localBrokerId, inControllerContext = false, None)

  private var logDirFailureHandler: LogDirFailureHandler = null

  private class LogDirFailureHandler(name: String, haltBrokerOnDirFailure: Boolean) extends ShutdownableThread(name) {
    override def doWork(): Unit = {
      val newOfflineLogDir = logDirFailureChannel.takeNextOfflineLogDir()
      if (haltBrokerOnDirFailure) {
        fatal(s"Halting broker because dir $newOfflineLogDir is offline")
        Exit.halt(1)
      }
      handleLogDirFailure(newOfflineLogDir)
    }
  }

  // Visible for testing
  private[server] val replicaSelectorOpt: Option[ReplicaSelector] = createReplicaSelector()

  newGauge("LeaderCount", () => leaderPartitionsIterator.size)
  // Visible for testing
  private[kafka] val partitionCount = newGauge("PartitionCount", () => allPartitions.size)
  newGauge("OfflineReplicaCount", () => offlinePartitionCount)
  newGauge("UnderReplicatedPartitions", () => underReplicatedPartitionCount)
  newGauge("UnderMinIsrPartitionCount", () => leaderPartitionsIterator.count(_.isUnderMinIsr))
  newGauge("AtMinIsrPartitionCount", () => leaderPartitionsIterator.count(_.isAtMinIsr))
  newGauge("ReassigningPartitions", () => reassigningPartitionsCount)

  def reassigningPartitionsCount: Int = leaderPartitionsIterator.count(_.isReassigning)

  val isrExpandRate: Meter = newMeter("IsrExpandsPerSec", "expands", TimeUnit.SECONDS)
  val isrShrinkRate: Meter = newMeter("IsrShrinksPerSec", "shrinks", TimeUnit.SECONDS)
  val failedIsrUpdatesRate: Meter = newMeter("FailedIsrUpdatesPerSec", "failedUpdates", TimeUnit.SECONDS)

  def underReplicatedPartitionCount: Int = leaderPartitionsIterator.count(_.isUnderReplicated)

  def startHighWatermarkCheckPointThread(): Unit = {
    if (highWatermarkCheckPointThreadStarted.compareAndSet(false, true))
      scheduler.schedule("highwatermark-checkpoint", checkpointHighWatermarks _, period = config.replicaHighWatermarkCheckpointIntervalMs, unit = TimeUnit.MILLISECONDS)
  }

<<<<<<< HEAD
  def recordIsrChange(topicPartition: TopicPartition): Unit = {
    isrChangeSet synchronized {
      isrChangeSet += topicPartition
      lastIsrChangeMs.set(System.currentTimeMillis())
    }
  }

  /**
   * This function periodically runs to see if ISR needs to be propagated. It propagates ISR when:
   * 1. There is ISR change not propagated yet.
   * 2. There is no ISR Change in the last five seconds, or it has been more than 60 seconds since the last ISR propagation.
   * This allows an occasional ISR change to be propagated within a few seconds, and avoids overwhelming controller and
   * other brokers when large amount of ISR change occurs.
   */
  def maybePropagateIsrChanges(): Unit = {
    val now = System.currentTimeMillis()
    isrChangeSet synchronized {
      if (isrChangeSet.nonEmpty &&
        (lastIsrChangeMs.get() + ReplicaManager.IsrChangePropagationBackoff < now ||
          lastIsrPropagationMs.get() + ReplicaManager.IsrChangePropagationInterval < now)) {
        zkClient.propagateIsrChanges(isrChangeSet)
        isrChangeSet.clear()
        lastIsrPropagationMs.set(now)
      }
    }
  }

=======
>>>>>>> 3ebd32b2
  // When ReplicaAlterDirThread finishes replacing a current replica with a future replica, it will
  // remove the partition from the partition state map. But it will not close itself even if the
  // partition state map is empty. Thus we need to call shutdownIdleReplicaAlterDirThread() periodically
  // to shutdown idle ReplicaAlterDirThread
  def shutdownIdleReplicaAlterLogDirsThread(): Unit = {
    replicaAlterLogDirsManager.shutdownIdleFetcherThreads()
  }

  def getLog(topicPartition: TopicPartition): Option[Log] = logManager.getLog(topicPartition)

  def hasDelayedElectionOperations: Boolean = delayedElectLeaderPurgatory.numDelayed != 0

  def tryCompleteElection(key: DelayedOperationKey): Unit = {
    val completed = delayedElectLeaderPurgatory.checkAndComplete(key)
    debug("Request key %s unblocked %d ElectLeader.".format(key.keyLabel, completed))
  }

  def startup(): Unit = {
    // start ISR expiration thread
    // A follower can lag behind leader for up to config.replicaLagTimeMaxMs x 1.5 before it is removed from ISR
    scheduler.schedule("isr-expiration", maybeShrinkIsr _, period = config.replicaLagTimeMaxMs / 2, unit = TimeUnit.MILLISECONDS)
    scheduler.schedule("shutdown-idle-replica-alter-log-dirs-thread", shutdownIdleReplicaAlterLogDirsThread _, period = 10000L, unit = TimeUnit.MILLISECONDS)

    // If inter-broker protocol (IBP) < 1.0, the controller will send LeaderAndIsrRequest V0 which does not include isNew field.
    // In this case, the broker receiving the request cannot determine whether it is safe to create a partition if a log directory has failed.
    // Thus, we choose to halt the broker on any log diretory failure if IBP < 1.0
    val haltBrokerOnFailure = config.interBrokerProtocolVersion < KAFKA_1_0_IV0
    logDirFailureHandler = new LogDirFailureHandler("LogDirFailureHandler", haltBrokerOnFailure)
    logDirFailureHandler.start()
  }

  private def maybeRemoveTopicMetrics(topic: String): Unit = {
    val topicHasOnlinePartition = allPartitions.values.exists {
      case HostedPartition.Online(partition) => topic == partition.topic
      case HostedPartition.None | HostedPartition.Offline => false
    }
    if (!topicHasOnlinePartition)
      brokerTopicStats.removeMetrics(topic)
  }

  private def completeDelayedFetchOrProduceRequests(topicPartition: TopicPartition): Unit = {
    val topicPartitionOperationKey = TopicPartitionOperationKey(topicPartition)
    delayedProducePurgatory.checkAndComplete(topicPartitionOperationKey)
    delayedFetchPurgatory.checkAndComplete(topicPartitionOperationKey)
  }

  def stopReplicas(correlationId: Int,
                   controllerId: Int,
                   controllerEpoch: Int,
                   brokerEpoch: Long,
                   partitionStates: Map[TopicPartition, StopReplicaPartitionState]
                  ): (mutable.Map[TopicPartition, Errors], Errors) = {
    replicaStateChangeLock synchronized {
      stateChangeLogger.info(s"Handling StopReplica request correlationId $correlationId from controller " +
        s"$controllerId for ${partitionStates.size} partitions")
      if (stateChangeLogger.isTraceEnabled)
        partitionStates.forKeyValue { (topicPartition, partitionState) =>
          stateChangeLogger.trace(s"Received StopReplica request $partitionState " +
            s"correlation id $correlationId from controller $controllerId " +
            s"epoch $controllerEpoch for partition $topicPartition")
        }

      val responseMap = new collection.mutable.HashMap[TopicPartition, Errors]
      if (controllerEpoch < this.controllerEpoch) {
        stateChangeLogger.warn(s"Ignoring StopReplica request from " +
          s"controller $controllerId with correlation id $correlationId " +
          s"since its controller epoch $controllerEpoch is old. " +
          s"Latest known controller epoch is ${this.controllerEpoch}")
        (responseMap, Errors.STALE_CONTROLLER_EPOCH)
      } else {
        this.controllerEpoch = controllerEpoch

        val stoppedPartitions = mutable.Map.empty[TopicPartition, StopReplicaPartitionState]
        partitionStates.forKeyValue { (topicPartition, partitionState) =>
          val deletePartition = partitionState.deletePartition

          getPartition(topicPartition) match {
            case HostedPartition.Offline =>
              stateChangeLogger.warn(s"Ignoring StopReplica request (delete=$deletePartition) from " +
                s"controller $controllerId with correlation id $correlationId " +
                s"epoch $controllerEpoch for partition $topicPartition as the local replica for the " +
                "partition is in an offline log directory")
              responseMap.put(topicPartition, Errors.KAFKA_STORAGE_ERROR)

            case HostedPartition.Online(partition) =>
              val currentLeaderEpoch = partition.getLeaderEpoch
              val requestLeaderEpoch = partitionState.leaderEpoch
              // When a topic is deleted, the leader epoch is not incremented. To circumvent this,
              // a sentinel value (EpochDuringDelete) overwriting any previous epoch is used.
              // When an older version of the StopReplica request which does not contain the leader
              // epoch, a sentinel value (NoEpoch) is used and bypass the epoch validation.
              if (requestLeaderEpoch == LeaderAndIsr.EpochDuringDelete ||
                  requestLeaderEpoch == LeaderAndIsr.NoEpoch ||
                  requestLeaderEpoch > currentLeaderEpoch) {
                stoppedPartitions += topicPartition -> partitionState
                // Assume that everything will go right. It is overwritten in case of an error.
                responseMap.put(topicPartition, Errors.NONE)
              } else if (requestLeaderEpoch < currentLeaderEpoch) {
                stateChangeLogger.warn(s"Ignoring StopReplica request (delete=$deletePartition) from " +
                  s"controller $controllerId with correlation id $correlationId " +
                  s"epoch $controllerEpoch for partition $topicPartition since its associated " +
                  s"leader epoch $requestLeaderEpoch is smaller than the current " +
                  s"leader epoch $currentLeaderEpoch")
                responseMap.put(topicPartition, Errors.FENCED_LEADER_EPOCH)
              } else {
                stateChangeLogger.info(s"Ignoring StopReplica request (delete=$deletePartition) from " +
                  s"controller $controllerId with correlation id $correlationId " +
                  s"epoch $controllerEpoch for partition $topicPartition since its associated " +
                  s"leader epoch $requestLeaderEpoch matches the current leader epoch")
                responseMap.put(topicPartition, Errors.FENCED_LEADER_EPOCH)
              }

            case HostedPartition.None =>
              // Delete log and corresponding folders in case replica manager doesn't hold them anymore.
              // This could happen when topic is being deleted while broker is down and recovers.
              stoppedPartitions += topicPartition -> partitionState
              responseMap.put(topicPartition, Errors.NONE)
          }
        }

        // First stop fetchers for all partitions.
        val partitions = stoppedPartitions.keySet
        replicaFetcherManager.removeFetcherForPartitions(partitions)
        replicaAlterLogDirsManager.removeFetcherForPartitions(partitions)

        // Second remove deleted partitions from the partition map. Fetchers rely on the
        // ReplicaManager to get Partition's information so they must be stopped first.
        val deletedPartitions = mutable.Set.empty[TopicPartition]
        stoppedPartitions.forKeyValue { (topicPartition, partitionState) =>
          if (partitionState.deletePartition) {
            getPartition(topicPartition) match {
              case hostedPartition@HostedPartition.Online(partition) =>
                if (allPartitions.remove(topicPartition, hostedPartition)) {
                  maybeRemoveTopicMetrics(topicPartition.topic)
                  // Logs are not deleted here. They are deleted in a single batch later on.
                  // This is done to avoid having to checkpoint for every deletions.
                  partition.delete()
                }

              case _ =>
            }

            deletedPartitions += topicPartition
          }

          // If we were the leader, we may have some operations still waiting for completion.
          // We force completion to prevent them from timing out.
          completeDelayedFetchOrProduceRequests(topicPartition)
        }

        // Third delete the logs and checkpoint.
        logManager.asyncDelete(deletedPartitions, (topicPartition, exception) => {
          exception match {
            case e: KafkaStorageException =>
              stateChangeLogger.error(s"Ignoring StopReplica request (delete=true) from " +
                s"controller $controllerId with correlation id $correlationId " +
                s"epoch $controllerEpoch for partition $topicPartition as the local replica for the " +
                "partition is in an offline log directory")
              responseMap.put(topicPartition, Errors.KAFKA_STORAGE_ERROR)

            case e =>
              stateChangeLogger.error(s"Ignoring StopReplica request (delete=true) from " +
                s"controller $controllerId with correlation id $correlationId " +
                s"epoch $controllerEpoch for partition $topicPartition due to an unexpected " +
                s"${e.getClass.getName} exception: ${e.getMessage}")
              responseMap.put(topicPartition, Errors.forException(e))
          }
        })

        // Removing partitions from remote storage
        remoteLogManager.foreach(rlm => stoppedPartitions.foreach { case (topicPartition, partitionState) =>
          rlm.stopPartitions(topicPartition, partitionState.deletePartition())
        })

        (responseMap, Errors.NONE)
      }
    }
  }

  def getPartition(topicPartition: TopicPartition): HostedPartition = {
    Option(allPartitions.get(topicPartition)).getOrElse(HostedPartition.None)
  }

  def isAddingReplica(topicPartition: TopicPartition, replicaId: Int): Boolean = {
    getPartition(topicPartition) match {
      case Online(partition) => partition.isAddingReplica(replicaId)
      case _ => false
    }
  }

  // Visible for testing
  def createPartition(topicPartition: TopicPartition): Partition = {
    val partition = Partition(topicPartition, time, this)
    allPartitions.put(topicPartition, HostedPartition.Online(partition))
    partition
  }

  def nonOfflinePartition(topicPartition: TopicPartition): Option[Partition] = {
    getPartition(topicPartition) match {
      case HostedPartition.Online(partition) => Some(partition)
      case HostedPartition.None | HostedPartition.Offline => None
    }
  }

  // An iterator over all non offline partitions. This is a weakly consistent iterator; a partition made offline after
  // the iterator has been constructed could still be returned by this iterator.
  private def nonOfflinePartitionsIterator: Iterator[Partition] = {
    allPartitions.values.iterator.flatMap {
      case HostedPartition.Online(partition) => Some(partition)
      case HostedPartition.None | HostedPartition.Offline => None
    }
  }

  private def offlinePartitionCount: Int = {
    allPartitions.values.iterator.count(_ == HostedPartition.Offline)
  }

  def getPartitionOrException(topicPartition: TopicPartition): Partition = {
    getPartitionOrError(topicPartition) match {
      case Left(Errors.KAFKA_STORAGE_ERROR) =>
        throw new KafkaStorageException(s"Partition $topicPartition is in an offline log directory")

      case Left(error) =>
        throw error.exception(s"Error while fetching partition state for $topicPartition")

      case Right(partition) => partition
    }
  }

  def getPartitionOrError(topicPartition: TopicPartition): Either[Errors, Partition] = {
    getPartition(topicPartition) match {
      case HostedPartition.Online(partition) =>
        Right(partition)

      case HostedPartition.Offline =>
        Left(Errors.KAFKA_STORAGE_ERROR)

      case HostedPartition.None if metadataCache.contains(topicPartition) =>
        // The topic exists, but this broker is no longer a replica of it, so we return NOT_LEADER_OR_FOLLOWER which
        // forces clients to refresh metadata to find the new location. This can happen, for example,
        // during a partition reassignment if a produce request from the client is sent to a broker after
        // the local replica has been deleted.
        Left(Errors.NOT_LEADER_OR_FOLLOWER)

      case HostedPartition.None =>
        Left(Errors.UNKNOWN_TOPIC_OR_PARTITION)
    }
  }

  def localLogOrException(topicPartition: TopicPartition): Log = {
    getPartitionOrException(topicPartition).localLogOrException
  }

  def futureLocalLogOrException(topicPartition: TopicPartition): Log = {
    getPartitionOrException(topicPartition).futureLocalLogOrException
  }

  def futureLogExists(topicPartition: TopicPartition): Boolean = {
    getPartitionOrException(topicPartition).futureLog.isDefined
  }

  def localLog(topicPartition: TopicPartition): Option[Log] = {
    nonOfflinePartition(topicPartition).flatMap(_.log)
  }

  def getLogDir(topicPartition: TopicPartition): Option[String] = {
    localLog(topicPartition).map(_.parentDir)
  }

  /**
   * TODO: move this action queue to handle thread so we can simplify concurrency handling
   */
  private val actionQueue = new ActionQueue

  def tryCompleteActions(): Unit = actionQueue.tryCompleteActions()

  /**
   * Append messages to leader replicas of the partition, and wait for them to be replicated to other replicas;
   * the callback function will be triggered either when timeout or the required acks are satisfied;
   * if the callback function itself is already synchronized on some object then pass this object to avoid deadlock.
   *
   * Noted that all pending delayed check operations are stored in a queue. All callers to ReplicaManager.appendRecords()
   * are expected to call ActionQueue.tryCompleteActions for all affected partitions, without holding any conflicting
   * locks.
   */
  def appendRecords(timeout: Long,
                    requiredAcks: Short,
                    internalTopicsAllowed: Boolean,
                    origin: AppendOrigin,
                    entriesPerPartition: Map[TopicPartition, MemoryRecords],
                    responseCallback: Map[TopicPartition, PartitionResponse] => Unit,
                    delayedProduceLock: Option[Lock] = None,
                    recordConversionStatsCallback: Map[TopicPartition, RecordConversionStats] => Unit = _ => ()): Unit = {
    if (isValidRequiredAcks(requiredAcks)) {
      val sTime = time.milliseconds
      val localProduceResults = appendToLocalLog(internalTopicsAllowed = internalTopicsAllowed,
        origin, entriesPerPartition, requiredAcks)
      debug("Produce to local log in %d ms".format(time.milliseconds - sTime))

      val produceStatus = localProduceResults.map { case (topicPartition, result) =>
        topicPartition ->
                ProducePartitionStatus(
                  result.info.lastOffset + 1, // required offset
                  new PartitionResponse(result.error, result.info.firstOffset.getOrElse(-1), result.info.logAppendTime,
                    result.info.logStartOffset, result.info.recordErrors.asJava, result.info.errorMessage)) // response status
      }

      actionQueue.add {
        () =>
          localProduceResults.foreach {
            case (topicPartition, result) =>
              val requestKey = TopicPartitionOperationKey(topicPartition)
              result.info.leaderHwChange match {
                case LeaderHwChange.Increased =>
                  // some delayed operations may be unblocked after HW changed
                  delayedProducePurgatory.checkAndComplete(requestKey)
                  delayedFetchPurgatory.checkAndComplete(requestKey)
                  delayedDeleteRecordsPurgatory.checkAndComplete(requestKey)
                case LeaderHwChange.Same =>
                  // probably unblock some follower fetch requests since log end offset has been updated
                  delayedFetchPurgatory.checkAndComplete(requestKey)
                case LeaderHwChange.None =>
                  // nothing
              }
          }
      }

      recordConversionStatsCallback(localProduceResults.map { case (k, v) => k -> v.info.recordConversionStats })

      if (delayedProduceRequestRequired(requiredAcks, entriesPerPartition, localProduceResults)) {
        // create delayed produce operation
        val produceMetadata = ProduceMetadata(requiredAcks, produceStatus)
        val delayedProduce = new DelayedProduce(timeout, produceMetadata, this, responseCallback, delayedProduceLock)

        // create a list of (topic, partition) pairs to use as keys for this delayed produce operation
        val producerRequestKeys = entriesPerPartition.keys.map(TopicPartitionOperationKey(_)).toSeq

        // try to complete the request immediately, otherwise put it into the purgatory
        // this is because while the delayed produce operation is being created, new
        // requests may arrive and hence make this operation completable.
        delayedProducePurgatory.tryCompleteElseWatch(delayedProduce, producerRequestKeys)

      } else {
        // we can respond immediately
        val produceResponseStatus = produceStatus.map { case (k, status) => k -> status.responseStatus }
        responseCallback(produceResponseStatus)
      }
    } else {
      // If required.acks is outside accepted range, something is wrong with the client
      // Just return an error and don't handle the request at all
      val responseStatus = entriesPerPartition.map { case (topicPartition, _) =>
        topicPartition -> new PartitionResponse(Errors.INVALID_REQUIRED_ACKS,
          LogAppendInfo.UnknownLogAppendInfo.firstOffset.getOrElse(-1), RecordBatch.NO_TIMESTAMP, LogAppendInfo.UnknownLogAppendInfo.logStartOffset)
      }
      responseCallback(responseStatus)
    }
  }

  /**
   * Delete records on leader replicas of the partition, and wait for delete records operation be propagated to other replicas;
   * the callback function will be triggered either when timeout or logStartOffset of all live replicas have reached the specified offset
   */
  private def deleteRecordsOnLocalLog(offsetPerPartition: Map[TopicPartition, Long]): Map[TopicPartition, LogDeleteRecordsResult] = {
    trace("Delete records on local logs to offsets [%s]".format(offsetPerPartition))
    offsetPerPartition.map { case (topicPartition, requestedOffset) =>
      // reject delete records operation on internal topics
      if (Topic.isInternal(topicPartition.topic)) {
        (topicPartition, LogDeleteRecordsResult(-1L, -1L, Some(new InvalidTopicException(s"Cannot delete records of internal topic ${topicPartition.topic}"))))
      } else {
        try {
          val partition = getPartitionOrException(topicPartition)
          val logDeleteResult = partition.deleteRecordsOnLeader(requestedOffset)
          (topicPartition, logDeleteResult)
        } catch {
          case e@ (_: UnknownTopicOrPartitionException |
                   _: NotLeaderOrFollowerException |
                   _: OffsetOutOfRangeException |
                   _: PolicyViolationException |
                   _: KafkaStorageException) =>
            (topicPartition, LogDeleteRecordsResult(-1L, -1L, Some(e)))
          case t: Throwable =>
            error("Error processing delete records operation on partition %s".format(topicPartition), t)
            (topicPartition, LogDeleteRecordsResult(-1L, -1L, Some(t)))
        }
      }
    }
  }

  // If there exists a topic partition that meets the following requirement,
  // we need to put a delayed DeleteRecordsRequest and wait for the delete records operation to complete
  //
  // 1. the delete records operation on this partition is successful
  // 2. low watermark of this partition is smaller than the specified offset
  private def delayedDeleteRecordsRequired(localDeleteRecordsResults: Map[TopicPartition, LogDeleteRecordsResult]): Boolean = {
    localDeleteRecordsResults.exists{ case (_, deleteRecordsResult) =>
      deleteRecordsResult.exception.isEmpty && deleteRecordsResult.lowWatermark < deleteRecordsResult.requestedOffset
    }
  }

  /**
   * For each pair of partition and log directory specified in the map, if the partition has already been created on
   * this broker, move its log files to the specified log directory. Otherwise, record the pair in the memory so that
   * the partition will be created in the specified log directory when broker receives LeaderAndIsrRequest for the partition later.
   */
  def alterReplicaLogDirs(partitionDirs: Map[TopicPartition, String]): Map[TopicPartition, Errors] = {
    replicaStateChangeLock synchronized {
      partitionDirs.map { case (topicPartition, destinationDir) =>
        try {
          /* If the topic name is exceptionally long, we can't support altering the log directory.
           * See KAFKA-4893 for details.
           * TODO: fix this by implementing topic IDs. */
          if (Log.logFutureDirName(topicPartition).size > 255)
            throw new InvalidTopicException("The topic name is too long.")
          if (!logManager.isLogDirOnline(destinationDir))
            throw new KafkaStorageException(s"Log directory $destinationDir is offline")

          getPartition(topicPartition) match {
            case HostedPartition.Online(partition) =>
              // Stop current replica movement if the destinationDir is different from the existing destination log directory
              if (partition.futureReplicaDirChanged(destinationDir)) {
                replicaAlterLogDirsManager.removeFetcherForPartitions(Set(topicPartition))
                partition.removeFutureLocalReplica()
              }
            case HostedPartition.Offline =>
              throw new KafkaStorageException(s"Partition $topicPartition is offline")

            case HostedPartition.None => // Do nothing
          }

          // If the log for this partition has not been created yet:
          // 1) Record the destination log directory in the memory so that the partition will be created in this log directory
          //    when broker receives LeaderAndIsrRequest for this partition later.
          // 2) Respond with NotLeaderOrFollowerException for this partition in the AlterReplicaLogDirsResponse
          logManager.maybeUpdatePreferredLogDir(topicPartition, destinationDir)

          // throw NotLeaderOrFollowerException if replica does not exist for the given partition
          val partition = getPartitionOrException(topicPartition)
          partition.localLogOrException

          // If the destinationLDir is different from the current log directory of the replica:
          // - If there is no offline log directory, create the future log in the destinationDir (if it does not exist) and
          //   start ReplicaAlterDirThread to move data of this partition from the current log to the future log
          // - Otherwise, return KafkaStorageException. We do not create the future log while there is offline log directory
          //   so that we can avoid creating future log for the same partition in multiple log directories.
          val highWatermarkCheckpoints = new LazyOffsetCheckpoints(this.highWatermarkCheckpoints)
          if (partition.maybeCreateFutureReplica(destinationDir, highWatermarkCheckpoints)) {
            val futureLog = futureLocalLogOrException(topicPartition)
            logManager.abortAndPauseCleaning(topicPartition)

            val initialFetchState = InitialFetchState(BrokerEndPoint(config.brokerId, "localhost", -1),
              partition.getLeaderEpoch, futureLog.highWatermark)
            replicaAlterLogDirsManager.addFetcherForPartitions(Map(topicPartition -> initialFetchState))
          }

          (topicPartition, Errors.NONE)
        } catch {
          case e@(_: InvalidTopicException |
                  _: LogDirNotFoundException |
                  _: ReplicaNotAvailableException |
                  _: KafkaStorageException) =>
            warn(s"Unable to alter log dirs for $topicPartition", e)
            (topicPartition, Errors.forException(e))
          case e: NotLeaderOrFollowerException =>
            // Retaining REPLICA_NOT_AVAILABLE exception for ALTER_REPLICA_LOG_DIRS for compatibility
            warn(s"Unable to alter log dirs for $topicPartition", e)
            (topicPartition, Errors.REPLICA_NOT_AVAILABLE)
          case t: Throwable =>
            error("Error while changing replica dir for partition %s".format(topicPartition), t)
            (topicPartition, Errors.forException(t))
        }
      }
    }
  }

  /*
   * Get the LogDirInfo for the specified list of partitions.
   *
   * Each LogDirInfo specifies the following information for a given log directory:
   * 1) Error of the log directory, e.g. whether the log is online or offline
   * 2) size and lag of current and future logs for each partition in the given log directory. Only logs of the queried partitions
   *    are included. There may be future logs (which will replace the current logs of the partition in the future) on the broker after KIP-113 is implemented.
   */
  def describeLogDirs(partitions: Set[TopicPartition]): List[DescribeLogDirsResponseData.DescribeLogDirsResult] = {
    val logsByDir = logManager.allLogs.groupBy(log => log.parentDir)

    config.logDirs.toSet.map { logDir: String =>
      val absolutePath = new File(logDir).getAbsolutePath
      try {
        if (!logManager.isLogDirOnline(absolutePath))
          throw new KafkaStorageException(s"Log directory $absolutePath is offline")

        logsByDir.get(absolutePath) match {
          case Some(logs) =>
            val topicInfos = logs.groupBy(_.topicPartition.topic).map{case (topic, logs) =>
              new DescribeLogDirsResponseData.DescribeLogDirsTopic().setName(topic).setPartitions(
                logs.filter { log =>
                  partitions.contains(log.topicPartition)
                }.map { log =>
                  new DescribeLogDirsResponseData.DescribeLogDirsPartition()
                    .setPartitionSize(log.size)
                    .setPartitionIndex(log.topicPartition.partition)
                    .setOffsetLag(getLogEndOffsetLag(log.topicPartition, log.logEndOffset, log.isFuture))
                    .setIsFutureKey(log.isFuture)
                }.toList.asJava)
            }.toList.asJava

            new DescribeLogDirsResponseData.DescribeLogDirsResult().setLogDir(absolutePath)
              .setErrorCode(Errors.NONE.code).setTopics(topicInfos)
          case None =>
            new DescribeLogDirsResponseData.DescribeLogDirsResult().setLogDir(absolutePath)
              .setErrorCode(Errors.NONE.code)
        }

      } catch {
        case e: KafkaStorageException =>
          warn("Unable to describe replica dirs for %s".format(absolutePath), e)
          new DescribeLogDirsResponseData.DescribeLogDirsResult()
            .setLogDir(absolutePath)
            .setErrorCode(Errors.KAFKA_STORAGE_ERROR.code)
        case t: Throwable =>
          error(s"Error while describing replica in dir $absolutePath", t)
          new DescribeLogDirsResponseData.DescribeLogDirsResult()
            .setLogDir(absolutePath)
            .setErrorCode(Errors.forException(t).code)
      }
    }.toList
  }

  def getLogEndOffsetLag(topicPartition: TopicPartition, logEndOffset: Long, isFuture: Boolean): Long = {
    localLog(topicPartition) match {
      case Some(log) =>
        if (isFuture)
          log.logEndOffset - logEndOffset
        else
          math.max(log.highWatermark - logEndOffset, 0)
      case None =>
        // return -1L to indicate that the LEO lag is not available if the replica is not created or is offline
        DescribeLogDirsResponse.INVALID_OFFSET_LAG
    }
  }

  def deleteRecords(timeout: Long,
                    offsetPerPartition: Map[TopicPartition, Long],
                    responseCallback: Map[TopicPartition, DeleteRecordsPartitionResult] => Unit): Unit = {
    val timeBeforeLocalDeleteRecords = time.milliseconds
    val localDeleteRecordsResults = deleteRecordsOnLocalLog(offsetPerPartition)
    debug("Delete records on local log in %d ms".format(time.milliseconds - timeBeforeLocalDeleteRecords))

    val deleteRecordsStatus = localDeleteRecordsResults.map { case (topicPartition, result) =>
      topicPartition ->
        DeleteRecordsPartitionStatus(
          result.requestedOffset, // requested offset
          new DeleteRecordsPartitionResult()
            .setLowWatermark(result.lowWatermark)
            .setErrorCode(result.error.code)
            .setPartitionIndex(topicPartition.partition)) // response status
    }

    if (delayedDeleteRecordsRequired(localDeleteRecordsResults)) {
      // create delayed delete records operation
      val delayedDeleteRecords = new DelayedDeleteRecords(timeout, deleteRecordsStatus, this, responseCallback)

      // create a list of (topic, partition) pairs to use as keys for this delayed delete records operation
      val deleteRecordsRequestKeys = offsetPerPartition.keys.map(TopicPartitionOperationKey(_)).toSeq

      // try to complete the request immediately, otherwise put it into the purgatory
      // this is because while the delayed delete records operation is being created, new
      // requests may arrive and hence make this operation completable.
      delayedDeleteRecordsPurgatory.tryCompleteElseWatch(delayedDeleteRecords, deleteRecordsRequestKeys)
    } else {
      // we can respond immediately
      val deleteRecordsResponseStatus = deleteRecordsStatus.map { case (k, status) => k -> status.responseStatus }
      responseCallback(deleteRecordsResponseStatus)
    }
  }

  // If all the following conditions are true, we need to put a delayed produce request and wait for replication to complete
  //
  // 1. required acks = -1
  // 2. there is data to append
  // 3. at least one partition append was successful (fewer errors than partitions)
  private def delayedProduceRequestRequired(requiredAcks: Short,
                                            entriesPerPartition: Map[TopicPartition, MemoryRecords],
                                            localProduceResults: Map[TopicPartition, LogAppendResult]): Boolean = {
    requiredAcks == -1 &&
    entriesPerPartition.nonEmpty &&
    localProduceResults.values.count(_.exception.isDefined) < entriesPerPartition.size
  }

  private def isValidRequiredAcks(requiredAcks: Short): Boolean = {
    requiredAcks == -1 || requiredAcks == 1 || requiredAcks == 0
  }

  /**
   * Append the messages to the local replica logs
   */
  private def appendToLocalLog(internalTopicsAllowed: Boolean,
                               origin: AppendOrigin,
                               entriesPerPartition: Map[TopicPartition, MemoryRecords],
                               requiredAcks: Short): Map[TopicPartition, LogAppendResult] = {
    val traceEnabled = isTraceEnabled
    def processFailedRecord(topicPartition: TopicPartition, t: Throwable) = {
      val logStartOffset = getPartition(topicPartition) match {
        case HostedPartition.Online(partition) => partition.logStartOffset
        case HostedPartition.None | HostedPartition.Offline => -1L
      }
      brokerTopicStats.topicStats(topicPartition.topic).failedProduceRequestRate.mark()
      brokerTopicStats.allTopicsStats.failedProduceRequestRate.mark()
      error(s"Error processing append operation on partition $topicPartition", t)

      logStartOffset
    }

    if (traceEnabled)
      trace(s"Append [$entriesPerPartition] to local log")

    entriesPerPartition.map { case (topicPartition, records) =>
      brokerTopicStats.topicStats(topicPartition.topic).totalProduceRequestRate.mark()
      brokerTopicStats.allTopicsStats.totalProduceRequestRate.mark()

      // reject appending to internal topics if it is not allowed
      if (Topic.isInternal(topicPartition.topic) && !internalTopicsAllowed) {
        (topicPartition, LogAppendResult(
          LogAppendInfo.UnknownLogAppendInfo,
          Some(new InvalidTopicException(s"Cannot append to internal topic ${topicPartition.topic}"))))
      } else {
        try {
          val partition = getPartitionOrException(topicPartition)
          val info = partition.appendRecordsToLeader(records, origin, requiredAcks)
          val numAppendedMessages = info.numMessages

          // update stats for successfully appended bytes and messages as bytesInRate and messageInRate
          brokerTopicStats.topicStats(topicPartition.topic).bytesInRate.mark(records.sizeInBytes)
          brokerTopicStats.allTopicsStats.bytesInRate.mark(records.sizeInBytes)
          brokerTopicStats.topicStats(topicPartition.topic).messagesInRate.mark(numAppendedMessages)
          brokerTopicStats.allTopicsStats.messagesInRate.mark(numAppendedMessages)

          if (traceEnabled)
            trace(s"${records.sizeInBytes} written to log $topicPartition beginning at offset " +
              s"${info.firstOffset.getOrElse(-1)} and ending at offset ${info.lastOffset}")

          (topicPartition, LogAppendResult(info))
        } catch {
          // NOTE: Failed produce requests metric is not incremented for known exceptions
          // it is supposed to indicate un-expected failures of a broker in handling a produce request
          case e@ (_: UnknownTopicOrPartitionException |
                   _: NotLeaderOrFollowerException |
                   _: RecordTooLargeException |
                   _: RecordBatchTooLargeException |
                   _: CorruptRecordException |
                   _: KafkaStorageException) =>
            (topicPartition, LogAppendResult(LogAppendInfo.UnknownLogAppendInfo, Some(e)))
          case rve: RecordValidationException =>
            val logStartOffset = processFailedRecord(topicPartition, rve.invalidException)
            val recordErrors = rve.recordErrors
            (topicPartition, LogAppendResult(LogAppendInfo.unknownLogAppendInfoWithAdditionalInfo(
              logStartOffset, recordErrors, rve.invalidException.getMessage), Some(rve.invalidException)))
          case t: Throwable =>
            val logStartOffset = processFailedRecord(topicPartition, t)
            (topicPartition, LogAppendResult(LogAppendInfo.unknownLogAppendInfoWithLogStartOffset(logStartOffset), Some(t)))
        }
      }
    }
  }

  def fetchOffsetForTimestamp(topicPartition: TopicPartition,
                              timestamp: Long,
                              isolationLevel: Option[IsolationLevel],
                              currentLeaderEpoch: Optional[Integer],
                              fetchOnlyFromLeader: Boolean): Option[TimestampAndOffset] = {
    val partition = getPartitionOrException(topicPartition)
    partition.fetchOffsetForTimestamp(timestamp, isolationLevel, currentLeaderEpoch, fetchOnlyFromLeader)
  }

  def legacyFetchOffsetsForTimestamp(topicPartition: TopicPartition,
                                     timestamp: Long,
                                     maxNumOffsets: Int,
                                     isFromConsumer: Boolean,
                                     fetchOnlyFromLeader: Boolean): Seq[Long] = {
    val partition = getPartitionOrException(topicPartition)
    partition.legacyFetchOffsetsForTimestamp(timestamp, maxNumOffsets, isFromConsumer, fetchOnlyFromLeader)
  }

  /**
   * Fetch messages from a replica, and wait until enough data can be fetched and return;
   * the callback function will be triggered either when timeout or required fetch info is satisfied.
   * Consumers may fetch from any replica, but followers can only fetch from the leader.
   */
  def fetchMessages(timeout: Long,
                    replicaId: Int,
                    fetchMinBytes: Int,
                    fetchMaxBytes: Int,
                    hardMaxBytesLimit: Boolean,
                    fetchInfos: Seq[(TopicPartition, PartitionData)],
                    quota: ReplicaQuota,
                    responseCallback: Seq[(TopicPartition, FetchPartitionData)] => Unit,
                    isolationLevel: IsolationLevel,
                    clientMetadata: Option[ClientMetadata]): Unit = {
    val isFromFollower = Request.isValidBrokerId(replicaId)
    val isFromConsumer = !(isFromFollower || replicaId == Request.FutureLocalReplicaId)
    val fetchIsolation = if (!isFromConsumer)
      FetchLogEnd
    else if (isolationLevel == IsolationLevel.READ_COMMITTED)
      FetchTxnCommitted
    else
      FetchHighWatermark

    // Restrict fetching to leader if request is from follower or from a client with older version (no ClientMetadata)
    val fetchOnlyFromLeader = isFromFollower || (isFromConsumer && clientMetadata.isEmpty)
    def readFromLog(): Seq[(TopicPartition, LogReadResult)] = {
      val result = readFromLocalLog(
        replicaId = replicaId,
        fetchOnlyFromLeader = fetchOnlyFromLeader,
        fetchIsolation = fetchIsolation,
        fetchMaxBytes = fetchMaxBytes,
        hardMaxBytesLimit = hardMaxBytesLimit,
        readPartitionInfo = fetchInfos,
        quota = quota,
        clientMetadata = clientMetadata)
      if (isFromFollower) updateFollowerFetchState(replicaId, result)
      else result
    }

    val logReadResults = readFromLog()

    // check if this fetch request can be satisfied right away
    var bytesReadable: Long = 0 // bytes available in local storage
    var errorReadingData = false
<<<<<<< HEAD
    var remoteFetchInfo: Option[RemoteStorageFetchInfo] = None // The 1st topic-partition that has to be read from remote storage
=======
    var hasDivergingEpoch = false
>>>>>>> 3ebd32b2
    val logReadResultMap = new mutable.HashMap[TopicPartition, LogReadResult]
    logReadResults.foreach { case (topicPartition, logReadResult) =>
      brokerTopicStats.topicStats(topicPartition.topic).totalFetchRequestRate.mark()
      brokerTopicStats.allTopicsStats.totalFetchRequestRate.mark()

      if (logReadResult.error != Errors.NONE)
        errorReadingData = true
<<<<<<< HEAD
      if (remoteFetchInfo.isEmpty && logReadResult.info.delayedRemoteStorageFetch.isDefined)
        remoteFetchInfo = logReadResult.info.delayedRemoteStorageFetch
=======
      if (logReadResult.divergingEpoch.nonEmpty)
        hasDivergingEpoch = true
>>>>>>> 3ebd32b2
      bytesReadable = bytesReadable + logReadResult.info.records.sizeInBytes
      logReadResultMap.put(topicPartition, logReadResult)
    }

    // respond immediately if 1) fetch request does not want to wait
    //                        2) fetch request does not require any data
    //                        3) has enough data to respond
    //                        4) some error happens while reading data
    //                        5) we found a diverging epoch
    if (timeout <= 0 || fetchInfos.isEmpty || bytesReadable >= fetchMinBytes || errorReadingData || hasDivergingEpoch) {
      val fetchPartitionData = logReadResults.map { case (tp, result) =>
        val isReassignmentFetch = isFromFollower && isAddingReplica(tp, replicaId)
        tp -> FetchPartitionData(
          result.error,
          result.highWatermark,
          result.leaderLogStartOffset,
          result.info.records,
          result.divergingEpoch,
          result.lastStableOffset,
          result.info.abortedTransactions,
          result.preferredReadReplica,
          isReassignmentFetch)
      }
      responseCallback(fetchPartitionData)
    } else {
      // construct the fetch results from the read results
      val fetchPartitionStatus = new mutable.ArrayBuffer[(TopicPartition, FetchPartitionStatus)]
      fetchInfos.foreach { case (topicPartition, partitionData) =>
        logReadResultMap.get(topicPartition).foreach(logReadResult => {
          val logOffsetMetadata = logReadResult.info.fetchOffsetMetadata
          fetchPartitionStatus += (topicPartition -> FetchPartitionStatus(logOffsetMetadata, partitionData))
        })
      }
      val fetchMetadata: SFetchMetadata = SFetchMetadata(fetchMinBytes, fetchMaxBytes, hardMaxBytesLimit,
        fetchOnlyFromLeader, fetchIsolation, isFromFollower, replicaId, fetchPartitionStatus)

      if (remoteFetchInfo.isDefined) {
        val key = new TopicPartitionOperationKey(remoteFetchInfo.get.topicPartition.topic(), remoteFetchInfo.get.topicPartition.partition())
        val remoteFetchResult = new CompletableFuture[RemoteLogReadResult]
        var remoteFetchTask: RemoteLogManager#AsyncReadTask  = null
        try {
          remoteFetchTask = remoteLogManager.get.asyncRead(remoteFetchInfo.get, (result:RemoteLogReadResult) => {
            remoteFetchResult.complete(result)
            remoteFetchPurgatory.checkAndComplete(key)
          })
        } catch {
          // if the task queue of remote storage reader thread pool is full, return what we currently have
          // (the data read from local log segment for the other topic-partitions) and an error for the topic-partition that
          // we couldn't read from remote storage
          case e: RejectedExecutionException =>
            val fetchPartitionData = logReadResults.map { case (tp, result) =>
              val r = {
                if (tp.equals(remoteFetchInfo.get.topicPartition))
                  createLogReadResult(e)
                else
                  result
              }
              tp -> FetchPartitionData(r.error, r.highWatermark, r.leaderLogStartOffset, r.info.records,
                divergingEpoch = None, r.lastStableOffset, r.info.abortedTransactions, r.preferredReadReplica, false)
            }
            responseCallback(fetchPartitionData)
            return
        }
        // If there is remote data, we will read remote data, instead of waiting for new data.
        val remoteFetch = new DelayedRemoteFetch(remoteFetchTask, remoteFetchResult, remoteFetchInfo.get, timeout,
          fetchMetadata, logReadResults, this, quota, responseCallback)

        remoteFetchPurgatory.tryCompleteElseWatch(remoteFetch, Seq(key))
      } else {
        // If there is not enough data to respond and there is no remote data, we will let the fetch request
        // to wait for new data.
        val delayedFetch = new DelayedFetch(timeout, fetchMetadata, this, quota, clientMetadata,
          responseCallback)

        // create a list of (topic, partition) pairs to use as keys for this delayed fetch operation
        val delayedFetchKeys = fetchPartitionStatus.map { case (tp, _) => TopicPartitionOperationKey(tp) }

        // try to complete the request immediately, otherwise put it into the purgatory;
        // this is because while the delayed fetch operation is being created, new requests
        // may arrive and hence make this operation completable.
        delayedFetchPurgatory.tryCompleteElseWatch(delayedFetch, delayedFetchKeys)
      }
    }
  }

  def createLogReadResult(e: Throwable) = {
    LogReadResult(info = FetchDataInfo(LogOffsetMetadata.UnknownOffsetMetadata, MemoryRecords.EMPTY),
      divergingEpoch = None,
      highWatermark = -1L,
      leaderLogStartOffset = -1L,
      leaderLogEndOffset = -1L,
      followerLogStartOffset = -1L,
      fetchTimeMs = -1L,
      lastStableOffset = None,
      exception = Some(e))
  }

  /**
   * Read from multiple topic partitions at the given offset up to maxSize bytes
   *
   * If there is a topic-partition that has to read from remote storage, this function does not read the remote storage,
   * but returns the necessary information for the remote reading (in LogReadResult of that topic-partition).
   *
   * This function does not try to read any more data from location storage after the 1st remote topic-partition.
   * In most cases, there should be enough data in the remote storage.
   */
  def readFromLocalLog(replicaId: Int,
                       fetchOnlyFromLeader: Boolean,
                       fetchIsolation: FetchIsolation,
                       fetchMaxBytes: Int,
                       hardMaxBytesLimit: Boolean,
                       readPartitionInfo: Seq[(TopicPartition, PartitionData)],
                       quota: ReplicaQuota,
                       clientMetadata: Option[ClientMetadata]): Seq[(TopicPartition, LogReadResult)] = {
    val traceEnabled = isTraceEnabled

    def checkFetchDataInfo(partition: Partition, givenFetchedDataInfo: FetchDataInfo): FetchDataInfo = {
      if (shouldLeaderThrottle(quota, partition, replicaId)) {
        // If the partition is being throttled, simply return an empty set.
        FetchDataInfo(givenFetchedDataInfo.fetchOffsetMetadata, MemoryRecords.EMPTY)
      } else if (!hardMaxBytesLimit && givenFetchedDataInfo.firstEntryIncomplete) {
        // For FetchRequest version 3, we replace incomplete message sets with an empty one as consumers can make
        // progress in such cases and don't need to report a `RecordTooLargeException`
        FetchDataInfo(givenFetchedDataInfo.fetchOffsetMetadata, MemoryRecords.EMPTY)
      } else {
        givenFetchedDataInfo
      }
    }

    def read(tp: TopicPartition, fetchInfo: PartitionData, limitBytes: Int, minOneMessage: Boolean): LogReadResult = {
      val offset = fetchInfo.fetchOffset
      val partitionFetchSize = fetchInfo.maxBytes
      val followerLogStartOffset = fetchInfo.logStartOffset

      val adjustedMaxBytes = math.min(fetchInfo.maxBytes, limitBytes)
      var log:Log = null
      var partition:Partition = null
      try {
        if (traceEnabled)
          trace(s"Fetching log segment for partition $tp, offset $offset, partition fetch size $partitionFetchSize, " +
            s"remaining response limit $limitBytes" +
            (if (minOneMessage) s", ignoring response/partition size limits" else ""))

        partition = getPartitionOrException(tp)
        val fetchTimeMs = time.milliseconds

        // If we are the leader, determine the preferred read-replica
        val preferredReadReplica = clientMetadata.flatMap(
          metadata => findPreferredReadReplica(partition, metadata, replicaId, fetchInfo.fetchOffset, fetchTimeMs))

        if (preferredReadReplica.isDefined) {
          replicaSelectorOpt.foreach { selector =>
            debug(s"Replica selector ${selector.getClass.getSimpleName} returned preferred replica " +
              s"${preferredReadReplica.get} for $clientMetadata")
          }
          // If a preferred read-replica is set, skip the read
          val offsetSnapshot = partition.fetchOffsetSnapshot(fetchInfo.currentLeaderEpoch, fetchOnlyFromLeader = false)
          LogReadResult(info = FetchDataInfo(LogOffsetMetadata.UnknownOffsetMetadata, MemoryRecords.EMPTY),
            divergingEpoch = None,
            highWatermark = offsetSnapshot.highWatermark.messageOffset,
            leaderLogStartOffset = offsetSnapshot.logStartOffset,
            leaderLogEndOffset = offsetSnapshot.logEndOffset.messageOffset,
            followerLogStartOffset = followerLogStartOffset,
            fetchTimeMs = -1L,
            lastStableOffset = Some(offsetSnapshot.lastStableOffset.messageOffset),
            preferredReadReplica = preferredReadReplica,
            exception = None)
        } else {
          // Try the read first, this tells us whether we need all of adjustedFetchSize for this partition
          log = partition.localLogWithEpochOrException(fetchInfo.currentLeaderEpoch, fetchOnlyFromLeader)

          val readInfo: LogReadInfo = partition.readRecords(
            lastFetchedEpoch = fetchInfo.lastFetchedEpoch,
            fetchOffset = fetchInfo.fetchOffset,
            currentLeaderEpoch = fetchInfo.currentLeaderEpoch,
            maxBytes = adjustedMaxBytes,
            fetchIsolation = fetchIsolation,
            fetchOnlyFromLeader = fetchOnlyFromLeader,
            minOneMessage = minOneMessage)

          val fetchDataInfo = if (shouldLeaderThrottle(quota, partition, replicaId)) {
            // If the partition is being throttled, simply return an empty set.
            FetchDataInfo(readInfo.fetchedData.fetchOffsetMetadata, MemoryRecords.EMPTY)
          } else if (!hardMaxBytesLimit && readInfo.fetchedData.firstEntryIncomplete) {
            // For FetchRequest version 3, we replace incomplete message sets with an empty one as consumers can make
            // progress in such cases and don't need to report a `RecordTooLargeException`
            FetchDataInfo(readInfo.fetchedData.fetchOffsetMetadata, MemoryRecords.EMPTY)
          } else {
            readInfo.fetchedData
          }

          LogReadResult(info = fetchDataInfo,
            divergingEpoch = readInfo.divergingEpoch,
            highWatermark = readInfo.highWatermark,
            leaderLogStartOffset = readInfo.logStartOffset,
            leaderLogEndOffset = readInfo.logEndOffset,
            followerLogStartOffset = followerLogStartOffset,
            fetchTimeMs = fetchTimeMs,
            lastStableOffset = Some(readInfo.lastStableOffset),
            preferredReadReplica = preferredReadReplica,
            exception = None)
        }
      } catch {
        // NOTE: Failed fetch requests metric is not incremented for known exceptions since it
        // is supposed to indicate un-expected failure of a broker in handling a fetch request
        case e@ (_: UnknownTopicOrPartitionException |
                 _: NotLeaderOrFollowerException |
                 _: UnknownLeaderEpochException |
                 _: FencedLeaderEpochException |
                 _: ReplicaNotAvailableException |
                 _: KafkaStorageException) =>
          createLogReadResult(e)
        case e: OffsetOutOfRangeException =>
          // Incase of offset out of range errors, check for remote log manager for non-compacted topics
          // to fetch from remote storage. `log` instance should not be null here as that would have caught earlier with
          // NotLeaderForPartitionException or ReplicaNotAvailableException.
          // If it is from a follower then send the offset metadata but not the records data as that can be fetched
          // from the remote store.
          if (remoteLogManager.isDefined && log != null && !log.config.compact) {
            // For follower fetch requests, throw an error saying that this offset is moved to tiered storage.
            if(Request.isValidBrokerId(replicaId)) {
              createLogReadResult(new OffsetMovedToTieredStorageException("Given offset is moved to tiered storage"))
            } else {
              val highWatermark = log.highWatermark
              val leaderLogStartOffset = log.logStartOffset
              val leaderLogEndOffset = log.logEndOffset
              val fetchTimeMs = time.milliseconds
              val lastStableOffset = Some(log.lastStableOffset)
              val fetchDataInfo = {
                // create a dummy FetchDataInfo with the remote storage fetch information
                // For the first topic-partition that needs remote data, we will use this information to read the data in another thread
                // For the following topic-partitions, we return an empty record set
                val logOffsetMetadata = LogOffsetMetadata(fetchInfo.fetchOffset,
                  relativePositionInSegment = LogOffsetMetadata.UnknownFilePosition)
                FetchDataInfo(logOffsetMetadata, MemoryRecords.EMPTY,
                  delayedRemoteStorageFetch = Some(
                    RemoteStorageFetchInfo(adjustedMaxBytes, minOneMessage, tp, fetchInfo, fetchIsolation)))
              }

              LogReadResult(checkFetchDataInfo(partition, fetchDataInfo),
                divergingEpoch = None,
                highWatermark,
                leaderLogStartOffset,
                leaderLogEndOffset,
                followerLogStartOffset,
                fetchTimeMs,
                lastStableOffset,
                exception = None)
            }
          } else {
            createLogReadResult(e)
          }
        case e: Throwable =>
          brokerTopicStats.topicStats(tp.topic).failedFetchRequestRate.mark()
          brokerTopicStats.allTopicsStats.failedFetchRequestRate.mark()

          val fetchSource = Request.describeReplicaId(replicaId)
          error(s"Error processing fetch with max size $adjustedMaxBytes from $fetchSource " +
            s"on partition $tp: $fetchInfo", e)

          createLogReadResult(e)
      }
    }

    var limitBytes = fetchMaxBytes
    val result = new mutable.ArrayBuffer[(TopicPartition, LogReadResult)]
    var minOneMessage = !hardMaxBytesLimit
    readPartitionInfo.foreach { case (tp, fetchInfo) =>
      val readResult = read(tp, fetchInfo, limitBytes, minOneMessage)
      val recordBatchSize = readResult.info.records.sizeInBytes
      // Once we read from a non-empty partition, we stop ignoring request and partition level size limits
      if (recordBatchSize > 0)
        minOneMessage = false
      limitBytes = math.max(0, limitBytes - recordBatchSize)

      // Do not read more local data after the first topic-partition that has remote data
      // Instead of try to estimate how much data is there in remote storage, we assume there is always
      // enough data to fetch in the remote storage
      if (readResult.info.delayedRemoteStorageFetch.isDefined)
        limitBytes = 0

      result += (tp -> readResult)
    }
    result
  }

  /**
    * Using the configured [[ReplicaSelector]], determine the preferred read replica for a partition given the
    * client metadata, the requested offset, and the current set of replicas. If the preferred read replica is the
    * leader, return None
    */
  def findPreferredReadReplica(partition: Partition,
                               clientMetadata: ClientMetadata,
                               replicaId: Int,
                               fetchOffset: Long,
                               currentTimeMs: Long): Option[Int] = {
    partition.leaderReplicaIdOpt.flatMap { leaderReplicaId =>
      // Don't look up preferred for follower fetches via normal replication
      if (Request.isValidBrokerId(replicaId))
        None
      else {
        replicaSelectorOpt.flatMap { replicaSelector =>
          val replicaEndpoints = metadataCache.getPartitionReplicaEndpoints(partition.topicPartition,
            new ListenerName(clientMetadata.listenerName))
          val replicaInfos = partition.remoteReplicas
            // Exclude replicas that don't have the requested offset (whether or not if they're in the ISR)
            .filter(replica => replica.logEndOffset >= fetchOffset && replica.logStartOffset <= fetchOffset)
            .map(replica => new DefaultReplicaView(
              replicaEndpoints.getOrElse(replica.brokerId, Node.noNode()),
              replica.logEndOffset,
              currentTimeMs - replica.lastCaughtUpTimeMs))

          val leaderReplica = new DefaultReplicaView(
            replicaEndpoints.getOrElse(leaderReplicaId, Node.noNode()),
            partition.localLogOrException.logEndOffset, 0L)
          val replicaInfoSet = mutable.Set[ReplicaView]() ++= replicaInfos += leaderReplica

          val partitionInfo = new DefaultPartitionView(replicaInfoSet.asJava, leaderReplica)
          replicaSelector.select(partition.topicPartition, clientMetadata, partitionInfo).asScala.collect {
            // Even though the replica selector can return the leader, we don't want to send it out with the
            // FetchResponse, so we exclude it here
            case selected if !selected.endpoint.isEmpty && selected != leaderReplica => selected.endpoint.id
          }
        }
      }
    }
  }

  /**
   *  To avoid ISR thrashing, we only throttle a replica on the leader if it's in the throttled replica list,
   *  the quota is exceeded and the replica is not in sync.
   */
  def shouldLeaderThrottle(quota: ReplicaQuota, partition: Partition, replicaId: Int): Boolean = {
    val isReplicaInSync = partition.inSyncReplicaIds.contains(replicaId)
    !isReplicaInSync && quota.isThrottled(partition.topicPartition) && quota.isQuotaExceeded
  }

  def getLogConfig(topicPartition: TopicPartition): Option[LogConfig] = localLog(topicPartition).map(_.config)

  def getMagic(topicPartition: TopicPartition): Option[Byte] = getLogConfig(topicPartition).map(_.messageFormatVersion.recordVersion.value)

  def maybeUpdateMetadataCache(correlationId: Int, updateMetadataRequest: UpdateMetadataRequest) : Seq[TopicPartition] =  {
    replicaStateChangeLock synchronized {
      if(updateMetadataRequest.controllerEpoch < controllerEpoch) {
        val stateControllerEpochErrorMessage = s"Received update metadata request with correlation id $correlationId " +
          s"from an old controller ${updateMetadataRequest.controllerId} with epoch ${updateMetadataRequest.controllerEpoch}. " +
          s"Latest known controller epoch is $controllerEpoch"
        stateChangeLogger.warn(stateControllerEpochErrorMessage)
        throw new ControllerMovedException(stateChangeLogger.messageWithPrefix(stateControllerEpochErrorMessage))
      } else {
        val deletedPartitions = metadataCache.updateMetadata(correlationId, updateMetadataRequest)
        controllerEpoch = updateMetadataRequest.controllerEpoch
        deletedPartitions
      }
    }
  }

  def becomeLeaderOrFollower(correlationId: Int,
                             leaderAndIsrRequest: LeaderAndIsrRequest,
                             onLeadershipChange: (Iterable[Partition], Iterable[Partition]) => Unit): LeaderAndIsrResponse = {
    val startMs = time.milliseconds()
    replicaStateChangeLock synchronized {
      val controllerId = leaderAndIsrRequest.controllerId
      val requestPartitionStates = leaderAndIsrRequest.partitionStates.asScala
      stateChangeLogger.info(s"Handling LeaderAndIsr request correlationId $correlationId from controller " +
        s"$controllerId for ${requestPartitionStates.size} partitions")
      if (stateChangeLogger.isTraceEnabled)
        requestPartitionStates.foreach { partitionState =>
          stateChangeLogger.trace(s"Received LeaderAndIsr request $partitionState " +
            s"correlation id $correlationId from controller $controllerId " +
            s"epoch ${leaderAndIsrRequest.controllerEpoch}")
        }
      val topicIds = leaderAndIsrRequest.topicIds()

      val response = {
        if (leaderAndIsrRequest.controllerEpoch < controllerEpoch) {
          stateChangeLogger.warn(s"Ignoring LeaderAndIsr request from controller $controllerId with " +
            s"correlation id $correlationId since its controller epoch ${leaderAndIsrRequest.controllerEpoch} is old. " +
            s"Latest known controller epoch is $controllerEpoch")
          leaderAndIsrRequest.getErrorResponse(0, Errors.STALE_CONTROLLER_EPOCH.exception)
        } else {
          val responseMap = new mutable.HashMap[TopicPartition, Errors]
          controllerEpoch = leaderAndIsrRequest.controllerEpoch

          val partitionStates = new mutable.HashMap[Partition, LeaderAndIsrPartitionState]()

          // First create the partition if it doesn't exist already
          requestPartitionStates.foreach { partitionState =>
            val topicPartition = new TopicPartition(partitionState.topicName, partitionState.partitionIndex)
            val partitionOpt = getPartition(topicPartition) match {
              case HostedPartition.Offline =>
                stateChangeLogger.warn(s"Ignoring LeaderAndIsr request from " +
                  s"controller $controllerId with correlation id $correlationId " +
                  s"epoch $controllerEpoch for partition $topicPartition as the local replica for the " +
                  "partition is in an offline log directory")
                responseMap.put(topicPartition, Errors.KAFKA_STORAGE_ERROR)
                None

              case HostedPartition.Online(partition) =>
                Some(partition)

              case HostedPartition.None =>
                val partition = Partition(topicPartition, time, this)
                allPartitions.putIfNotExists(topicPartition, HostedPartition.Online(partition))
                Some(partition)
            }

            // Next check partition's leader epoch
            partitionOpt.foreach { partition =>
              val currentLeaderEpoch = partition.getLeaderEpoch
              val requestLeaderEpoch = partitionState.leaderEpoch
              if (requestLeaderEpoch > currentLeaderEpoch) {
                // If the leader epoch is valid record the epoch of the controller that made the leadership decision.
                // This is useful while updating the isr to maintain the decision maker controller's epoch in the zookeeper path
                if (partitionState.replicas.contains(localBrokerId))
                  partitionStates.put(partition, partitionState)
                else {
                  stateChangeLogger.warn(s"Ignoring LeaderAndIsr request from controller $controllerId with " +
                    s"correlation id $correlationId epoch $controllerEpoch for partition $topicPartition as itself is not " +
                    s"in assigned replica list ${partitionState.replicas.asScala.mkString(",")}")
                  responseMap.put(topicPartition, Errors.UNKNOWN_TOPIC_OR_PARTITION)
                }
              } else if (requestLeaderEpoch < currentLeaderEpoch) {
                stateChangeLogger.warn(s"Ignoring LeaderAndIsr request from " +
                  s"controller $controllerId with correlation id $correlationId " +
                  s"epoch $controllerEpoch for partition $topicPartition since its associated " +
                  s"leader epoch $requestLeaderEpoch is smaller than the current " +
                  s"leader epoch $currentLeaderEpoch")
                responseMap.put(topicPartition, Errors.STALE_CONTROLLER_EPOCH)
              } else {
                stateChangeLogger.info(s"Ignoring LeaderAndIsr request from " +
                  s"controller $controllerId with correlation id $correlationId " +
                  s"epoch $controllerEpoch for partition $topicPartition since its associated " +
                  s"leader epoch $requestLeaderEpoch matches the current leader epoch")
                responseMap.put(topicPartition, Errors.STALE_CONTROLLER_EPOCH)
              }
            }
          }

          val partitionsToBeLeader = partitionStates.filter { case (_, partitionState) =>
            partitionState.leader == localBrokerId
          }
          val partitionsToBeFollower = partitionStates.filter { case (k, _) => !partitionsToBeLeader.contains(k) }

          val highWatermarkCheckpoints = new LazyOffsetCheckpoints(this.highWatermarkCheckpoints)
          val partitionsBecomeLeader = if (partitionsToBeLeader.nonEmpty)
            makeLeaders(controllerId, controllerEpoch, partitionsToBeLeader, correlationId, responseMap,
              highWatermarkCheckpoints)
          else
            Set.empty[Partition]
          val partitionsBecomeFollower = if (partitionsToBeFollower.nonEmpty)
            makeFollowers(controllerId, controllerEpoch, partitionsToBeFollower, correlationId, responseMap,
              highWatermarkCheckpoints)
          else
            Set.empty[Partition]

          /*
         * KAFKA-8392
         * For topic partitions of which the broker is no longer a leader, delete metrics related to
         * those topics. Note that this means the broker stops being either a replica or a leader of
         * partitions of said topics
         */
          val leaderTopicSet = leaderPartitionsIterator.map(_.topic).toSet
          val followerTopicSet = partitionsBecomeFollower.map(_.topic).toSet
          followerTopicSet.diff(leaderTopicSet).foreach(brokerTopicStats.removeOldLeaderMetrics)

          // remove metrics for brokers which are not followers of a topic
          leaderTopicSet.diff(followerTopicSet).foreach(brokerTopicStats.removeOldFollowerMetrics)

          leaderAndIsrRequest.partitionStates.forEach { partitionState =>
            val topicPartition = new TopicPartition(partitionState.topicName, partitionState.partitionIndex)
            /*
           * If there is offline log directory, a Partition object may have been created by getOrCreatePartition()
           * before getOrCreateReplica() failed to create local replica due to KafkaStorageException.
           * In this case ReplicaManager.allPartitions will map this topic-partition to an empty Partition object.
           * we need to map this topic-partition to OfflinePartition instead.
           */
            if (localLog(topicPartition).isEmpty)
              markPartitionOffline(topicPartition)
            else {
              val id = topicIds.get(topicPartition.topic())
              // Ensure we have not received a request from an older protocol
              if (id != null && !id.equals(Uuid.ZERO_UUID)) {
                val log = localLog(topicPartition).get
                // Check if topic ID is in memory, if not, it must be new to the broker and does not have a metadata file.
                // This is because if the broker previously wrote it to file, it would be recovered on restart after failure.
                if (log.topicId.equals(Uuid.ZERO_UUID)) {
                  log.partitionMetadataFile.get.write(id)
                  log.topicId = id
                  // Warn if the topic ID in the request does not match the log.
                } else if (!log.topicId.equals(id)) {
                  stateChangeLogger.warn(s"Topic Id in memory: ${log.topicId.toString} does not" +
                    s" match the topic Id provided in the request: " +
                    s"${id.toString}.")
                }
              }
            }
          }

          // we initialize highwatermark thread after the first leaderisrrequest. This ensures that all the partitions
          // have been completely populated before starting the checkpointing there by avoiding weird race conditions
          startHighWatermarkCheckPointThread()

          maybeAddLogDirFetchers(partitionStates.keySet, highWatermarkCheckpoints)

          replicaFetcherManager.shutdownIdleFetcherThreads()
          replicaAlterLogDirsManager.shutdownIdleFetcherThreads()

          remoteLogManager.foreach(rlm => rlm.onLeadershipChange(partitionsBecomeLeader, partitionsBecomeFollower))

          onLeadershipChange(partitionsBecomeLeader, partitionsBecomeFollower)
          if (leaderAndIsrRequest.version() < 5) {
            val responsePartitions = responseMap.iterator.map { case (tp, error) =>
              new LeaderAndIsrPartitionError()
                .setTopicName(tp.topic)
                .setPartitionIndex(tp.partition)
                .setErrorCode(error.code)
            }.toBuffer
            new LeaderAndIsrResponse(new LeaderAndIsrResponseData()
              .setErrorCode(Errors.NONE.code)
              .setPartitionErrors(responsePartitions.asJava), leaderAndIsrRequest.version())
          } else {
            val topics = new mutable.HashMap[String, List[LeaderAndIsrPartitionError]]
            responseMap.asJava.forEach { case (tp, error) =>
              if (!topics.contains(tp.topic)) {
                topics.put(tp.topic, List(new LeaderAndIsrPartitionError()
                                                                .setPartitionIndex(tp.partition)
                                                                .setErrorCode(error.code)))
              } else {
                topics.put(tp.topic, new LeaderAndIsrPartitionError()
                  .setPartitionIndex(tp.partition)
                  .setErrorCode(error.code)::topics(tp.topic))
              }
            }
            val topicErrors = topics.iterator.map { case (topic, partitionError) =>
              new LeaderAndIsrTopicError()
                .setTopicId(topicIds.get(topic))
                .setPartitionErrors(partitionError.asJava)
            }.toBuffer
            new LeaderAndIsrResponse(new LeaderAndIsrResponseData()
              .setErrorCode(Errors.NONE.code)
              .setTopics(topicErrors.asJava), leaderAndIsrRequest.version())
          }
        }
      }
      val endMs = time.milliseconds()
      val elapsedMs = endMs - startMs
      stateChangeLogger.info(s"Finished LeaderAndIsr request in ${elapsedMs}ms correlationId $correlationId from controller " +
        s"$controllerId for ${requestPartitionStates.size} partitions")
      response
    }
  }

  private def maybeAddLogDirFetchers(partitions: Set[Partition],
                                     offsetCheckpoints: OffsetCheckpoints): Unit = {
    val futureReplicasAndInitialOffset = new mutable.HashMap[TopicPartition, InitialFetchState]
    for (partition <- partitions) {
      val topicPartition = partition.topicPartition
      if (logManager.getLog(topicPartition, isFuture = true).isDefined) {
        partition.log.foreach { log =>
          val leader = BrokerEndPoint(config.brokerId, "localhost", -1)

          // Add future replica log to partition's map
          partition.createLogIfNotExists(
            isNew = false,
            isFutureReplica = true,
            offsetCheckpoints)

          // pause cleaning for partitions that are being moved and start ReplicaAlterDirThread to move
          // replica from source dir to destination dir
          logManager.abortAndPauseCleaning(topicPartition)

          futureReplicasAndInitialOffset.put(topicPartition, InitialFetchState(leader,
            partition.getLeaderEpoch, log.highWatermark))
        }
      }
    }

    if (futureReplicasAndInitialOffset.nonEmpty)
      replicaAlterLogDirsManager.addFetcherForPartitions(futureReplicasAndInitialOffset)
  }

  /*
   * Make the current broker to become leader for a given set of partitions by:
   *
   * 1. Stop fetchers for these partitions
   * 2. Update the partition metadata in cache
   * 3. Add these partitions to the leader partitions set
   *
   * If an unexpected error is thrown in this function, it will be propagated to KafkaApis where
   * the error message will be set on each partition since we do not know which partition caused it. Otherwise,
   * return the set of partitions that are made leader due to this method
   *
   *  TODO: the above may need to be fixed later
   */
  private def makeLeaders(controllerId: Int,
                          controllerEpoch: Int,
                          partitionStates: Map[Partition, LeaderAndIsrPartitionState],
                          correlationId: Int,
                          responseMap: mutable.Map[TopicPartition, Errors],
                          highWatermarkCheckpoints: OffsetCheckpoints): Set[Partition] = {
    val traceEnabled = stateChangeLogger.isTraceEnabled
    partitionStates.keys.foreach { partition =>
      if (traceEnabled)
        stateChangeLogger.trace(s"Handling LeaderAndIsr request correlationId $correlationId from " +
          s"controller $controllerId epoch $controllerEpoch starting the become-leader transition for " +
          s"partition ${partition.topicPartition}")
      responseMap.put(partition.topicPartition, Errors.NONE)
    }

    val partitionsToMakeLeaders = mutable.Set[Partition]()

    try {
      // First stop fetchers for all the partitions
      replicaFetcherManager.removeFetcherForPartitions(partitionStates.keySet.map(_.topicPartition))
      stateChangeLogger.info(s"Stopped fetchers as part of LeaderAndIsr request correlationId $correlationId from " +
        s"controller $controllerId epoch $controllerEpoch as part of the become-leader transition for " +
        s"${partitionStates.size} partitions")
      // Update the partition information to be the leader
      partitionStates.forKeyValue { (partition, partitionState) =>
        try {
          if (partition.makeLeader(partitionState, highWatermarkCheckpoints))
            partitionsToMakeLeaders += partition
          else
            stateChangeLogger.info(s"Skipped the become-leader state change after marking its " +
              s"partition as leader with correlation id $correlationId from controller $controllerId epoch $controllerEpoch for " +
              s"partition ${partition.topicPartition} (last update controller epoch ${partitionState.controllerEpoch}) " +
              s"since it is already the leader for the partition.")
        } catch {
          case e: KafkaStorageException =>
            stateChangeLogger.error(s"Skipped the become-leader state change with " +
              s"correlation id $correlationId from controller $controllerId epoch $controllerEpoch for partition ${partition.topicPartition} " +
              s"(last update controller epoch ${partitionState.controllerEpoch}) since " +
              s"the replica for the partition is offline due to disk error $e")
            val dirOpt = getLogDir(partition.topicPartition)
            error(s"Error while making broker the leader for partition $partition in dir $dirOpt", e)
            responseMap.put(partition.topicPartition, Errors.KAFKA_STORAGE_ERROR)
        }
      }

    } catch {
      case e: Throwable =>
        partitionStates.keys.foreach { partition =>
          stateChangeLogger.error(s"Error while processing LeaderAndIsr request correlationId $correlationId received " +
            s"from controller $controllerId epoch $controllerEpoch for partition ${partition.topicPartition}", e)
        }
        // Re-throw the exception for it to be caught in KafkaApis
        throw e
    }

    if (traceEnabled)
      partitionStates.keys.foreach { partition =>
        stateChangeLogger.trace(s"Completed LeaderAndIsr request correlationId $correlationId from controller $controllerId " +
          s"epoch $controllerEpoch for the become-leader transition for partition ${partition.topicPartition}")
      }

    partitionsToMakeLeaders
  }

  /*
   * Make the current broker to become follower for a given set of partitions by:
   *
   * 1. Remove these partitions from the leader partitions set.
   * 2. Mark the replicas as followers so that no more data can be added from the producer clients.
   * 3. Stop fetchers for these partitions so that no more data can be added by the replica fetcher threads.
   * 4. Truncate the log and checkpoint offsets for these partitions.
   * 5. Clear the produce and fetch requests in the purgatory
   * 6. If the broker is not shutting down, add the fetcher to the new leaders.
   *
   * The ordering of doing these steps make sure that the replicas in transition will not
   * take any more messages before checkpointing offsets so that all messages before the checkpoint
   * are guaranteed to be flushed to disks
   *
   * If an unexpected error is thrown in this function, it will be propagated to KafkaApis where
   * the error message will be set on each partition since we do not know which partition caused it. Otherwise,
   * return the set of partitions that are made follower due to this method
   */
  private def makeFollowers(controllerId: Int,
                            controllerEpoch: Int,
                            partitionStates: Map[Partition, LeaderAndIsrPartitionState],
                            correlationId: Int,
                            responseMap: mutable.Map[TopicPartition, Errors],
                            highWatermarkCheckpoints: OffsetCheckpoints) : Set[Partition] = {
    val traceLoggingEnabled = stateChangeLogger.isTraceEnabled
    partitionStates.forKeyValue { (partition, partitionState) =>
      if (traceLoggingEnabled)
        stateChangeLogger.trace(s"Handling LeaderAndIsr request correlationId $correlationId from controller $controllerId " +
          s"epoch $controllerEpoch starting the become-follower transition for partition ${partition.topicPartition} with leader " +
          s"${partitionState.leader}")
      responseMap.put(partition.topicPartition, Errors.NONE)
    }

    val partitionsToMakeFollower: mutable.Set[Partition] = mutable.Set()
    try {
      // TODO: Delete leaders from LeaderAndIsrRequest
      partitionStates.forKeyValue { (partition, partitionState) =>
        val newLeaderBrokerId = partitionState.leader
        try {
          metadataCache.getAliveBrokers.find(_.id == newLeaderBrokerId) match {
            // Only change partition state when the leader is available
            case Some(_) =>
              if (partition.makeFollower(partitionState, highWatermarkCheckpoints))
                partitionsToMakeFollower += partition
              else
                stateChangeLogger.info(s"Skipped the become-follower state change after marking its partition as " +
                  s"follower with correlation id $correlationId from controller $controllerId epoch $controllerEpoch " +
                  s"for partition ${partition.topicPartition} (last update " +
                  s"controller epoch ${partitionState.controllerEpoch}) " +
                  s"since the new leader $newLeaderBrokerId is the same as the old leader")
            case None =>
              // The leader broker should always be present in the metadata cache.
              // If not, we should record the error message and abort the transition process for this partition
              stateChangeLogger.error(s"Received LeaderAndIsrRequest with correlation id $correlationId from " +
                s"controller $controllerId epoch $controllerEpoch for partition ${partition.topicPartition} " +
                s"(last update controller epoch ${partitionState.controllerEpoch}) " +
                s"but cannot become follower since the new leader $newLeaderBrokerId is unavailable.")
              // Create the local replica even if the leader is unavailable. This is required to ensure that we include
              // the partition's high watermark in the checkpoint file (see KAFKA-1647)
              partition.createLogIfNotExists(isNew = partitionState.isNew, isFutureReplica = false,
                highWatermarkCheckpoints)
          }
        } catch {
          case e: KafkaStorageException =>
            stateChangeLogger.error(s"Skipped the become-follower state change with correlation id $correlationId from " +
              s"controller $controllerId epoch $controllerEpoch for partition ${partition.topicPartition} " +
              s"(last update controller epoch ${partitionState.controllerEpoch}) with leader " +
              s"$newLeaderBrokerId since the replica for the partition is offline due to disk error $e")
            val dirOpt = getLogDir(partition.topicPartition)
            error(s"Error while making broker the follower for partition $partition with leader " +
              s"$newLeaderBrokerId in dir $dirOpt", e)
            responseMap.put(partition.topicPartition, Errors.KAFKA_STORAGE_ERROR)
        }
      }

      replicaFetcherManager.removeFetcherForPartitions(partitionsToMakeFollower.map(_.topicPartition))
      stateChangeLogger.info(s"Stopped fetchers as part of become-follower request from controller $controllerId " +
        s"epoch $controllerEpoch with correlation id $correlationId for ${partitionsToMakeFollower.size} partitions")

      partitionsToMakeFollower.foreach { partition =>
        completeDelayedFetchOrProduceRequests(partition.topicPartition)
      }

      if (isShuttingDown.get()) {
        if (traceLoggingEnabled) {
          partitionsToMakeFollower.foreach { partition =>
            stateChangeLogger.trace(s"Skipped the adding-fetcher step of the become-follower state " +
              s"change with correlation id $correlationId from controller $controllerId epoch $controllerEpoch for " +
              s"partition ${partition.topicPartition} with leader ${partitionStates(partition).leader} " +
              "since it is shutting down")
          }
        }
      } else {
        // we do not need to check if the leader exists again since this has been done at the beginning of this process
        val partitionsToMakeFollowerWithLeaderAndOffset = partitionsToMakeFollower.map { partition =>
          val leader = metadataCache.getAliveBrokers.find(_.id == partition.leaderReplicaIdOpt.get).get
            .brokerEndPoint(config.interBrokerListenerName)
          val log = partition.localLogOrException
          val fetchOffset = initialFetchOffset(log)
          partition.topicPartition -> InitialFetchState(leader, partition.getLeaderEpoch, fetchOffset)
        }.toMap

        replicaFetcherManager.addFetcherForPartitions(partitionsToMakeFollowerWithLeaderAndOffset)
      }
    } catch {
      case e: Throwable =>
        stateChangeLogger.error(s"Error while processing LeaderAndIsr request with correlationId $correlationId " +
          s"received from controller $controllerId epoch $controllerEpoch", e)
        // Re-throw the exception for it to be caught in KafkaApis
        throw e
    }

    if (traceLoggingEnabled)
      partitionStates.keys.foreach { partition =>
        stateChangeLogger.trace(s"Completed LeaderAndIsr request correlationId $correlationId from controller $controllerId " +
          s"epoch $controllerEpoch for the become-follower transition for partition ${partition.topicPartition} with leader " +
          s"${partitionStates(partition).leader}")
      }

    partitionsToMakeFollower
  }

  /**
   * From IBP 2.7 onwards, we send latest fetch epoch in the request and truncate if a
   * diverging epoch is returned in the response, avoiding the need for a separate
   * OffsetForLeaderEpoch request.
   */
  private def initialFetchOffset(log: Log): Long = {
    if (ApiVersion.isTruncationOnFetchSupported(config.interBrokerProtocolVersion) && log.latestEpoch.nonEmpty)
      log.logEndOffset
    else
      log.highWatermark
  }

  private def maybeShrinkIsr(): Unit = {
    trace("Evaluating ISR list of partitions to see which replicas can be removed from the ISR")

    // Shrink ISRs for non offline partitions
    allPartitions.keys.foreach { topicPartition =>
      nonOfflinePartition(topicPartition).foreach(_.maybeShrinkIsr())
    }
  }

  /**
   * Update the follower's fetch state on the leader based on the last fetch request and update `readResult`.
   * If the follower replica is not recognized to be one of the assigned replicas, do not update
   * `readResult` so that log start/end offset and high watermark is consistent with
   * records in fetch response. Log start/end offset and high watermark may change not only due to
   * this fetch request, e.g., rolling new log segment and removing old log segment may move log
   * start offset further than the last offset in the fetched records. The followers will get the
   * updated leader's state in the next fetch response.
   */
  private def updateFollowerFetchState(followerId: Int,
                                       readResults: Seq[(TopicPartition, LogReadResult)]): Seq[(TopicPartition, LogReadResult)] = {
    readResults.map { case (topicPartition, readResult) =>
      val updatedReadResult = if (readResult.error != Errors.NONE) {
        debug(s"Skipping update of fetch state for follower $followerId since the " +
          s"log read returned error ${readResult.error}")
        readResult
      } else {
        nonOfflinePartition(topicPartition) match {
          case Some(partition) =>
            if (partition.updateFollowerFetchState(followerId,
              followerFetchOffsetMetadata = readResult.info.fetchOffsetMetadata,
              followerStartOffset = readResult.followerLogStartOffset,
              followerFetchTimeMs = readResult.fetchTimeMs,
              leaderEndOffset = readResult.leaderLogEndOffset)) {
              readResult
            } else {
              warn(s"Leader $localBrokerId failed to record follower $followerId's position " +
                s"${readResult.info.fetchOffsetMetadata.messageOffset}, and last sent HW since the replica " +
                s"is not recognized to be one of the assigned replicas ${partition.assignmentState.replicas.mkString(",")} " +
                s"for partition $topicPartition. Empty records will be returned for this partition.")
              readResult.withEmptyFetchInfo
            }
          case None =>
            warn(s"While recording the replica LEO, the partition $topicPartition hasn't been created.")
            readResult
        }
      }
      topicPartition -> updatedReadResult
    }
  }

  private def leaderPartitionsIterator: Iterator[Partition] =
    nonOfflinePartitionsIterator.filter(_.leaderLogIfLocal.isDefined)

  def getLogEndOffset(topicPartition: TopicPartition): Option[Long] =
    nonOfflinePartition(topicPartition).flatMap(_.leaderLogIfLocal.map(_.logEndOffset))

  // Flushes the highwatermark value for all partitions to the highwatermark file
  def checkpointHighWatermarks(): Unit = {
    def putHw(logDirToCheckpoints: mutable.AnyRefMap[String, mutable.AnyRefMap[TopicPartition, Long]],
              log: Log): Unit = {
      val checkpoints = logDirToCheckpoints.getOrElseUpdate(log.parentDir,
        new mutable.AnyRefMap[TopicPartition, Long]())
      checkpoints.put(log.topicPartition, log.highWatermark)
    }

    val logDirToHws = new mutable.AnyRefMap[String, mutable.AnyRefMap[TopicPartition, Long]](
      allPartitions.size)
    nonOfflinePartitionsIterator.foreach { partition =>
      partition.log.foreach(putHw(logDirToHws, _))
      partition.futureLog.foreach(putHw(logDirToHws, _))
    }

    for ((logDir, hws) <- logDirToHws) {
      try highWatermarkCheckpoints.get(logDir).foreach(_.write(hws))
      catch {
        case e: KafkaStorageException =>
          error(s"Error while writing to highwatermark file in directory $logDir", e)
      }
    }
  }

  // Used only by test
  def markPartitionOffline(tp: TopicPartition): Unit = replicaStateChangeLock synchronized {
    allPartitions.put(tp, HostedPartition.Offline)
    Partition.removeMetrics(tp)
  }

  /**
   * The log directory failure handler for the replica
   *
   * @param dir                     the absolute path of the log directory
   * @param sendZkNotification      check if we need to send notification to zookeeper node (needed for unit test)
   */
  def handleLogDirFailure(dir: String, sendZkNotification: Boolean = true): Unit = {
    if (!logManager.isLogDirOnline(dir))
      return
    warn(s"Stopping serving replicas in dir $dir")
    replicaStateChangeLock synchronized {
      val newOfflinePartitions = nonOfflinePartitionsIterator.filter { partition =>
        partition.log.exists { _.parentDir == dir }
      }.map(_.topicPartition).toSet

      val partitionsWithOfflineFutureReplica = nonOfflinePartitionsIterator.filter { partition =>
        partition.futureLog.exists { _.parentDir == dir }
      }.toSet

      replicaFetcherManager.removeFetcherForPartitions(newOfflinePartitions)
      replicaAlterLogDirsManager.removeFetcherForPartitions(newOfflinePartitions ++ partitionsWithOfflineFutureReplica.map(_.topicPartition))

      partitionsWithOfflineFutureReplica.foreach(partition => partition.removeFutureLocalReplica(deleteFromLogDir = false))
      newOfflinePartitions.foreach { topicPartition =>
        markPartitionOffline(topicPartition)
      }
      newOfflinePartitions.map(_.topic).foreach { topic: String =>
        maybeRemoveTopicMetrics(topic)
      }
      highWatermarkCheckpoints = highWatermarkCheckpoints.filter { case (checkpointDir, _) => checkpointDir != dir }

      warn(s"Broker $localBrokerId stopped fetcher for partitions ${newOfflinePartitions.mkString(",")} and stopped moving logs " +
           s"for partitions ${partitionsWithOfflineFutureReplica.mkString(",")} because they are in the failed log directory $dir.")
    }
    logManager.handleLogDirFailure(dir)

    if (sendZkNotification)
      zkClient.propagateLogDirEvent(localBrokerId)
    warn(s"Stopped serving replicas in dir $dir")
  }

  def removeMetrics(): Unit = {
    removeMetric("LeaderCount")
    removeMetric("PartitionCount")
    removeMetric("OfflineReplicaCount")
    removeMetric("UnderReplicatedPartitions")
    removeMetric("UnderMinIsrPartitionCount")
    removeMetric("AtMinIsrPartitionCount")
  }

  // High watermark do not need to be checkpointed only when under unit tests
  def shutdown(checkpointHW: Boolean = true): Unit = {
    info("Shutting down")
    removeMetrics()
    if (logDirFailureHandler != null)
      logDirFailureHandler.shutdown()
    replicaFetcherManager.shutdown()
    replicaAlterLogDirsManager.shutdown()
    delayedFetchPurgatory.shutdown()
    delayedProducePurgatory.shutdown()
    delayedDeleteRecordsPurgatory.shutdown()
    delayedElectLeaderPurgatory.shutdown()
    if (checkpointHW)
      checkpointHighWatermarks()
    replicaSelectorOpt.foreach(_.close)
    info("Shut down completely")
  }

  protected def createReplicaFetcherManager(metrics: Metrics, time: Time, threadNamePrefix: Option[String], quotaManager: ReplicationQuotaManager) = {
    new ReplicaFetcherManager(config, this, metrics, time, threadNamePrefix, quotaManager)
  }

  protected def createReplicaAlterLogDirsManager(quotaManager: ReplicationQuotaManager, brokerTopicStats: BrokerTopicStats) = {
    new ReplicaAlterLogDirsManager(config, this, quotaManager, brokerTopicStats)
  }

  protected def createReplicaSelector(): Option[ReplicaSelector] = {
    config.replicaSelectorClassName.map { className =>
      val tmpReplicaSelector: ReplicaSelector = CoreUtils.createObject[ReplicaSelector](className)
      tmpReplicaSelector.configure(config.originals())
      tmpReplicaSelector
    }
  }

  def lastOffsetForLeaderEpoch(
    requestedEpochInfo: Seq[OffsetForLeaderTopic]
  ): Seq[OffsetForLeaderTopicResult] = {
    requestedEpochInfo.map { offsetForLeaderTopic =>
      val partitions = offsetForLeaderTopic.partitions.asScala.map { offsetForLeaderPartition =>
        val tp = new TopicPartition(offsetForLeaderTopic.topic, offsetForLeaderPartition.partition)
        getPartition(tp) match {
          case HostedPartition.Online(partition) =>
            val currentLeaderEpochOpt =
              if (offsetForLeaderPartition.currentLeaderEpoch == RecordBatch.NO_PARTITION_LEADER_EPOCH)
                Optional.empty[Integer]
              else
                Optional.of[Integer](offsetForLeaderPartition.currentLeaderEpoch)

            partition.lastOffsetForLeaderEpoch(
              currentLeaderEpochOpt,
              offsetForLeaderPartition.leaderEpoch,
              fetchOnlyFromLeader = true)

          case HostedPartition.Offline =>
            new EpochEndOffset()
              .setPartition(offsetForLeaderPartition.partition)
              .setErrorCode(Errors.KAFKA_STORAGE_ERROR.code)

          case HostedPartition.None if metadataCache.contains(tp) =>
            new EpochEndOffset()
              .setPartition(offsetForLeaderPartition.partition)
              .setErrorCode(Errors.NOT_LEADER_OR_FOLLOWER.code)

          case HostedPartition.None =>
            new EpochEndOffset()
              .setPartition(offsetForLeaderPartition.partition)
              .setErrorCode(Errors.UNKNOWN_TOPIC_OR_PARTITION.code)
        }
      }

      new OffsetForLeaderTopicResult()
        .setTopic(offsetForLeaderTopic.topic)
        .setPartitions(partitions.toList.asJava)
    }
  }

  def electLeaders(
    controller: KafkaController,
    partitions: Set[TopicPartition],
    electionType: ElectionType,
    responseCallback: Map[TopicPartition, ApiError] => Unit,
    requestTimeout: Int
  ): Unit = {

    val deadline = time.milliseconds() + requestTimeout

    def electionCallback(results: Map[TopicPartition, Either[ApiError, Int]]): Unit = {
      val expectedLeaders = mutable.Map.empty[TopicPartition, Int]
      val failures = mutable.Map.empty[TopicPartition, ApiError]
      results.foreach {
        case (partition, Right(leader)) => expectedLeaders += partition -> leader
        case (partition, Left(error)) => failures += partition -> error
      }

      if (expectedLeaders.nonEmpty) {
        val watchKeys = expectedLeaders.iterator.map {
          case (tp, _) => TopicPartitionOperationKey(tp)
        }.toBuffer

        delayedElectLeaderPurgatory.tryCompleteElseWatch(
          new DelayedElectLeader(
            math.max(0, deadline - time.milliseconds()),
            expectedLeaders,
            failures,
            this,
            responseCallback
          ),
          watchKeys
        )
      } else {
          // There are no partitions actually being elected, so return immediately
          responseCallback(failures)
      }
    }

    controller.electLeaders(partitions, electionType, electionCallback)
  }
}<|MERGE_RESOLUTION|>--- conflicted
+++ resolved
@@ -16,17 +16,6 @@
  */
 package kafka.server
 
-import java.io.File
-import java.util.Optional
-<<<<<<< HEAD
-import java.util.concurrent.atomic.{AtomicBoolean, AtomicLong}
-=======
-import java.util.concurrent.TimeUnit
-import java.util.concurrent.atomic.{AtomicBoolean}
->>>>>>> 3ebd32b2
-import java.util.concurrent.locks.Lock
-import java.util.concurrent.{CompletableFuture, RejectedExecutionException, TimeUnit}
-
 import com.yammer.metrics.core.Meter
 import kafka.api._
 import kafka.cluster.{BrokerEndPoint, Partition}
@@ -39,28 +28,18 @@
 import kafka.server.QuotaFactory.QuotaManagers
 import kafka.server.checkpoints.{LazyOffsetCheckpoints, OffsetCheckpointFile, OffsetCheckpoints}
 import kafka.server.{FetchMetadata => SFetchMetadata}
+import kafka.utils.Implicits._
 import kafka.utils._
-import kafka.utils.Implicits._
 import kafka.zk.KafkaZkClient
-<<<<<<< HEAD
-=======
-import org.apache.kafka.common.{ElectionType, IsolationLevel, Node, TopicPartition, Uuid}
->>>>>>> 3ebd32b2
 import org.apache.kafka.common.errors._
 import org.apache.kafka.common.internals.Topic
 import org.apache.kafka.common.message.DeleteRecordsResponseData.DeleteRecordsPartitionResult
-<<<<<<< HEAD
 import org.apache.kafka.common.message.LeaderAndIsrRequestData.LeaderAndIsrPartitionState
-import org.apache.kafka.common.message.FetchResponseData
-=======
+import org.apache.kafka.common.message.LeaderAndIsrResponseData.{LeaderAndIsrPartitionError, LeaderAndIsrTopicError}
+import org.apache.kafka.common.message.OffsetForLeaderEpochRequestData.OffsetForLeaderTopic
+import org.apache.kafka.common.message.OffsetForLeaderEpochResponseData.{EpochEndOffset, OffsetForLeaderTopicResult}
+import org.apache.kafka.common.message.StopReplicaRequestData.StopReplicaPartitionState
 import org.apache.kafka.common.message.{DescribeLogDirsResponseData, FetchResponseData, LeaderAndIsrResponseData}
-import org.apache.kafka.common.message.LeaderAndIsrResponseData.LeaderAndIsrTopicError
->>>>>>> 3ebd32b2
-import org.apache.kafka.common.message.LeaderAndIsrResponseData.LeaderAndIsrPartitionError
-import org.apache.kafka.common.message.OffsetForLeaderEpochRequestData.{OffsetForLeaderTopic}
-import org.apache.kafka.common.message.OffsetForLeaderEpochResponseData.{OffsetForLeaderTopicResult, EpochEndOffset}
-import org.apache.kafka.common.message.StopReplicaRequestData.StopReplicaPartitionState
-import org.apache.kafka.common.message.{DescribeLogDirsResponseData, LeaderAndIsrResponseData}
 import org.apache.kafka.common.metrics.Metrics
 import org.apache.kafka.common.network.ListenerName
 import org.apache.kafka.common.protocol.Errors
@@ -74,8 +53,13 @@
 import org.apache.kafka.common.requests.ProduceResponse.PartitionResponse
 import org.apache.kafka.common.requests._
 import org.apache.kafka.common.utils.Time
-import org.apache.kafka.common.{ElectionType, IsolationLevel, Node, TopicPartition}
-
+import org.apache.kafka.common.{ElectionType, IsolationLevel, Node, TopicPartition, Uuid}
+
+import java.io.File
+import java.util.Optional
+import java.util.concurrent.atomic.AtomicBoolean
+import java.util.concurrent.locks.Lock
+import java.util.concurrent.{CompletableFuture, RejectedExecutionException, TimeUnit}
 import scala.collection.{Map, Seq, Set, mutable}
 import scala.compat.java8.OptionConverters._
 import scala.jdk.CollectionConverters._
@@ -290,36 +274,6 @@
       scheduler.schedule("highwatermark-checkpoint", checkpointHighWatermarks _, period = config.replicaHighWatermarkCheckpointIntervalMs, unit = TimeUnit.MILLISECONDS)
   }
 
-<<<<<<< HEAD
-  def recordIsrChange(topicPartition: TopicPartition): Unit = {
-    isrChangeSet synchronized {
-      isrChangeSet += topicPartition
-      lastIsrChangeMs.set(System.currentTimeMillis())
-    }
-  }
-
-  /**
-   * This function periodically runs to see if ISR needs to be propagated. It propagates ISR when:
-   * 1. There is ISR change not propagated yet.
-   * 2. There is no ISR Change in the last five seconds, or it has been more than 60 seconds since the last ISR propagation.
-   * This allows an occasional ISR change to be propagated within a few seconds, and avoids overwhelming controller and
-   * other brokers when large amount of ISR change occurs.
-   */
-  def maybePropagateIsrChanges(): Unit = {
-    val now = System.currentTimeMillis()
-    isrChangeSet synchronized {
-      if (isrChangeSet.nonEmpty &&
-        (lastIsrChangeMs.get() + ReplicaManager.IsrChangePropagationBackoff < now ||
-          lastIsrPropagationMs.get() + ReplicaManager.IsrChangePropagationInterval < now)) {
-        zkClient.propagateIsrChanges(isrChangeSet)
-        isrChangeSet.clear()
-        lastIsrPropagationMs.set(now)
-      }
-    }
-  }
-
-=======
->>>>>>> 3ebd32b2
   // When ReplicaAlterDirThread finishes replacing a current replica with a future replica, it will
   // remove the partition from the partition state map. But it will not close itself even if the
   // partition state map is empty. Thus we need to call shutdownIdleReplicaAlterDirThread() periodically
@@ -1048,11 +1002,8 @@
     // check if this fetch request can be satisfied right away
     var bytesReadable: Long = 0 // bytes available in local storage
     var errorReadingData = false
-<<<<<<< HEAD
     var remoteFetchInfo: Option[RemoteStorageFetchInfo] = None // The 1st topic-partition that has to be read from remote storage
-=======
     var hasDivergingEpoch = false
->>>>>>> 3ebd32b2
     val logReadResultMap = new mutable.HashMap[TopicPartition, LogReadResult]
     logReadResults.foreach { case (topicPartition, logReadResult) =>
       brokerTopicStats.topicStats(topicPartition.topic).totalFetchRequestRate.mark()
@@ -1060,13 +1011,10 @@
 
       if (logReadResult.error != Errors.NONE)
         errorReadingData = true
-<<<<<<< HEAD
       if (remoteFetchInfo.isEmpty && logReadResult.info.delayedRemoteStorageFetch.isDefined)
         remoteFetchInfo = logReadResult.info.delayedRemoteStorageFetch
-=======
       if (logReadResult.divergingEpoch.nonEmpty)
         hasDivergingEpoch = true
->>>>>>> 3ebd32b2
       bytesReadable = bytesReadable + logReadResult.info.records.sizeInBytes
       logReadResultMap.put(topicPartition, logReadResult)
     }
