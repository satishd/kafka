--- conflicted
+++ resolved
@@ -1357,26 +1357,18 @@
 
         checkIfMemoryMappedBufferClosed()
         if (newLogStartOffset > logStartOffset) {
-<<<<<<< HEAD
           localLogStartOffset = math.max(newLogStartOffset, localLogStartOffset)
 
           // it should always get updated  if tiered-storage is not enabled.
           if(!onlyLocalLogStartOffsetUpdate || !remoteLogEnabled()) {
-            info(s"Incrementing log start offset to $newLogStartOffset")
             updateLogStartOffset(newLogStartOffset)
+            info(s"Incremented log start offset to $newLogStartOffset due to $reason")
             leaderEpochCache.foreach(_.truncateFromStart(logStartOffset))
-            producerStateManager.truncateHead(newLogStartOffset)
+            producerStateManager.onLogStartOffsetIncremented(newLogStartOffset)
             maybeIncrementFirstUnstableOffset()
           } else {
             info(s"Incrementing local log start offset to $localLogStartOffset")
           }
-=======
-          updateLogStartOffset(newLogStartOffset)
-          info(s"Incremented log start offset to $newLogStartOffset due to $reason")
-          leaderEpochCache.foreach(_.truncateFromStart(logStartOffset))
-          producerStateManager.onLogStartOffsetIncremented(newLogStartOffset)
-          maybeIncrementFirstUnstableOffset()
->>>>>>> a73bf593
         }
       }
     }
