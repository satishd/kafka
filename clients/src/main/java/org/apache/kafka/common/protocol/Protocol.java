--- conflicted
+++ resolved
@@ -30,1042 +30,6 @@
 
 public class Protocol {
 
-<<<<<<< HEAD
-    public static final Schema REQUEST_HEADER = new Schema(new Field("api_key", INT16, "The id of the request type."),
-                                                           new Field("api_version", INT16, "The version of the API."),
-                                                           new Field("correlation_id",
-                                                                     INT32,
-                                                                     "A user-supplied integer value that will be passed back with the response"),
-                                                           new Field("client_id",
-                                                                     NULLABLE_STRING,
-                                                                     "A user specified identifier for the client making the request.",
-                                                                     ""));
-
-    public static final Schema RESPONSE_HEADER = new Schema(new Field("correlation_id",
-                                                                      INT32,
-                                                                      "The user-supplied value passed in with the request"));
-
-    /* Metadata api */
-
-    public static final Schema METADATA_REQUEST_V0 = new Schema(new Field("topics",
-                                                                          new ArrayOf(STRING),
-                                                                          "An array of topics to fetch metadata for. If no topics are specified fetch metadata for all topics."));
-
-    public static final Schema METADATA_REQUEST_V1 = new Schema(new Field("topics",
-                                                                          ArrayOf.nullable(STRING),
-                                                                          "An array of topics to fetch metadata for. If the topics array is null fetch metadata for all topics."));
-
-    /* The v2 metadata request is the same as v1. An additional field for cluster id has been added to the v2 metadata response */
-    public static final Schema METADATA_REQUEST_V2 = METADATA_REQUEST_V1;
-
-    public static final Schema METADATA_BROKER_V0 = new Schema(new Field("node_id", INT32, "The broker id."),
-                                                   new Field("host", STRING, "The hostname of the broker."),
-                                                   new Field("port", INT32,
-                                                             "The port on which the broker accepts requests."));
-
-    public static final Schema PARTITION_METADATA_V0 = new Schema(new Field("partition_error_code",
-                                                                            INT16,
-                                                                            "The error code for the partition, if any."),
-                                                                  new Field("partition_id",
-                                                                            INT32,
-                                                                            "The id of the partition."),
-                                                                  new Field("leader",
-                                                                            INT32,
-                                                                            "The id of the broker acting as leader for this partition."),
-                                                                  new Field("replicas",
-                                                                            new ArrayOf(INT32),
-                                                                            "The set of all nodes that host this partition."),
-                                                                  new Field("isr",
-                                                                            new ArrayOf(INT32),
-                                                                            "The set of nodes that are in sync with the leader for this partition."));
-
-    public static final Schema TOPIC_METADATA_V0 = new Schema(new Field("topic_error_code",
-                                                                        INT16,
-                                                                        "The error code for the given topic."),
-                                                              new Field("topic", STRING, "The name of the topic"),
-                                                              new Field("partition_metadata",
-                                                                        new ArrayOf(PARTITION_METADATA_V0),
-                                                                        "Metadata for each partition of the topic."));
-
-    public static final Schema METADATA_RESPONSE_V0 = new Schema(new Field("brokers",
-                                                                           new ArrayOf(METADATA_BROKER_V0),
-                                                                           "Host and port information for all brokers."),
-                                                                 new Field("topic_metadata",
-                                                                           new ArrayOf(TOPIC_METADATA_V0)));
-
-    public static final Schema METADATA_BROKER_V1 = new Schema(new Field("node_id", INT32, "The broker id."),
-                                                      new Field("host", STRING, "The hostname of the broker."),
-                                                      new Field("port", INT32,
-                                                        "The port on which the broker accepts requests."),
-                                                      new Field("rack", NULLABLE_STRING, "The rack of the broker."));
-
-    public static final Schema PARTITION_METADATA_V1 = PARTITION_METADATA_V0;
-
-    public static final Schema TOPIC_METADATA_V1 = new Schema(new Field("topic_error_code", INT16, "The error code for the given topic."),
-                                                              new Field("topic", STRING, "The name of the topic"),
-                                                              new Field("is_internal", BOOLEAN,
-                                                                  "Indicates if the topic is considered a Kafka internal topic"),
-                                                              new Field("partition_metadata", new ArrayOf(PARTITION_METADATA_V1),
-                                                                "Metadata for each partition of the topic."));
-
-    public static final Schema METADATA_RESPONSE_V1 = new Schema(new Field("brokers", new ArrayOf(METADATA_BROKER_V1),
-                                                                    "Host and port information for all brokers."),
-                                                                 new Field("controller_id", INT32,
-                                                                     "The broker id of the controller broker."),
-                                                                 new Field("topic_metadata", new ArrayOf(TOPIC_METADATA_V1)));
-
-    public static final Schema METADATA_RESPONSE_V2 = new Schema(new Field("brokers", new ArrayOf(METADATA_BROKER_V1),
-                                                                    "Host and port information for all brokers."),
-                                                                 new Field("cluster_id", NULLABLE_STRING,
-                                                                     "The cluster id that this broker belongs to."),
-                                                                 new Field("controller_id", INT32,
-                                                                     "The broker id of the controller broker."),
-                                                                 new Field("topic_metadata", new ArrayOf(TOPIC_METADATA_V1)));
-
-
-    public static final Schema[] METADATA_REQUEST = new Schema[] {METADATA_REQUEST_V0, METADATA_REQUEST_V1, METADATA_REQUEST_V2};
-    public static final Schema[] METADATA_RESPONSE = new Schema[] {METADATA_RESPONSE_V0, METADATA_RESPONSE_V1, METADATA_RESPONSE_V2};
-
-    /* Produce api */
-
-    public static final Schema TOPIC_PRODUCE_DATA_V0 = new Schema(new Field("topic", STRING),
-                                                                  new Field("data", new ArrayOf(new Schema(new Field("partition", INT32),
-                                                                                                     new Field("record_set", RECORDS)))));
-
-    public static final Schema PRODUCE_REQUEST_V0 = new Schema(new Field("acks",
-                                                                   INT16,
-                                                                   "The number of acknowledgments the producer requires the leader to have received before considering a request complete. Allowed values: 0 for no acknowledgments, 1 for only the leader and -1 for the full ISR."),
-                                                               new Field("timeout", INT32, "The time to await a response in ms."),
-                                                               new Field("topic_data", new ArrayOf(TOPIC_PRODUCE_DATA_V0)));
-
-    public static final Schema PRODUCE_RESPONSE_V0 = new Schema(new Field("responses",
-                                                                    new ArrayOf(new Schema(new Field("topic", STRING),
-                                                                                           new Field("partition_responses",
-                                                                                                     new ArrayOf(new Schema(new Field("partition",
-                                                                                                                                      INT32),
-                                                                                                                            new Field("error_code",
-                                                                                                                                      INT16),
-                                                                                                                            new Field("base_offset",
-                                                                                                                                      INT64))))))));
-    /**
-     * The body of PRODUCE_REQUEST_V1 is the same as PRODUCE_REQUEST_V0.
-     * The version number is bumped up to indicate that the client supports quota throttle time field in the response.
-     */
-    public static final Schema PRODUCE_REQUEST_V1 = PRODUCE_REQUEST_V0;
-    /**
-     * The body of PRODUCE_REQUEST_V2 is the same as PRODUCE_REQUEST_V1.
-     * The version number is bumped up to indicate that message format V1 is used which has relative offset and
-     * timestamp.
-     */
-    public static final Schema PRODUCE_REQUEST_V2 = PRODUCE_REQUEST_V1;
-
-    public static final Schema PRODUCE_RESPONSE_V1 = new Schema(new Field("responses",
-                                                                          new ArrayOf(new Schema(new Field("topic", STRING),
-                                                                                                 new Field("partition_responses",
-                                                                                                           new ArrayOf(new Schema(new Field("partition",
-                                                                                                                                            INT32),
-                                                                                                                                  new Field("error_code",
-                                                                                                                                            INT16),
-                                                                                                                                  new Field("base_offset",
-                                                                                                                                            INT64))))))),
-                                                                new Field("throttle_time_ms",
-                                                                          INT32,
-                                                                          "Duration in milliseconds for which the request was throttled" +
-                                                                              " due to quota violation. (Zero if the request did not violate any quota.)",
-                                                                          0));
-    /**
-     * PRODUCE_RESPONSE_V2 added a timestamp field in the per partition response status.
-     * The timestamp is log append time if the topic is configured to use log append time. Or it is NoTimestamp when create
-     * time is used for the topic.
-     */
-    public static final Schema PRODUCE_RESPONSE_V2 = new Schema(new Field("responses",
-                                                                new ArrayOf(new Schema(new Field("topic", STRING),
-                                                                                       new Field("partition_responses",
-                                                                                       new ArrayOf(new Schema(new Field("partition",
-                                                                                                                        INT32),
-                                                                                                              new Field("error_code",
-                                                                                                                        INT16),
-                                                                                                              new Field("base_offset",
-                                                                                                                        INT64),
-                                                                                                              new Field("log_append_time",
-                                                                                                                        INT64,
-                                                                                                                        "The timestamp returned by broker after appending the messages. " +
-                                                                                                                            "If CreateTime is used for the topic, the timestamp will be -1. " +
-                                                                                                                            "If LogAppendTime is used for the topic, the timestamp will be " +
-                                                                                                                            "the broker local time when the messages are appended."))))))),
-                                                                new Field("throttle_time_ms",
-                                                                          INT32,
-                                                                          "Duration in milliseconds for which the request was throttled" +
-                                                                              " due to quota violation. (Zero if the request did not violate any quota.)",
-                                                                          0));
-    public static final Schema[] PRODUCE_REQUEST = new Schema[] {PRODUCE_REQUEST_V0, PRODUCE_REQUEST_V1, PRODUCE_REQUEST_V2};
-    public static final Schema[] PRODUCE_RESPONSE = new Schema[] {PRODUCE_RESPONSE_V0, PRODUCE_RESPONSE_V1, PRODUCE_RESPONSE_V2};
-
-    /* Offset commit api */
-    public static final Schema OFFSET_COMMIT_REQUEST_PARTITION_V0 = new Schema(new Field("partition",
-                                                                                         INT32,
-                                                                                         "Topic partition id."),
-                                                                               new Field("offset",
-                                                                                         INT64,
-                                                                                         "Message offset to be committed."),
-                                                                               new Field("metadata",
-                                                                                         NULLABLE_STRING,
-                                                                                         "Any associated metadata the client wants to keep."));
-
-    public static final Schema OFFSET_COMMIT_REQUEST_PARTITION_V1 = new Schema(new Field("partition",
-                                                                                         INT32,
-                                                                                         "Topic partition id."),
-                                                                               new Field("offset",
-                                                                                         INT64,
-                                                                                         "Message offset to be committed."),
-                                                                               new Field("timestamp",
-                                                                                         INT64,
-                                                                                         "Timestamp of the commit"),
-                                                                               new Field("metadata",
-                                                                                         NULLABLE_STRING,
-                                                                                         "Any associated metadata the client wants to keep."));
-
-    public static final Schema OFFSET_COMMIT_REQUEST_PARTITION_V2 = new Schema(new Field("partition",
-                                                                                         INT32,
-                                                                                         "Topic partition id."),
-                                                                               new Field("offset",
-                                                                                         INT64,
-                                                                                         "Message offset to be committed."),
-                                                                               new Field("metadata",
-                                                                                         NULLABLE_STRING,
-                                                                                         "Any associated metadata the client wants to keep."));
-
-    public static final Schema OFFSET_COMMIT_REQUEST_TOPIC_V0 = new Schema(new Field("topic",
-                                                                                     STRING,
-                                                                                     "Topic to commit."),
-                                                                           new Field("partitions",
-                                                                                     new ArrayOf(OFFSET_COMMIT_REQUEST_PARTITION_V0),
-                                                                                     "Partitions to commit offsets."));
-
-    public static final Schema OFFSET_COMMIT_REQUEST_TOPIC_V1 = new Schema(new Field("topic",
-                                                                                     STRING,
-                                                                                     "Topic to commit."),
-                                                                           new Field("partitions",
-                                                                                     new ArrayOf(OFFSET_COMMIT_REQUEST_PARTITION_V1),
-                                                                                     "Partitions to commit offsets."));
-
-    public static final Schema OFFSET_COMMIT_REQUEST_TOPIC_V2 = new Schema(new Field("topic",
-                                                                                     STRING,
-                                                                                     "Topic to commit."),
-                                                                           new Field("partitions",
-                                                                                     new ArrayOf(OFFSET_COMMIT_REQUEST_PARTITION_V2),
-                                                                                     "Partitions to commit offsets."));
-
-    public static final Schema OFFSET_COMMIT_REQUEST_V0 = new Schema(new Field("group_id",
-                                                                               STRING,
-                                                                               "The group id."),
-                                                                     new Field("topics",
-                                                                               new ArrayOf(OFFSET_COMMIT_REQUEST_TOPIC_V0),
-                                                                               "Topics to commit offsets."));
-
-    public static final Schema OFFSET_COMMIT_REQUEST_V1 = new Schema(new Field("group_id",
-                                                                               STRING,
-                                                                               "The group id."),
-                                                                     new Field("group_generation_id",
-                                                                               INT32,
-                                                                               "The generation of the group."),
-                                                                     new Field("member_id",
-                                                                               STRING,
-                                                                               "The member id assigned by the group coordinator."),
-                                                                     new Field("topics",
-                                                                               new ArrayOf(OFFSET_COMMIT_REQUEST_TOPIC_V1),
-                                                                               "Topics to commit offsets."));
-
-    public static final Schema OFFSET_COMMIT_REQUEST_V2 = new Schema(new Field("group_id",
-                                                                               STRING,
-                                                                               "The group id."),
-                                                                     new Field("group_generation_id",
-                                                                               INT32,
-                                                                               "The generation of the consumer group."),
-                                                                     new Field("member_id",
-                                                                               STRING,
-                                                                               "The consumer id assigned by the group coordinator."),
-                                                                     new Field("retention_time",
-                                                                               INT64,
-                                                                               "Time period in ms to retain the offset."),
-                                                                     new Field("topics",
-                                                                               new ArrayOf(OFFSET_COMMIT_REQUEST_TOPIC_V2),
-                                                                               "Topics to commit offsets."));
-
-    public static final Schema OFFSET_COMMIT_RESPONSE_PARTITION_V0 = new Schema(new Field("partition",
-                                                                                          INT32,
-                                                                                          "Topic partition id."),
-                                                                                new Field("error_code",
-                                                                                          INT16));
-
-    public static final Schema OFFSET_COMMIT_RESPONSE_TOPIC_V0 = new Schema(new Field("topic", STRING),
-                                                                            new Field("partition_responses",
-                                                                                      new ArrayOf(OFFSET_COMMIT_RESPONSE_PARTITION_V0)));
-
-    public static final Schema OFFSET_COMMIT_RESPONSE_V0 = new Schema(new Field("responses",
-                                                                                new ArrayOf(OFFSET_COMMIT_RESPONSE_TOPIC_V0)));
-
-    public static final Schema[] OFFSET_COMMIT_REQUEST = new Schema[] {OFFSET_COMMIT_REQUEST_V0, OFFSET_COMMIT_REQUEST_V1, OFFSET_COMMIT_REQUEST_V2};
-
-    /* The response types for V0, V1 and V2 of OFFSET_COMMIT_REQUEST are the same. */
-    public static final Schema OFFSET_COMMIT_RESPONSE_V1 = OFFSET_COMMIT_RESPONSE_V0;
-    public static final Schema OFFSET_COMMIT_RESPONSE_V2 = OFFSET_COMMIT_RESPONSE_V0;
-
-    public static final Schema[] OFFSET_COMMIT_RESPONSE = new Schema[] {OFFSET_COMMIT_RESPONSE_V0, OFFSET_COMMIT_RESPONSE_V1, OFFSET_COMMIT_RESPONSE_V2};
-
-    /* Offset fetch api */
-
-    /*
-     * Wire formats of version 0 and 1 are the same, but with different functionality.
-     * Wire format of version 2 is similar to version 1, with the exception of
-     * - accepting 'null' as list of topics
-     * - returning a top level error code
-     * Version 0 will read the offsets from ZK.
-     * Version 1 will read the offsets from Kafka.
-     * Version 2 will read the offsets from Kafka, and returns all associated topic partition offsets if
-     * a 'null' is passed instead of a list of specific topic partitions. It also returns a top level error code
-     * for group or coordinator level errors.
-     */
-    public static final Schema OFFSET_FETCH_REQUEST_PARTITION_V0 = new Schema(new Field("partition",
-                                                                                        INT32,
-                                                                                        "Topic partition id."));
-
-    public static final Schema OFFSET_FETCH_REQUEST_TOPIC_V0 = new Schema(new Field("topic",
-                                                                                    STRING,
-                                                                                    "Topic to fetch offset."),
-                                                                          new Field("partitions",
-                                                                                    new ArrayOf(OFFSET_FETCH_REQUEST_PARTITION_V0),
-                                                                                    "Partitions to fetch offsets."));
-
-    public static final Schema OFFSET_FETCH_REQUEST_V0 = new Schema(new Field("group_id",
-                                                                              STRING,
-                                                                              "The consumer group id."),
-                                                                    new Field("topics",
-                                                                              new ArrayOf(OFFSET_FETCH_REQUEST_TOPIC_V0),
-                                                                              "Topics to fetch offsets."));
-
-    public static final Schema OFFSET_FETCH_RESPONSE_PARTITION_V0 = new Schema(new Field("partition",
-                                                                                         INT32,
-                                                                                         "Topic partition id."),
-                                                                               new Field("offset",
-                                                                                         INT64,
-                                                                                         "Last committed message offset."),
-                                                                               new Field("metadata",
-                                                                                         NULLABLE_STRING,
-                                                                                         "Any associated metadata the client wants to keep."),
-                                                                               new Field("error_code", INT16));
-
-    public static final Schema OFFSET_FETCH_RESPONSE_TOPIC_V0 = new Schema(new Field("topic", STRING),
-                                                                           new Field("partition_responses",
-                                                                                     new ArrayOf(OFFSET_FETCH_RESPONSE_PARTITION_V0)));
-
-    public static final Schema OFFSET_FETCH_RESPONSE_V0 = new Schema(new Field("responses",
-                                                                               new ArrayOf(OFFSET_FETCH_RESPONSE_TOPIC_V0)));
-
-    public static final Schema OFFSET_FETCH_REQUEST_V1 = OFFSET_FETCH_REQUEST_V0;
-    public static final Schema OFFSET_FETCH_RESPONSE_V1 = OFFSET_FETCH_RESPONSE_V0;
-
-    public static final Schema OFFSET_FETCH_REQUEST_V2 = new Schema(new Field("group_id",
-                                                                              STRING,
-                                                                              "The consumer group id."),
-                                                                              new Field("topics",
-                                                                                        ArrayOf.nullable(OFFSET_FETCH_REQUEST_TOPIC_V0),
-                                                                                        "Topics to fetch offsets. If the topic array is null fetch offsets for all topics."));
-
-    public static final Schema OFFSET_FETCH_RESPONSE_V2 = new Schema(new Field("responses",
-                                                                               new ArrayOf(OFFSET_FETCH_RESPONSE_TOPIC_V0)),
-                                                                     new Field("error_code",
-                                                                               INT16));
-
-    public static final Schema[] OFFSET_FETCH_REQUEST = new Schema[] {OFFSET_FETCH_REQUEST_V0, OFFSET_FETCH_REQUEST_V1, OFFSET_FETCH_REQUEST_V2};
-    public static final Schema[] OFFSET_FETCH_RESPONSE = new Schema[] {OFFSET_FETCH_RESPONSE_V0, OFFSET_FETCH_RESPONSE_V1, OFFSET_FETCH_RESPONSE_V2};
-
-    /* List offset api */
-    public static final Schema LIST_OFFSET_REQUEST_PARTITION_V0 = new Schema(new Field("partition",
-                                                                                       INT32,
-                                                                                       "Topic partition id."),
-                                                                             new Field("timestamp", INT64, "Timestamp."),
-                                                                             new Field("max_num_offsets",
-                                                                                       INT32,
-                                                                                       "Maximum offsets to return."));
-    public static final Schema LIST_OFFSET_REQUEST_PARTITION_V1 = new Schema(new Field("partition",
-                                                                                       INT32,
-                                                                                       "Topic partition id."),
-                                                                             new Field("timestamp",
-                                                                                       INT64,
-                                                                                       "The target timestamp for the partition."));
-
-    public static final Schema LIST_OFFSET_REQUEST_TOPIC_V0 = new Schema(new Field("topic",
-                                                                                   STRING,
-                                                                                   "Topic to list offset."),
-                                                                         new Field("partitions",
-                                                                                   new ArrayOf(LIST_OFFSET_REQUEST_PARTITION_V0),
-                                                                                   "Partitions to list offset."));
-    public static final Schema LIST_OFFSET_REQUEST_TOPIC_V1 = new Schema(new Field("topic",
-                                                                                   STRING,
-                                                                                   "Topic to list offset."),
-                                                                         new Field("partitions",
-                                                                                   new ArrayOf(LIST_OFFSET_REQUEST_PARTITION_V1),
-                                                                                   "Partitions to list offset."));
-
-    public static final Schema LIST_OFFSET_REQUEST_V0 = new Schema(new Field("replica_id",
-                                                                             INT32,
-                                                                             "Broker id of the follower. For normal consumers, use -1."),
-                                                                   new Field("topics",
-                                                                             new ArrayOf(LIST_OFFSET_REQUEST_TOPIC_V0),
-                                                                             "Topics to list offsets."));
-    public static final Schema LIST_OFFSET_REQUEST_V1 = new Schema(new Field("replica_id",
-                                                                             INT32,
-                                                                             "Broker id of the follower. For normal consumers, use -1."),
-                                                                   new Field("topics",
-                                                                             new ArrayOf(LIST_OFFSET_REQUEST_TOPIC_V1),
-                                                                             "Topics to list offsets."));
-
-    public static final Schema LIST_OFFSET_RESPONSE_PARTITION_V0 = new Schema(new Field("partition",
-                                                                                        INT32,
-                                                                                        "Topic partition id."),
-                                                                              new Field("error_code", INT16),
-                                                                              new Field("offsets",
-                                                                                        new ArrayOf(INT64),
-                                                                                        "A list of offsets."));
-
-    public static final Schema LIST_OFFSET_RESPONSE_PARTITION_V1 = new Schema(new Field("partition",
-                                                                                        INT32,
-                                                                                        "Topic partition id."),
-                                                                              new Field("error_code", INT16),
-                                                                              new Field("timestamp",
-                                                                                        INT64,
-                                                                                        "The timestamp associated with the returned offset"),
-                                                                              new Field("offset",
-                                                                                        INT64,
-                                                                                        "offset found"));
-
-    public static final Schema LIST_OFFSET_RESPONSE_TOPIC_V0 = new Schema(new Field("topic", STRING),
-                                                                          new Field("partition_responses",
-                                                                                    new ArrayOf(LIST_OFFSET_RESPONSE_PARTITION_V0)));
-
-    public static final Schema LIST_OFFSET_RESPONSE_TOPIC_V1 = new Schema(new Field("topic", STRING),
-                                                                          new Field("partition_responses",
-                                                                                    new ArrayOf(LIST_OFFSET_RESPONSE_PARTITION_V1)));
-
-    public static final Schema LIST_OFFSET_RESPONSE_V0 = new Schema(new Field("responses",
-                                                                              new ArrayOf(LIST_OFFSET_RESPONSE_TOPIC_V0)));
-
-    public static final Schema LIST_OFFSET_RESPONSE_V1 = new Schema(new Field("responses",
-                                                                              new ArrayOf(LIST_OFFSET_RESPONSE_TOPIC_V1)));
-
-    public static final Schema[] LIST_OFFSET_REQUEST = new Schema[] {LIST_OFFSET_REQUEST_V0, LIST_OFFSET_REQUEST_V1};
-    public static final Schema[] LIST_OFFSET_RESPONSE = new Schema[] {LIST_OFFSET_RESPONSE_V0, LIST_OFFSET_RESPONSE_V1};
-
-    /* Fetch api */
-    public static final Schema FETCH_REQUEST_PARTITION_V0 = new Schema(new Field("partition",
-                                                                                 INT32,
-                                                                                 "Topic partition id."),
-                                                                       new Field("fetch_offset",
-                                                                                 INT64,
-                                                                                 "Message offset."),
-                                                                       new Field("max_bytes",
-                                                                                 INT32,
-                                                                                 "Maximum bytes to fetch."));
-
-    public static final Schema FETCH_REQUEST_TOPIC_V0 = new Schema(new Field("topic", STRING, "Topic to fetch."),
-                                                                   new Field("partitions",
-                                                                             new ArrayOf(FETCH_REQUEST_PARTITION_V0),
-                                                                             "Partitions to fetch."));
-
-    public static final Schema FETCH_REQUEST_V0 = new Schema(new Field("replica_id",
-                                                                       INT32,
-                                                                       "Broker id of the follower. For normal consumers, use -1."),
-                                                             new Field("max_wait_time",
-                                                                       INT32,
-                                                                       "Maximum time in ms to wait for the response."),
-                                                             new Field("min_bytes",
-                                                                       INT32,
-                                                                       "Minimum bytes to accumulate in the response."),
-                                                             new Field("topics",
-                                                                       new ArrayOf(FETCH_REQUEST_TOPIC_V0),
-                                                                       "Topics to fetch."));
-
-    // The V1 Fetch Request body is the same as V0.
-    // Only the version number is incremented to indicate a newer client
-    public static final Schema FETCH_REQUEST_V1 = FETCH_REQUEST_V0;
-    // The V2 Fetch Request body is the same as V1.
-    // Only the version number is incremented to indicate the client support message format V1 which uses
-    // relative offset and has timestamp.
-    public static final Schema FETCH_REQUEST_V2 = FETCH_REQUEST_V1;
-    // FETCH_REQUEST_V3 added top level max_bytes field - the total size of partition data to accumulate in response.
-    // The partition ordering is now relevant - partitions will be processed in order they appear in request.
-    public static final Schema FETCH_REQUEST_V3 = new Schema(new Field("replica_id",
-                                                                       INT32,
-                                                                       "Broker id of the follower. For normal consumers, use -1."),
-                                                             new Field("max_wait_time",
-                                                                       INT32,
-                                                                       "Maximum time in ms to wait for the response."),
-                                                             new Field("min_bytes",
-                                                                       INT32,
-                                                                       "Minimum bytes to accumulate in the response."),
-                                                             new Field("max_bytes",
-                                                                       INT32,
-                                                                       "Maximum bytes to accumulate in the response. Note that this is not an absolute maximum, " +
-                                                                       "if the first message in the first non-empty partition of the fetch is larger than this " +
-                                                                       "value, the message will still be returned to ensure that progress can be made."),
-                                                             new Field("topics",
-                                                                       new ArrayOf(FETCH_REQUEST_TOPIC_V0),
-                                                                       "Topics to fetch in the order provided."));
-
-    public static final Schema FETCH_RESPONSE_PARTITION_HEADER_V0 = new Schema(new Field("partition",
-                                                                                         INT32,
-                                                                                         "Topic partition id."),
-                                                                               new Field("error_code", INT16),
-                                                                               new Field("high_watermark",
-                                                                                         INT64,
-                                                                                         "Last committed offset."));
-    public static final Schema FETCH_RESPONSE_PARTITION_V0 = new Schema(new Field("partition_header", FETCH_RESPONSE_PARTITION_HEADER_V0),
-                                                                        new Field("record_set", RECORDS));
-
-    public static final Schema FETCH_RESPONSE_TOPIC_V0 = new Schema(new Field("topic", STRING),
-                                                                    new Field("partition_responses",
-                                                                              new ArrayOf(FETCH_RESPONSE_PARTITION_V0)));
-
-    public static final Schema FETCH_RESPONSE_V0 = new Schema(new Field("responses",
-                                                                        new ArrayOf(FETCH_RESPONSE_TOPIC_V0)));
-
-    public static final Schema FETCH_RESPONSE_V1 = new Schema(new Field("throttle_time_ms",
-                                                                        INT32,
-                                                                        "Duration in milliseconds for which the request was throttled" +
-                                                                            " due to quota violation. (Zero if the request did not violate any quota.)",
-                                                                        0),
-                                                              new Field("responses",
-                                                                      new ArrayOf(FETCH_RESPONSE_TOPIC_V0)));
-    // Even though fetch response v2 has the same protocol as v1, the record set in the response is different. In v1,
-    // record set only includes messages of v0 (magic byte 0). In v2, record set can include messages of v0 and v1
-    // (magic byte 0 and 1). For details, see ByteBufferMessageSet.
-    public static final Schema FETCH_RESPONSE_V2 = FETCH_RESPONSE_V1;
-    public static final Schema FETCH_RESPONSE_V3 = FETCH_RESPONSE_V2;
-
-    public static final Schema[] FETCH_REQUEST = new Schema[] {FETCH_REQUEST_V0, FETCH_REQUEST_V1, FETCH_REQUEST_V2, FETCH_REQUEST_V3};
-    public static final Schema[] FETCH_RESPONSE = new Schema[] {FETCH_RESPONSE_V0, FETCH_RESPONSE_V1, FETCH_RESPONSE_V2, FETCH_RESPONSE_V3};
-
-    /* List groups api */
-    public static final Schema LIST_GROUPS_REQUEST_V0 = new Schema();
-
-    public static final Schema LIST_GROUPS_RESPONSE_GROUP_V0 = new Schema(new Field("group_id", STRING),
-                                                                          new Field("protocol_type", STRING));
-    public static final Schema LIST_GROUPS_RESPONSE_V0 = new Schema(new Field("error_code", INT16),
-                                                                    new Field("groups", new ArrayOf(LIST_GROUPS_RESPONSE_GROUP_V0)));
-
-    public static final Schema[] LIST_GROUPS_REQUEST = new Schema[] {LIST_GROUPS_REQUEST_V0};
-    public static final Schema[] LIST_GROUPS_RESPONSE = new Schema[] {LIST_GROUPS_RESPONSE_V0};
-
-    /* Describe group api */
-    public static final Schema DESCRIBE_GROUPS_REQUEST_V0 = new Schema(new Field("group_ids",
-                                                                                 new ArrayOf(STRING),
-                                                                                 "List of groupIds to request metadata for (an empty groupId array will return empty group metadata)."));
-
-    public static final Schema DESCRIBE_GROUPS_RESPONSE_MEMBER_V0 = new Schema(new Field("member_id",
-                                                                                         STRING,
-                                                                                         "The memberId assigned by the coordinator"),
-                                                                               new Field("client_id",
-                                                                                         STRING,
-                                                                                         "The client id used in the member's latest join group request"),
-                                                                               new Field("client_host",
-                                                                                         STRING,
-                                                                                         "The client host used in the request session corresponding to the member's join group."),
-                                                                               new Field("member_metadata",
-                                                                                         BYTES,
-                                                                                         "The metadata corresponding to the current group protocol in use (will only be present if the group is stable)."),
-                                                                               new Field("member_assignment",
-                                                                                         BYTES,
-                                                                                         "The current assignment provided by the group leader (will only be present if the group is stable)."));
-
-    public static final Schema DESCRIBE_GROUPS_RESPONSE_GROUP_METADATA_V0 = new Schema(new Field("error_code", INT16),
-                                                                                       new Field("group_id",
-                                                                                                 STRING),
-                                                                                       new Field("state",
-                                                                                                 STRING,
-                                                                                                 "The current state of the group (one of: Dead, Stable, AwaitingSync, or PreparingRebalance, or empty if there is no active group)"),
-                                                                                       new Field("protocol_type",
-                                                                                                 STRING,
-                                                                                                 "The current group protocol type (will be empty if there is no active group)"),
-                                                                                       new Field("protocol",
-                                                                                                 STRING,
-                                                                                                 "The current group protocol (only provided if the group is Stable)"),
-                                                                                       new Field("members",
-                                                                                                 new ArrayOf(DESCRIBE_GROUPS_RESPONSE_MEMBER_V0),
-                                                                                                 "Current group members (only provided if the group is not Dead)"));
-
-    public static final Schema DESCRIBE_GROUPS_RESPONSE_V0 = new Schema(new Field("groups", new ArrayOf(DESCRIBE_GROUPS_RESPONSE_GROUP_METADATA_V0)));
-
-    public static final Schema[] DESCRIBE_GROUPS_REQUEST = new Schema[] {DESCRIBE_GROUPS_REQUEST_V0};
-    public static final Schema[] DESCRIBE_GROUPS_RESPONSE = new Schema[] {DESCRIBE_GROUPS_RESPONSE_V0};
-
-    /* Group coordinator api */
-    public static final Schema GROUP_COORDINATOR_REQUEST_V0 = new Schema(new Field("group_id",
-                                                                                   STRING,
-                                                                                   "The unique group id."));
-
-    public static final Schema GROUP_COORDINATOR_BROKER_V0 = new Schema(new Field("node_id", INT32, "The broker id."),
-                                                                        new Field("host", STRING, "The hostname of the broker."),
-                                                                        new Field("port", INT32,
-                                                                            "The port on which the broker accepts requests."));
-
-    public static final Schema GROUP_COORDINATOR_RESPONSE_V0 = new Schema(new Field("error_code", INT16),
-                                                                          new Field("coordinator",
-                                                                                    GROUP_COORDINATOR_BROKER_V0,
-                                                                                    "Host and port information for the coordinator for a consumer group."));
-
-    public static final Schema[] GROUP_COORDINATOR_REQUEST = new Schema[] {GROUP_COORDINATOR_REQUEST_V0};
-    public static final Schema[] GROUP_COORDINATOR_RESPONSE = new Schema[] {GROUP_COORDINATOR_RESPONSE_V0};
-
-    /* Controlled shutdown api */
-    public static final Schema CONTROLLED_SHUTDOWN_REQUEST_V1 = new Schema(new Field("broker_id",
-                                                                                     INT32,
-                                                                                     "The id of the broker for which controlled shutdown has been requested."));
-
-    public static final Schema CONTROLLED_SHUTDOWN_PARTITION_V1 = new Schema(new Field("topic", STRING),
-                                                                             new Field("partition",
-                                                                                       INT32,
-                                                                                       "Topic partition id."));
-
-    public static final Schema CONTROLLED_SHUTDOWN_RESPONSE_V1 = new Schema(new Field("error_code", INT16),
-                                                                            new Field("partitions_remaining",
-                                                                                      new ArrayOf(CONTROLLED_SHUTDOWN_PARTITION_V1),
-                                                                                      "The partitions that the broker still leads."));
-
-    /* V0 is not supported as it would require changes to the request header not to include `clientId` */
-    public static final Schema[] CONTROLLED_SHUTDOWN_REQUEST = new Schema[] {null, CONTROLLED_SHUTDOWN_REQUEST_V1};
-    public static final Schema[] CONTROLLED_SHUTDOWN_RESPONSE = new Schema[] {null, CONTROLLED_SHUTDOWN_RESPONSE_V1};
-
-    /* Join group api */
-    public static final Schema JOIN_GROUP_REQUEST_PROTOCOL_V0 = new Schema(new Field("protocol_name", STRING),
-                                                                           new Field("protocol_metadata", BYTES));
-
-    public static final Schema JOIN_GROUP_REQUEST_V0 = new Schema(new Field("group_id",
-                                                                            STRING,
-                                                                            "The group id."),
-                                                                  new Field("session_timeout",
-                                                                            INT32,
-                                                                            "The coordinator considers the consumer dead if it receives no heartbeat after this timeout in ms."),
-                                                                  new Field("member_id",
-                                                                            STRING,
-                                                                            "The assigned consumer id or an empty string for a new consumer."),
-                                                                  new Field("protocol_type",
-                                                                            STRING,
-                                                                            "Unique name for class of protocols implemented by group"),
-                                                                  new Field("group_protocols",
-                                                                            new ArrayOf(JOIN_GROUP_REQUEST_PROTOCOL_V0),
-                                                                            "List of protocols that the member supports"));
-
-    public static final Schema JOIN_GROUP_REQUEST_V1 = new Schema(new Field("group_id",
-                                                                            STRING,
-                                                                            "The group id."),
-                                                                  new Field("session_timeout",
-                                                                            INT32,
-                                                                            "The coordinator considers the consumer dead if it receives no heartbeat after this timeout in ms."),
-                                                                  new Field("rebalance_timeout",
-                                                                            INT32,
-                                                                            "The maximum time that the coordinator will wait for each member to rejoin when rebalancing the group"),
-                                                                  new Field("member_id",
-                                                                            STRING,
-                                                                            "The assigned consumer id or an empty string for a new consumer."),
-                                                                  new Field("protocol_type",
-                                                                            STRING,
-                                                                            "Unique name for class of protocols implemented by group"),
-                                                                  new Field("group_protocols",
-                                                                            new ArrayOf(JOIN_GROUP_REQUEST_PROTOCOL_V0),
-                                                                            "List of protocols that the member supports"));
-
-    public static final Schema JOIN_GROUP_RESPONSE_MEMBER_V0 = new Schema(new Field("member_id", STRING),
-                                                                          new Field("member_metadata", BYTES));
-
-    public static final Schema JOIN_GROUP_RESPONSE_V0 = new Schema(new Field("error_code", INT16),
-                                                                   new Field("generation_id",
-                                                                             INT32,
-                                                                             "The generation of the consumer group."),
-                                                                   new Field("group_protocol",
-                                                                             STRING,
-                                                                             "The group protocol selected by the coordinator"),
-                                                                   new Field("leader_id",
-                                                                             STRING,
-                                                                             "The leader of the group"),
-                                                                   new Field("member_id",
-                                                                             STRING,
-                                                                             "The consumer id assigned by the group coordinator."),
-                                                                   new Field("members",
-                                                                             new ArrayOf(JOIN_GROUP_RESPONSE_MEMBER_V0)));
-
-    public static final Schema JOIN_GROUP_RESPONSE_V1 = JOIN_GROUP_RESPONSE_V0;
-
-    public static final Schema[] JOIN_GROUP_REQUEST = new Schema[] {JOIN_GROUP_REQUEST_V0, JOIN_GROUP_REQUEST_V1};
-    public static final Schema[] JOIN_GROUP_RESPONSE = new Schema[] {JOIN_GROUP_RESPONSE_V0, JOIN_GROUP_RESPONSE_V1};
-
-    /* SyncGroup api */
-    public static final Schema SYNC_GROUP_REQUEST_MEMBER_V0 = new Schema(new Field("member_id", STRING),
-                                                                         new Field("member_assignment", BYTES));
-    public static final Schema SYNC_GROUP_REQUEST_V0 = new Schema(new Field("group_id", STRING),
-                                                                  new Field("generation_id", INT32),
-                                                                  new Field("member_id", STRING),
-                                                                  new Field("group_assignment", new ArrayOf(SYNC_GROUP_REQUEST_MEMBER_V0)));
-    public static final Schema SYNC_GROUP_RESPONSE_V0 = new Schema(new Field("error_code", INT16),
-                                                                   new Field("member_assignment", BYTES));
-    public static final Schema[] SYNC_GROUP_REQUEST = new Schema[] {SYNC_GROUP_REQUEST_V0};
-    public static final Schema[] SYNC_GROUP_RESPONSE = new Schema[] {SYNC_GROUP_RESPONSE_V0};
-
-    /* Heartbeat api */
-    public static final Schema HEARTBEAT_REQUEST_V0 = new Schema(new Field("group_id", STRING, "The group id."),
-                                                                 new Field("group_generation_id",
-                                                                           INT32,
-                                                                           "The generation of the group."),
-                                                                 new Field("member_id",
-                                                                           STRING,
-                                                                           "The member id assigned by the group coordinator."));
-
-    public static final Schema HEARTBEAT_RESPONSE_V0 = new Schema(new Field("error_code", INT16));
-
-    public static final Schema[] HEARTBEAT_REQUEST = new Schema[] {HEARTBEAT_REQUEST_V0};
-    public static final Schema[] HEARTBEAT_RESPONSE = new Schema[] {HEARTBEAT_RESPONSE_V0};
-
-    /* Leave group api */
-    public static final Schema LEAVE_GROUP_REQUEST_V0 = new Schema(new Field("group_id", STRING, "The group id."),
-                                                                   new Field("member_id",
-                                                                             STRING,
-                                                                             "The member id assigned by the group coordinator."));
-
-    public static final Schema LEAVE_GROUP_RESPONSE_V0 = new Schema(new Field("error_code", INT16));
-
-    public static final Schema[] LEAVE_GROUP_REQUEST = new Schema[] {LEAVE_GROUP_REQUEST_V0};
-    public static final Schema[] LEAVE_GROUP_RESPONSE = new Schema[] {LEAVE_GROUP_RESPONSE_V0};
-
-    /* Leader and ISR api */
-    public static final Schema LEADER_AND_ISR_REQUEST_PARTITION_STATE_V0 =
-            new Schema(new Field("topic", STRING, "Topic name."),
-                       new Field("partition", INT32, "Topic partition id."),
-                       new Field("controller_epoch", INT32, "The controller epoch."),
-                       new Field("leader", INT32, "The broker id for the leader."),
-                       new Field("leader_epoch", INT32, "The leader epoch."),
-                       new Field("isr", new ArrayOf(INT32), "The in sync replica ids."),
-                       new Field("zk_version", INT32, "The ZK version."),
-                       new Field("replicas", new ArrayOf(INT32), "The replica ids."));
-
-    public static final Schema LEADER_AND_ISR_REQUEST_LIVE_LEADER_V0 =
-            new Schema(new Field("id", INT32, "The broker id."),
-                       new Field("host", STRING, "The hostname of the broker."),
-                       new Field("port", INT32, "The port on which the broker accepts requests."));
-
-    public static final Schema LEADER_AND_ISR_REQUEST_V0 = new Schema(new Field("controller_id", INT32, "The controller id."),
-                                                                      new Field("controller_epoch", INT32, "The controller epoch."),
-                                                                      new Field("partition_states",
-                                                                                new ArrayOf(LEADER_AND_ISR_REQUEST_PARTITION_STATE_V0)),
-                                                                      new Field("live_leaders", new ArrayOf(LEADER_AND_ISR_REQUEST_LIVE_LEADER_V0)));
-
-    public static final Schema LEADER_AND_ISR_RESPONSE_PARTITION_V0 = new Schema(new Field("topic", STRING, "Topic name."),
-                                                                                 new Field("partition", INT32, "Topic partition id."),
-                                                                                 new Field("error_code", INT16, "Error code."));
-
-    public static final Schema LEADER_AND_ISR_RESPONSE_V0 = new Schema(new Field("error_code", INT16, "Error code."),
-                                                                       new Field("partitions",
-                                                                                 new ArrayOf(LEADER_AND_ISR_RESPONSE_PARTITION_V0)));
-
-    public static final Schema[] LEADER_AND_ISR_REQUEST = new Schema[] {LEADER_AND_ISR_REQUEST_V0};
-    public static final Schema[] LEADER_AND_ISR_RESPONSE = new Schema[] {LEADER_AND_ISR_RESPONSE_V0};
-
-    /* Replica api */
-    public static final Schema STOP_REPLICA_REQUEST_PARTITION_V0 = new Schema(new Field("topic", STRING, "Topic name."),
-                                                                              new Field("partition", INT32, "Topic partition id."));
-
-    public static final Schema STOP_REPLICA_REQUEST_V0 = new Schema(new Field("controller_id", INT32, "The controller id."),
-                                                                    new Field("controller_epoch", INT32, "The controller epoch."),
-                                                                    new Field("delete_partitions", BOOLEAN,
-                                                                              "Boolean which indicates if replica's partitions must be deleted."),
-                                                                    new Field("partitions",
-                                                                              new ArrayOf(STOP_REPLICA_REQUEST_PARTITION_V0)));
-
-    public static final Schema STOP_REPLICA_RESPONSE_PARTITION_V0 = new Schema(new Field("topic", STRING, "Topic name."),
-                                                                               new Field("partition", INT32, "Topic partition id."),
-                                                                               new Field("error_code", INT16, "Error code."));
-
-    public static final Schema STOP_REPLICA_RESPONSE_V0 = new Schema(new Field("error_code", INT16, "Error code."),
-                                                                     new Field("partitions",
-                                                                               new ArrayOf(STOP_REPLICA_RESPONSE_PARTITION_V0)));
-
-    public static final Schema[] STOP_REPLICA_REQUEST = new Schema[] {STOP_REPLICA_REQUEST_V0};
-    public static final Schema[] STOP_REPLICA_RESPONSE = new Schema[] {STOP_REPLICA_RESPONSE_V0};
-
-    /* Update metadata api */
-
-    public static final Schema UPDATE_METADATA_REQUEST_PARTITION_STATE_V0 = LEADER_AND_ISR_REQUEST_PARTITION_STATE_V0;
-
-    public static final Schema UPDATE_METADATA_REQUEST_BROKER_V0 =
-            new Schema(new Field("id", INT32, "The broker id."),
-                       new Field("host", STRING, "The hostname of the broker."),
-                       new Field("port", INT32, "The port on which the broker accepts requests."));
-
-    public static final Schema UPDATE_METADATA_REQUEST_V0 = new Schema(new Field("controller_id", INT32, "The controller id."),
-                                                                       new Field("controller_epoch", INT32, "The controller epoch."),
-                                                                       new Field("partition_states",
-                                                                                 new ArrayOf(UPDATE_METADATA_REQUEST_PARTITION_STATE_V0)),
-                                                                       new Field("live_brokers",
-                                                                                 new ArrayOf(UPDATE_METADATA_REQUEST_BROKER_V0)));
-
-    public static final Schema UPDATE_METADATA_RESPONSE_V0 = new Schema(new Field("error_code", INT16, "Error code."));
-
-    public static final Schema UPDATE_METADATA_REQUEST_PARTITION_STATE_V1 = UPDATE_METADATA_REQUEST_PARTITION_STATE_V0;
-
-    public static final Schema UPDATE_METADATA_REQUEST_END_POINT_V1 =
-            // for some reason, V1 sends `port` before `host` while V0 sends `host` before `port
-            new Schema(new Field("port", INT32, "The port on which the broker accepts requests."),
-                       new Field("host", STRING, "The hostname of the broker."),
-                       new Field("security_protocol_type", INT16, "The security protocol type."));
-
-    public static final Schema UPDATE_METADATA_REQUEST_BROKER_V1 =
-            new Schema(new Field("id", INT32, "The broker id."),
-                       new Field("end_points", new ArrayOf(UPDATE_METADATA_REQUEST_END_POINT_V1)));
-
-    public static final Schema UPDATE_METADATA_REQUEST_V1 = new Schema(new Field("controller_id", INT32, "The controller id."),
-                                                                       new Field("controller_epoch", INT32, "The controller epoch."),
-                                                                       new Field("partition_states",
-                                                                                 new ArrayOf(UPDATE_METADATA_REQUEST_PARTITION_STATE_V1)),
-                                                                       new Field("live_brokers",
-                                                                                 new ArrayOf(UPDATE_METADATA_REQUEST_BROKER_V1)));
-
-    public static final Schema UPDATE_METADATA_RESPONSE_V1 = UPDATE_METADATA_RESPONSE_V0;
-
-    public static final Schema UPDATE_METADATA_REQUEST_PARTITION_STATE_V2 = UPDATE_METADATA_REQUEST_PARTITION_STATE_V1;
-
-    public static final Schema UPDATE_METADATA_REQUEST_END_POINT_V2 = UPDATE_METADATA_REQUEST_END_POINT_V1;
-
-    public static final Schema UPDATE_METADATA_REQUEST_BROKER_V2 =
-                    new Schema(new Field("id", INT32, "The broker id."),
-                               new Field("end_points", new ArrayOf(UPDATE_METADATA_REQUEST_END_POINT_V2)),
-                               new Field("rack", NULLABLE_STRING, "The rack"));
-
-    public static final Schema UPDATE_METADATA_REQUEST_V2 =
-            new Schema(new Field("controller_id", INT32, "The controller id."),
-                       new Field("controller_epoch", INT32, "The controller epoch."),
-                       new Field("partition_states", new ArrayOf(UPDATE_METADATA_REQUEST_PARTITION_STATE_V2)),
-                       new Field("live_brokers", new ArrayOf(UPDATE_METADATA_REQUEST_BROKER_V2)));
-
-    public static final Schema UPDATE_METADATA_RESPONSE_V2 = UPDATE_METADATA_RESPONSE_V1;
-
-    public static final Schema UPDATE_METADATA_REQUEST_PARTITION_STATE_V3 = UPDATE_METADATA_REQUEST_PARTITION_STATE_V2;
-
-    public static final Schema UPDATE_METADATA_REQUEST_END_POINT_V3 =
-            new Schema(new Field("port", INT32, "The port on which the broker accepts requests."),
-                    new Field("host", STRING, "The hostname of the broker."),
-                    new Field("listener_name", STRING, "The listener name."),
-                    new Field("security_protocol_type", INT16, "The security protocol type."));
-
-    public static final Schema UPDATE_METADATA_REQUEST_BROKER_V3 =
-            new Schema(new Field("id", INT32, "The broker id."),
-                    new Field("end_points", new ArrayOf(UPDATE_METADATA_REQUEST_END_POINT_V3)),
-                    new Field("rack", NULLABLE_STRING, "The rack"));
-
-    public static final Schema UPDATE_METADATA_REQUEST_V3 =
-            new Schema(new Field("controller_id", INT32, "The controller id."),
-                    new Field("controller_epoch", INT32, "The controller epoch."),
-                    new Field("partition_states", new ArrayOf(UPDATE_METADATA_REQUEST_PARTITION_STATE_V3)),
-                    new Field("live_brokers", new ArrayOf(UPDATE_METADATA_REQUEST_BROKER_V3)));
-
-    public static final Schema UPDATE_METADATA_RESPONSE_V3 = UPDATE_METADATA_RESPONSE_V2;
-
-    public static final Schema[] UPDATE_METADATA_REQUEST = new Schema[] {UPDATE_METADATA_REQUEST_V0, UPDATE_METADATA_REQUEST_V1,
-        UPDATE_METADATA_REQUEST_V2, UPDATE_METADATA_REQUEST_V3};
-    public static final Schema[] UPDATE_METADATA_RESPONSE = new Schema[] {UPDATE_METADATA_RESPONSE_V0, UPDATE_METADATA_RESPONSE_V1,
-        UPDATE_METADATA_RESPONSE_V2, UPDATE_METADATA_RESPONSE_V3};
-
-    /* SASL handshake api */
-    public static final Schema SASL_HANDSHAKE_REQUEST_V0 = new Schema(
-            new Field("mechanism", STRING, "SASL Mechanism chosen by the client."));
-
-    public static final Schema SASL_HANDSHAKE_RESPONSE_V0 = new Schema(
-            new Field("error_code", INT16),
-            new Field("enabled_mechanisms", new ArrayOf(Type.STRING), "Array of mechanisms enabled in the server."));
-
-    public static final Schema[] SASL_HANDSHAKE_REQUEST = new Schema[] {SASL_HANDSHAKE_REQUEST_V0};
-    public static final Schema[] SASL_HANDSHAKE_RESPONSE = new Schema[] {SASL_HANDSHAKE_RESPONSE_V0};
-
-    /* ApiVersion api */
-    public static final Schema API_VERSIONS_REQUEST_V0 = new Schema();
-
-    public static final Schema API_VERSIONS_V0 = new Schema(new Field("api_key", INT16, "API key."),
-                                                           new Field("min_version", INT16, "Minimum supported version."),
-                                                           new Field("max_version", INT16, "Maximum supported version."));
-
-    public static final Schema API_VERSIONS_RESPONSE_V0 = new Schema(new Field("error_code", INT16, "Error code."),
-                                                                    new Field("api_versions", new ArrayOf(API_VERSIONS_V0), "API versions supported by the broker."));
-
-    public static final Schema[] API_VERSIONS_REQUEST = new Schema[]{API_VERSIONS_REQUEST_V0};
-    public static final Schema[] API_VERSIONS_RESPONSE = new Schema[]{API_VERSIONS_RESPONSE_V0};
-
-    /* Admin requests common */
-    public static final Schema CONFIG_ENTRY = new Schema(new Field("config_key", STRING, "Configuration key name"),
-        new Field("config_value", STRING, "Configuration value"));
-
-    public static final Schema PARTITION_REPLICA_ASSIGNMENT_ENTRY = new Schema(
-        new Field("partition_id", INT32),
-        new Field("replicas", new ArrayOf(INT32), "The set of all nodes that should host this partition. The first replica in the list is the preferred leader."));
-
-    public static final Schema TOPIC_ERROR_CODE = new Schema(new Field("topic", STRING), new Field("error_code", INT16));
-
-    // Improves on TOPIC_ERROR_CODE by adding an error_message to complement the error_code
-    public static final Schema TOPIC_ERROR = new Schema(new Field("topic", STRING), new Field("error_code", INT16),
-            new Field("error_message", NULLABLE_STRING));
-
-    /* CreateTopic api */
-    public static final Schema SINGLE_CREATE_TOPIC_REQUEST_V0 = new Schema(
-        new Field("topic",
-            STRING,
-            "Name for newly created topic."),
-        new Field("num_partitions",
-            INT32,
-            "Number of partitions to be created. -1 indicates unset."),
-        new Field("replication_factor",
-            INT16,
-            "Replication factor for the topic. -1 indicates unset."),
-        new Field("replica_assignment",
-            new ArrayOf(PARTITION_REPLICA_ASSIGNMENT_ENTRY),
-            "Replica assignment among kafka brokers for this topic partitions. If this is set num_partitions and replication_factor must be unset."),
-        new Field("configs",
-            new ArrayOf(CONFIG_ENTRY),
-            "Topic level configuration for topic to be set."));
-
-    public static final Schema CREATE_TOPICS_REQUEST_V0 = new Schema(
-        new Field("create_topic_requests",
-            new ArrayOf(SINGLE_CREATE_TOPIC_REQUEST_V0),
-            "An array of single topic creation requests. Can not have multiple entries for the same topic."),
-        new Field("timeout",
-            INT32,
-            "The time in ms to wait for a topic to be completely created on the controller node. Values <= 0 will trigger topic creation and return immediately"));
-
-    public static final Schema CREATE_TOPICS_RESPONSE_V0 = new Schema(
-        new Field("topic_errors",
-            new ArrayOf(TOPIC_ERROR_CODE),
-            "An array of per topic error codes."));
-
-    public static final Schema SINGLE_CREATE_TOPIC_REQUEST_V1 = SINGLE_CREATE_TOPIC_REQUEST_V0;
-
-    public static final Schema CREATE_TOPICS_REQUEST_V1 = new Schema(
-            new Field("create_topic_requests",
-                    new ArrayOf(SINGLE_CREATE_TOPIC_REQUEST_V1),
-                    "An array of single topic creation requests. Can not have multiple entries for the same topic."),
-            new Field("timeout",
-                    INT32,
-                    "The time in ms to wait for a topic to be completely created on the controller node. Values <= 0 will trigger topic creation and return immediately"),
-            new Field("validate_only",
-                    BOOLEAN,
-                    "If this is true, the request will be validated, but the topic won't be created."));
-
-    public static final Schema CREATE_TOPICS_RESPONSE_V1 = new Schema(
-            new Field("topic_errors",
-                    new ArrayOf(TOPIC_ERROR),
-                    "An array of per topic errors."));
-
-    public static final Schema[] CREATE_TOPICS_REQUEST = new Schema[] {CREATE_TOPICS_REQUEST_V0, CREATE_TOPICS_REQUEST_V1};
-    public static final Schema[] CREATE_TOPICS_RESPONSE = new Schema[] {CREATE_TOPICS_RESPONSE_V0, CREATE_TOPICS_RESPONSE_V1};
-
-    /* DeleteTopic api */
-    public static final Schema DELETE_TOPICS_REQUEST_V0 = new Schema(
-        new Field("topics",
-            new ArrayOf(STRING),
-            "An array of topics to be deleted."),
-        new Field("timeout",
-            INT32,
-            "The time in ms to wait for a topic to be completely deleted on the controller node. Values <= 0 will trigger topic deletion and return immediately"));
-
-    public static final Schema DELETE_TOPICS_RESPONSE_V0 = new Schema(
-        new Field("topic_error_codes",
-            new ArrayOf(TOPIC_ERROR_CODE),
-            "An array of per topic error codes."));
-
-    public static final Schema[] DELETE_TOPICS_REQUEST = new Schema[] {DELETE_TOPICS_REQUEST_V0};
-    public static final Schema[] DELETE_TOPICS_RESPONSE = new Schema[] {DELETE_TOPICS_RESPONSE_V0};
-
-    /* an array of all requests and responses with all schema versions; a null value in the inner array means that the
-     * particular version is not supported */
-    public static final Schema[][] REQUESTS = new Schema[ApiKeys.MAX_API_KEY + 1][];
-    public static final Schema[][] RESPONSES = new Schema[ApiKeys.MAX_API_KEY + 1][];
-    static final short[] MIN_VERSIONS = new short[ApiKeys.MAX_API_KEY + 1];
-
-    /* the latest version of each api */
-    static final short[] CURR_VERSION = new short[ApiKeys.MAX_API_KEY + 1];
-
-    static {
-        REQUESTS[ApiKeys.PRODUCE.id] = PRODUCE_REQUEST;
-        REQUESTS[ApiKeys.FETCH.id] = FETCH_REQUEST;
-        REQUESTS[ApiKeys.LIST_OFFSETS.id] = LIST_OFFSET_REQUEST;
-        REQUESTS[ApiKeys.METADATA.id] = METADATA_REQUEST;
-        REQUESTS[ApiKeys.LEADER_AND_ISR.id] = LEADER_AND_ISR_REQUEST;
-        REQUESTS[ApiKeys.STOP_REPLICA.id] = STOP_REPLICA_REQUEST;
-        REQUESTS[ApiKeys.UPDATE_METADATA_KEY.id] = UPDATE_METADATA_REQUEST;
-        REQUESTS[ApiKeys.CONTROLLED_SHUTDOWN_KEY.id] = CONTROLLED_SHUTDOWN_REQUEST;
-        REQUESTS[ApiKeys.OFFSET_COMMIT.id] = OFFSET_COMMIT_REQUEST;
-        REQUESTS[ApiKeys.OFFSET_FETCH.id] = OFFSET_FETCH_REQUEST;
-        REQUESTS[ApiKeys.GROUP_COORDINATOR.id] = GROUP_COORDINATOR_REQUEST;
-        REQUESTS[ApiKeys.JOIN_GROUP.id] = JOIN_GROUP_REQUEST;
-        REQUESTS[ApiKeys.HEARTBEAT.id] = HEARTBEAT_REQUEST;
-        REQUESTS[ApiKeys.LEAVE_GROUP.id] = LEAVE_GROUP_REQUEST;
-        REQUESTS[ApiKeys.SYNC_GROUP.id] = SYNC_GROUP_REQUEST;
-        REQUESTS[ApiKeys.DESCRIBE_GROUPS.id] = DESCRIBE_GROUPS_REQUEST;
-        REQUESTS[ApiKeys.LIST_GROUPS.id] = LIST_GROUPS_REQUEST;
-        REQUESTS[ApiKeys.SASL_HANDSHAKE.id] = SASL_HANDSHAKE_REQUEST;
-        REQUESTS[ApiKeys.API_VERSIONS.id] = API_VERSIONS_REQUEST;
-        REQUESTS[ApiKeys.CREATE_TOPICS.id] = CREATE_TOPICS_REQUEST;
-        REQUESTS[ApiKeys.DELETE_TOPICS.id] = DELETE_TOPICS_REQUEST;
-
-        RESPONSES[ApiKeys.PRODUCE.id] = PRODUCE_RESPONSE;
-        RESPONSES[ApiKeys.FETCH.id] = FETCH_RESPONSE;
-        RESPONSES[ApiKeys.LIST_OFFSETS.id] = LIST_OFFSET_RESPONSE;
-        RESPONSES[ApiKeys.METADATA.id] = METADATA_RESPONSE;
-        RESPONSES[ApiKeys.LEADER_AND_ISR.id] = LEADER_AND_ISR_RESPONSE;
-        RESPONSES[ApiKeys.STOP_REPLICA.id] = STOP_REPLICA_RESPONSE;
-        RESPONSES[ApiKeys.UPDATE_METADATA_KEY.id] = UPDATE_METADATA_RESPONSE;
-        RESPONSES[ApiKeys.CONTROLLED_SHUTDOWN_KEY.id] = CONTROLLED_SHUTDOWN_RESPONSE;
-        RESPONSES[ApiKeys.OFFSET_COMMIT.id] = OFFSET_COMMIT_RESPONSE;
-        RESPONSES[ApiKeys.OFFSET_FETCH.id] = OFFSET_FETCH_RESPONSE;
-        RESPONSES[ApiKeys.GROUP_COORDINATOR.id] = GROUP_COORDINATOR_RESPONSE;
-        RESPONSES[ApiKeys.JOIN_GROUP.id] = JOIN_GROUP_RESPONSE;
-        RESPONSES[ApiKeys.HEARTBEAT.id] = HEARTBEAT_RESPONSE;
-        RESPONSES[ApiKeys.LEAVE_GROUP.id] = LEAVE_GROUP_RESPONSE;
-        RESPONSES[ApiKeys.SYNC_GROUP.id] = SYNC_GROUP_RESPONSE;
-        RESPONSES[ApiKeys.DESCRIBE_GROUPS.id] = DESCRIBE_GROUPS_RESPONSE;
-        RESPONSES[ApiKeys.LIST_GROUPS.id] = LIST_GROUPS_RESPONSE;
-        RESPONSES[ApiKeys.SASL_HANDSHAKE.id] = SASL_HANDSHAKE_RESPONSE;
-        RESPONSES[ApiKeys.API_VERSIONS.id] = API_VERSIONS_RESPONSE;
-        RESPONSES[ApiKeys.CREATE_TOPICS.id] = CREATE_TOPICS_RESPONSE;
-        RESPONSES[ApiKeys.DELETE_TOPICS.id] = DELETE_TOPICS_RESPONSE;
-
-        /* set the minimum and maximum version of each api */
-        for (ApiKeys api : ApiKeys.values()) {
-            CURR_VERSION[api.id] = (short) (REQUESTS[api.id].length - 1);
-            for (int i = 0; i < REQUESTS[api.id].length; ++i)
-                if (REQUESTS[api.id][i] != null) {
-                    MIN_VERSIONS[api.id] = (short) i;
-                    break;
-                }
-        }
-
-        /* sanity check that:
-         *   - we have the same number of request and response versions for each api
-         *   - we have a consistent set of request and response versions for each api */
-        for (ApiKeys api : ApiKeys.values()) {
-            if (REQUESTS[api.id].length != RESPONSES[api.id].length)
-                throw new IllegalStateException(REQUESTS[api.id].length + " request versions for api " + api.name
-                        + " but " + RESPONSES[api.id].length + " response versions.");
-
-            for (int i = 0; i < REQUESTS[api.id].length; ++i)
-                if ((REQUESTS[api.id][i] == null && RESPONSES[api.id][i] != null) ||
-                        (REQUESTS[api.id][i] != null && RESPONSES[api.id][i] == null))
-                    throw new IllegalStateException("Request and response for version " + i + " of API "
-                            + api.id + " are defined inconsistently. One is null while the other is not null.");
-        }
-    }
-
-    public static boolean apiVersionSupported(short apiKey, short apiVersion) {
-        return apiKey < CURR_VERSION.length && apiVersion >= MIN_VERSIONS[apiKey] && apiVersion <= CURR_VERSION[apiKey];
-    }
-
-=======
->>>>>>> 8ee7b906
     private static String indentString(int size) {
         StringBuilder b = new StringBuilder(size);
         for (int i = 0; i < size; i++)
