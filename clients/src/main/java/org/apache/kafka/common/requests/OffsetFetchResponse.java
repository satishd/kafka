/**
 * Licensed to the Apache Software Foundation (ASF) under one or more contributor license agreements. See the NOTICE
 * file distributed with this work for additional information regarding copyright ownership. The ASF licenses this file
 * to You under the Apache License, Version 2.0 (the "License"); you may not use this file except in compliance with the
 * License. You may obtain a copy of the License at
 *
 * http://www.apache.org/licenses/LICENSE-2.0
 *
 * Unless required by applicable law or agreed to in writing, software distributed under the License is distributed on
 * an "AS IS" BASIS, WITHOUT WARRANTIES OR CONDITIONS OF ANY KIND, either express or implied. See the License for the
 * specific language governing permissions and limitations under the License.
 */
package org.apache.kafka.common.requests;

import java.nio.ByteBuffer;
import java.util.ArrayList;
import java.util.Arrays;
import java.util.Collection;
import java.util.HashMap;
import java.util.List;
import java.util.Map;

import org.apache.kafka.common.TopicPartition;
import org.apache.kafka.common.protocol.ApiKeys;
import org.apache.kafka.common.protocol.Errors;
import org.apache.kafka.common.protocol.ProtoUtils;
import org.apache.kafka.common.protocol.types.Schema;
import org.apache.kafka.common.protocol.types.Struct;
import org.apache.kafka.common.utils.CollectionUtils;

public class OffsetFetchResponse extends AbstractResponse {

    private static final Schema CURRENT_SCHEMA = ProtoUtils.currentResponseSchema(ApiKeys.OFFSET_FETCH.id);
    private static final short CURRENT_VERSION = ProtoUtils.latestVersion(ApiKeys.OFFSET_FETCH.id);
    private static final String RESPONSES_KEY_NAME = "responses";
    private static final String ERROR_CODE_KEY_NAME = "error_code";

    // topic level fields
    private static final String TOPIC_KEY_NAME = "topic";
    private static final String PARTITIONS_KEY_NAME = "partition_responses";

    // partition level fields
    private static final String PARTITION_KEY_NAME = "partition";
    private static final String COMMIT_OFFSET_KEY_NAME = "offset";
    private static final String METADATA_KEY_NAME = "metadata";

    public static final long INVALID_OFFSET = -1L;
    public static final String NO_METADATA = "";
    public static final PartitionData UNKNOWN_PARTITION = new PartitionData(INVALID_OFFSET, NO_METADATA,
            Errors.UNKNOWN_TOPIC_OR_PARTITION);

    /**
     * Possible error codes:
     *
<<<<<<< HEAD
     *  UNKNOWN_TOPIC_OR_PARTITION (3)
     *  GROUP_LOAD_IN_PROGRESS (14)
     *  NOT_COORDINATOR_FOR_GROUP (16)
     *  TOPIC_AUTHORIZATION_FAILED (29)
     *  GROUP_AUTHORIZATION_FAILED (30)
=======
     * - Partition errors:
     *   - UNKNOWN_TOPIC_OR_PARTITION (3)
     *
     * - Group or coordinator errors:
     *   - GROUP_LOAD_IN_PROGRESS (14)
     *   - NOT_COORDINATOR_FOR_GROUP (16)
     *   - GROUP_AUTHORIZATION_FAILED (30)
>>>>>>> d7850a40
     */

    private static final List<Errors> PARTITION_ERRORS = Arrays.asList(
            Errors.UNKNOWN_TOPIC_OR_PARTITION,
            Errors.TOPIC_AUTHORIZATION_FAILED);

    private final Map<TopicPartition, PartitionData> responseData;
    private final Errors error;

    public static final class PartitionData {
        public final long offset;
        public final String metadata;
        public final Errors error;

        public PartitionData(long offset, String metadata, Errors error) {
            this.offset = offset;
            this.metadata = metadata;
            this.error = error;
        }

        public boolean hasError() {
            return this.error != Errors.NONE;
        }
    }

    /**
     * Constructor for the latest version.
     * @param error Potential coordinator or group level error code
     * @param responseData Fetched offset information grouped by topic-partition
     */
    public OffsetFetchResponse(Errors error, Map<TopicPartition, PartitionData> responseData) {
        this(error, responseData, CURRENT_VERSION);
    }

    /**
     * Unified constructor for all versions.
     * @param error Potential coordinator or group level error code (for api version 2 and later)
     * @param responseData Fetched offset information grouped by topic-partition
     * @param version The request API version
     */
    public OffsetFetchResponse(Errors error, Map<TopicPartition, PartitionData> responseData, int version) {
        super(new Struct(ProtoUtils.responseSchema(ApiKeys.OFFSET_FETCH.id, version)));

        Map<String, Map<Integer, PartitionData>> topicsData = CollectionUtils.groupDataByTopic(responseData);
        List<Struct> topicArray = new ArrayList<>();
        for (Map.Entry<String, Map<Integer, PartitionData>> entries : topicsData.entrySet()) {
            Struct topicData = this.struct.instance(RESPONSES_KEY_NAME);
            topicData.set(TOPIC_KEY_NAME, entries.getKey());
            List<Struct> partitionArray = new ArrayList<>();
            for (Map.Entry<Integer, PartitionData> partitionEntry : entries.getValue().entrySet()) {
                PartitionData fetchPartitionData = partitionEntry.getValue();
                Struct partitionData = topicData.instance(PARTITIONS_KEY_NAME);
                partitionData.set(PARTITION_KEY_NAME, partitionEntry.getKey());
                partitionData.set(COMMIT_OFFSET_KEY_NAME, fetchPartitionData.offset);
                partitionData.set(METADATA_KEY_NAME, fetchPartitionData.metadata);
                partitionData.set(ERROR_CODE_KEY_NAME, fetchPartitionData.error.code());
                partitionArray.add(partitionData);
            }
            topicData.set(PARTITIONS_KEY_NAME, partitionArray.toArray());
            topicArray.add(topicData);
        }

        this.struct.set(RESPONSES_KEY_NAME, topicArray.toArray());
        this.responseData = responseData;
        this.error = error;
        if (version > 1)
            this.struct.set(ERROR_CODE_KEY_NAME, this.error.code());
    }

    public OffsetFetchResponse(Struct struct) {
        super(struct);
        Errors topLevelError = Errors.NONE;
        this.responseData = new HashMap<>();
        for (Object topicResponseObj : struct.getArray(RESPONSES_KEY_NAME)) {
            Struct topicResponse = (Struct) topicResponseObj;
            String topic = topicResponse.getString(TOPIC_KEY_NAME);
            for (Object partitionResponseObj : topicResponse.getArray(PARTITIONS_KEY_NAME)) {
                Struct partitionResponse = (Struct) partitionResponseObj;
                int partition = partitionResponse.getInt(PARTITION_KEY_NAME);
                long offset = partitionResponse.getLong(COMMIT_OFFSET_KEY_NAME);
                String metadata = partitionResponse.getString(METADATA_KEY_NAME);
                Errors error = Errors.forCode(partitionResponse.getShort(ERROR_CODE_KEY_NAME));
                if (error != Errors.NONE && !PARTITION_ERRORS.contains(error))
                    topLevelError = error;
                PartitionData partitionData = new PartitionData(offset, metadata, error);
                this.responseData.put(new TopicPartition(topic, partition), partitionData);
            }
        }

        // for version 2 and later use the top-level error code (in ERROR_CODE_KEY_NAME) from the response.
        // for older versions there is no top-level error in the response and all errors are partition errors,
        // so if there is a group or coordinator error at the partition level use that as the top-level error.
        // this way clients can depend on the top-level error regardless of the offset fetch version.
        this.error = struct.hasField(ERROR_CODE_KEY_NAME) ? Errors.forCode(struct.getShort(ERROR_CODE_KEY_NAME)) : topLevelError;
    }

    public void maybeThrowFirstPartitionError() {
        Collection<PartitionData> partitionsData = this.responseData.values();
        for (PartitionData data : partitionsData) {
            if (data.hasError())
                throw data.error.exception();
        }
    }

    public boolean hasError() {
        return this.error != Errors.NONE;
    }

    public Errors error() {
        return this.error;
    }

    public Map<TopicPartition, PartitionData> responseData() {
        return responseData;
    }

    public static OffsetFetchResponse parse(ByteBuffer buffer, int version) {
        Schema schema = ProtoUtils.responseSchema(ApiKeys.OFFSET_FETCH.id, version);
        return new OffsetFetchResponse(schema.read(buffer));
    }

    public static OffsetFetchResponse parse(ByteBuffer buffer) {
        return new OffsetFetchResponse(CURRENT_SCHEMA.read(buffer));
    }
}<|MERGE_RESOLUTION|>--- conflicted
+++ resolved
@@ -52,13 +52,6 @@
     /**
      * Possible error codes:
      *
-<<<<<<< HEAD
-     *  UNKNOWN_TOPIC_OR_PARTITION (3)
-     *  GROUP_LOAD_IN_PROGRESS (14)
-     *  NOT_COORDINATOR_FOR_GROUP (16)
-     *  TOPIC_AUTHORIZATION_FAILED (29)
-     *  GROUP_AUTHORIZATION_FAILED (30)
-=======
      * - Partition errors:
      *   - UNKNOWN_TOPIC_OR_PARTITION (3)
      *
@@ -66,7 +59,6 @@
      *   - GROUP_LOAD_IN_PROGRESS (14)
      *   - NOT_COORDINATOR_FOR_GROUP (16)
      *   - GROUP_AUTHORIZATION_FAILED (30)
->>>>>>> d7850a40
      */
 
     private static final List<Errors> PARTITION_ERRORS = Arrays.asList(
