/*
 * Licensed to the Apache Software Foundation (ASF) under one or more
 * contributor license agreements. See the NOTICE file distributed with
 * this work for additional information regarding copyright ownership.
 * The ASF licenses this file to You under the Apache License, Version 2.0
 * (the "License"); you may not use this file except in compliance with
 * the License. You may obtain a copy of the License at
 *
 *    http://www.apache.org/licenses/LICENSE-2.0
 *
 * Unless required by applicable law or agreed to in writing, software
 * distributed under the License is distributed on an "AS IS" BASIS,
 * WITHOUT WARRANTIES OR CONDITIONS OF ANY KIND, either express or implied.
 * See the License for the specific language governing permissions and
 * limitations under the License.
 */
package org.apache.kafka.common.requests;

import org.apache.kafka.common.TopicPartition;
import org.apache.kafka.common.protocol.ApiKeys;
import org.apache.kafka.common.protocol.Errors;
import org.apache.kafka.common.protocol.types.ArrayOf;
import org.apache.kafka.common.protocol.types.Field;
import org.apache.kafka.common.protocol.types.Schema;
import org.apache.kafka.common.protocol.types.Struct;
import org.apache.kafka.common.record.MemoryRecords;

import java.nio.ByteBuffer;
import java.util.ArrayList;
import java.util.LinkedHashMap;
import java.util.List;
import java.util.Map;

import static org.apache.kafka.common.protocol.CommonFields.PARTITION_ID;
import static org.apache.kafka.common.protocol.CommonFields.TOPIC_NAME;
import static org.apache.kafka.common.protocol.types.Type.INT32;
import static org.apache.kafka.common.protocol.types.Type.INT64;
import static org.apache.kafka.common.protocol.types.Type.INT8;

public class FetchRequest extends AbstractRequest {
    public static final int CONSUMER_REPLICA_ID = -1;
    private static final String REPLICA_ID_KEY_NAME = "replica_id";
    private static final String MAX_WAIT_KEY_NAME = "max_wait_time";
    private static final String MIN_BYTES_KEY_NAME = "min_bytes";
    private static final String ISOLATION_LEVEL_KEY_NAME = "isolation_level";
    private static final String TOPICS_KEY_NAME = "topics";

    // request and partition level name
    private static final String MAX_BYTES_KEY_NAME = "max_bytes";

    // topic level field names
    private static final String PARTITIONS_KEY_NAME = "partitions";

    // partition level field names
    private static final String FETCH_OFFSET_KEY_NAME = "fetch_offset";
    private static final String LOG_START_OFFSET_KEY_NAME = "log_start_offset";

    private static final Schema FETCH_REQUEST_PARTITION_V0 = new Schema(
            PARTITION_ID,
            new Field(FETCH_OFFSET_KEY_NAME, INT64, "Message offset."),
            new Field(MAX_BYTES_KEY_NAME, INT32, "Maximum bytes to fetch."));

    // FETCH_REQUEST_PARTITION_V5 added log_start_offset field - the earliest available offset of partition data that can be consumed.
    private static final Schema FETCH_REQUEST_PARTITION_V5 = new Schema(
            PARTITION_ID,
            new Field(FETCH_OFFSET_KEY_NAME, INT64, "Message offset."),
            new Field(LOG_START_OFFSET_KEY_NAME, INT64, "Earliest available offset of the follower replica. " +
                            "The field is only used when request is sent by follower. "),
            new Field(MAX_BYTES_KEY_NAME, INT32, "Maximum bytes to fetch."));

    private static final Schema FETCH_REQUEST_TOPIC_V0 = new Schema(
            TOPIC_NAME,
            new Field(PARTITIONS_KEY_NAME, new ArrayOf(FETCH_REQUEST_PARTITION_V0), "Partitions to fetch."));

    private static final Schema FETCH_REQUEST_TOPIC_V5 = new Schema(
            TOPIC_NAME,
            new Field(PARTITIONS_KEY_NAME, new ArrayOf(FETCH_REQUEST_PARTITION_V5), "Partitions to fetch."));

    private static final Schema FETCH_REQUEST_V0 = new Schema(
            new Field(REPLICA_ID_KEY_NAME, INT32, "Broker id of the follower. For normal consumers, use -1."),
            new Field(MAX_WAIT_KEY_NAME, INT32, "Maximum time in ms to wait for the response."),
            new Field(MIN_BYTES_KEY_NAME, INT32, "Minimum bytes to accumulate in the response."),
            new Field(TOPICS_KEY_NAME, new ArrayOf(FETCH_REQUEST_TOPIC_V0), "Topics to fetch."));

    // The V1 Fetch Request body is the same as V0.
    // Only the version number is incremented to indicate a newer client
    private static final Schema FETCH_REQUEST_V1 = FETCH_REQUEST_V0;
    // The V2 Fetch Request body is the same as V1.
    // Only the version number is incremented to indicate the client support message format V1 which uses
    // relative offset and has timestamp.
    private static final Schema FETCH_REQUEST_V2 = FETCH_REQUEST_V1;
    // Fetch Request V3 added top level max_bytes field - the total size of partition data to accumulate in response.
    // The partition ordering is now relevant - partitions will be processed in order they appear in request.
    private static final Schema FETCH_REQUEST_V3 = new Schema(
            new Field(REPLICA_ID_KEY_NAME, INT32, "Broker id of the follower. For normal consumers, use -1."),
            new Field(MAX_WAIT_KEY_NAME, INT32, "Maximum time in ms to wait for the response."),
            new Field(MIN_BYTES_KEY_NAME, INT32, "Minimum bytes to accumulate in the response."),
            new Field(MAX_BYTES_KEY_NAME, INT32, "Maximum bytes to accumulate in the response. Note that this is not an absolute maximum, " +
                    "if the first message in the first non-empty partition of the fetch is larger than this " +
                    "value, the message will still be returned to ensure that progress can be made."),
            new Field(TOPICS_KEY_NAME, new ArrayOf(FETCH_REQUEST_TOPIC_V0), "Topics to fetch in the order provided."));

    // The V4 Fetch Request adds the fetch isolation level and exposes magic v2 (via the response).
    private static final Schema FETCH_REQUEST_V4 = new Schema(
            new Field(REPLICA_ID_KEY_NAME, INT32, "Broker id of the follower. For normal consumers, use -1."),
            new Field(MAX_WAIT_KEY_NAME, INT32, "Maximum time in ms to wait for the response."),
            new Field(MIN_BYTES_KEY_NAME, INT32, "Minimum bytes to accumulate in the response."),
            new Field(MAX_BYTES_KEY_NAME, INT32, "Maximum bytes to accumulate in the response. Note that this is not an absolute maximum, " +
                    "if the first message in the first non-empty partition of the fetch is larger than this " +
                    "value, the message will still be returned to ensure that progress can be made."),
            new Field(ISOLATION_LEVEL_KEY_NAME, INT8, "This setting controls the visibility of transactional records. Using READ_UNCOMMITTED " +
                    "(isolation_level = 0) makes all records visible. With READ_COMMITTED (isolation_level = 1), " +
                    "non-transactional and COMMITTED transactional records are visible. To be more concrete, " +
                    "READ_COMMITTED returns all data from offsets smaller than the current LSO (last stable offset), " +
                    "and enables the inclusion of the list of aborted transactions in the result, which allows " +
                    "consumers to discard ABORTED transactional records"),
            new Field(TOPICS_KEY_NAME, new ArrayOf(FETCH_REQUEST_TOPIC_V0), "Topics to fetch in the order provided."));

    // FETCH_REQUEST_V5 added a per-partition log_start_offset field - the earliest available offset of partition data that can be consumed.
    private static final Schema FETCH_REQUEST_V5 = new Schema(
            new Field(REPLICA_ID_KEY_NAME, INT32, "Broker id of the follower. For normal consumers, use -1."),
            new Field(MAX_WAIT_KEY_NAME, INT32, "Maximum time in ms to wait for the response."),
            new Field(MIN_BYTES_KEY_NAME, INT32, "Minimum bytes to accumulate in the response."),
            new Field(MAX_BYTES_KEY_NAME, INT32, "Maximum bytes to accumulate in the response. Note that this is not an absolute maximum, " +
                    "if the first message in the first non-empty partition of the fetch is larger than this " +
                    "value, the message will still be returned to ensure that progress can be made."),
            new Field(ISOLATION_LEVEL_KEY_NAME, INT8, "This setting controls the visibility of transactional records. Using READ_UNCOMMITTED " +
                    "(isolation_level = 0) makes all records visible. With READ_COMMITTED (isolation_level = 1), " +
                    "non-transactional and COMMITTED transactional records are visible. To be more concrete, " +
                    "READ_COMMITTED returns all data from offsets smaller than the current LSO (last stable offset), " +
                    "and enables the inclusion of the list of aborted transactions in the result, which allows " +
                    "consumers to discard ABORTED transactional records"),
            new Field(TOPICS_KEY_NAME, new ArrayOf(FETCH_REQUEST_TOPIC_V5), "Topics to fetch in the order provided."));

    /**
     * The body of FETCH_REQUEST_V6 is the same as FETCH_REQUEST_V5.
     * The version number is bumped up to indicate that the client supports KafkaStorageException.
     * The KafkaStorageException will be translated to NotLeaderForPartitionException in the response if version <= 5
     */
    private static final Schema FETCH_REQUEST_V6 = FETCH_REQUEST_V5;

    public static Schema[] schemaVersions() {
        return new Schema[]{FETCH_REQUEST_V0, FETCH_REQUEST_V1, FETCH_REQUEST_V2, FETCH_REQUEST_V3, FETCH_REQUEST_V4,
            FETCH_REQUEST_V5, FETCH_REQUEST_V6};
    };

    // default values for older versions where a request level limit did not exist
    public static final int DEFAULT_RESPONSE_MAX_BYTES = Integer.MAX_VALUE;
    public static final long INVALID_LOG_START_OFFSET = -1L;

    private final int replicaId;
    private final int maxWait;
    private final int minBytes;
    private final int maxBytes;
    private final IsolationLevel isolationLevel;
    private final LinkedHashMap<TopicPartition, PartitionData> fetchData;

    public static final class PartitionData {
        public final long fetchOffset;
        public final long logStartOffset;
        public final int maxBytes;

        public PartitionData(long fetchOffset, long logStartOffset, int maxBytes) {
            this.fetchOffset = fetchOffset;
            this.logStartOffset = logStartOffset;
            this.maxBytes = maxBytes;
        }

        @Override
        public String toString() {
            return "(offset=" + fetchOffset + ", logStartOffset=" + logStartOffset + ", maxBytes=" + maxBytes + ")";
        }
    }

    static final class TopicAndPartitionData<T> {
        public final String topic;
        public final LinkedHashMap<Integer, T> partitions;

        public TopicAndPartitionData(String topic) {
            this.topic = topic;
            this.partitions = new LinkedHashMap<>();
        }

        public static <T> List<TopicAndPartitionData<T>> batchByTopic(LinkedHashMap<TopicPartition, T> data) {
            List<TopicAndPartitionData<T>> topics = new ArrayList<>();
            for (Map.Entry<TopicPartition, T> topicEntry : data.entrySet()) {
                String topic = topicEntry.getKey().topic();
                int partition = topicEntry.getKey().partition();
                T partitionData = topicEntry.getValue();
                if (topics.isEmpty() || !topics.get(topics.size() - 1).topic.equals(topic))
                    topics.add(new TopicAndPartitionData<T>(topic));
                topics.get(topics.size() - 1).partitions.put(partition, partitionData);
            }
            return topics;
        }
    }

    public static class Builder extends AbstractRequest.Builder<FetchRequest> {
        private final int maxWait;
        private final int minBytes;
        private final int replicaId;
        private final LinkedHashMap<TopicPartition, PartitionData> fetchData;
        private final IsolationLevel isolationLevel;
        private int maxBytes = DEFAULT_RESPONSE_MAX_BYTES;

        public static Builder forConsumer(int maxWait, int minBytes, LinkedHashMap<TopicPartition, PartitionData> fetchData) {
            return forConsumer(maxWait, minBytes, fetchData, IsolationLevel.READ_UNCOMMITTED);
        }

        public static Builder forConsumer(int maxWait, int minBytes, LinkedHashMap<TopicPartition, PartitionData> fetchData,
                                          IsolationLevel isolationLevel) {
            return new Builder(ApiKeys.FETCH.oldestVersion(), ApiKeys.FETCH.latestVersion(), CONSUMER_REPLICA_ID,
                    maxWait, minBytes, fetchData, isolationLevel);
        }

        public static Builder forReplica(short allowedVersion, int replicaId, int maxWait, int minBytes,
                                         LinkedHashMap<TopicPartition, PartitionData> fetchData) {
            return new Builder(allowedVersion, allowedVersion, replicaId, maxWait, minBytes, fetchData,
                    IsolationLevel.READ_UNCOMMITTED);
        }

        private Builder(short minVersion, short maxVersion, int replicaId, int maxWait, int minBytes,
                        LinkedHashMap<TopicPartition, PartitionData> fetchData, IsolationLevel isolationLevel) {
            super(ApiKeys.FETCH, minVersion, maxVersion);
            this.replicaId = replicaId;
            this.maxWait = maxWait;
            this.minBytes = minBytes;
            this.fetchData = fetchData;
            this.isolationLevel = isolationLevel;
        }

        public LinkedHashMap<TopicPartition, PartitionData> fetchData() {
            return this.fetchData;
        }

        public Builder setMaxBytes(int maxBytes) {
            this.maxBytes = maxBytes;
            return this;
        }

        @Override
        public FetchRequest build(short version) {
            if (version < 3) {
                maxBytes = DEFAULT_RESPONSE_MAX_BYTES;
            }

            return new FetchRequest(version, replicaId, maxWait, minBytes, maxBytes, fetchData, isolationLevel);
        }

        @Override
        public String toString() {
            StringBuilder bld = new StringBuilder();
            bld.append("(type=FetchRequest").
                    append(", replicaId=").append(replicaId).
                    append(", maxWait=").append(maxWait).
                    append(", minBytes=").append(minBytes).
                    append(", maxBytes=").append(maxBytes).
<<<<<<< HEAD
                    append(", fetchData=").append(Utils.mkString(fetchData)).
=======
                    append(", fetchData=").append(fetchData).
                    append(", isolationLevel=").append(isolationLevel).
>>>>>>> 8ee7b906
                    append(")");
            return bld.toString();
        }
    }

    private FetchRequest(short version, int replicaId, int maxWait, int minBytes, int maxBytes,
                         LinkedHashMap<TopicPartition, PartitionData> fetchData, IsolationLevel isolationLevel) {
        super(version);
        this.replicaId = replicaId;
        this.maxWait = maxWait;
        this.minBytes = minBytes;
        this.maxBytes = maxBytes;
        this.fetchData = fetchData;
        this.isolationLevel = isolationLevel;
    }

    public FetchRequest(Struct struct, short version) {
        super(version);
        replicaId = struct.getInt(REPLICA_ID_KEY_NAME);
        maxWait = struct.getInt(MAX_WAIT_KEY_NAME);
        minBytes = struct.getInt(MIN_BYTES_KEY_NAME);
        if (struct.hasField(MAX_BYTES_KEY_NAME))
            maxBytes = struct.getInt(MAX_BYTES_KEY_NAME);
        else
            maxBytes = DEFAULT_RESPONSE_MAX_BYTES;

        if (struct.hasField(ISOLATION_LEVEL_KEY_NAME))
            isolationLevel = IsolationLevel.forId(struct.getByte(ISOLATION_LEVEL_KEY_NAME));
        else
            isolationLevel = IsolationLevel.READ_UNCOMMITTED;

        fetchData = new LinkedHashMap<>();
        for (Object topicResponseObj : struct.getArray(TOPICS_KEY_NAME)) {
            Struct topicResponse = (Struct) topicResponseObj;
            String topic = topicResponse.get(TOPIC_NAME);
            for (Object partitionResponseObj : topicResponse.getArray(PARTITIONS_KEY_NAME)) {
                Struct partitionResponse = (Struct) partitionResponseObj;
                int partition = partitionResponse.get(PARTITION_ID);
                long offset = partitionResponse.getLong(FETCH_OFFSET_KEY_NAME);
                int maxBytes = partitionResponse.getInt(MAX_BYTES_KEY_NAME);
                long logStartOffset = partitionResponse.hasField(LOG_START_OFFSET_KEY_NAME) ?
                    partitionResponse.getLong(LOG_START_OFFSET_KEY_NAME) : INVALID_LOG_START_OFFSET;
                PartitionData partitionData = new PartitionData(offset, logStartOffset, maxBytes);
                fetchData.put(new TopicPartition(topic, partition), partitionData);
            }
        }
    }

    @Override
    public AbstractResponse getErrorResponse(int throttleTimeMs, Throwable e) {
        LinkedHashMap<TopicPartition, FetchResponse.PartitionData> responseData = new LinkedHashMap<>();

        for (Map.Entry<TopicPartition, PartitionData> entry: fetchData.entrySet()) {
            FetchResponse.PartitionData partitionResponse = new FetchResponse.PartitionData(Errors.forException(e),
                FetchResponse.INVALID_HIGHWATERMARK, FetchResponse.INVALID_LAST_STABLE_OFFSET, FetchResponse.INVALID_LOG_START_OFFSET,
                null, MemoryRecords.EMPTY);
            responseData.put(entry.getKey(), partitionResponse);
        }
        return new FetchResponse(responseData, throttleTimeMs);
    }

    public int replicaId() {
        return replicaId;
    }

    public int maxWait() {
        return maxWait;
    }

    public int minBytes() {
        return minBytes;
    }

    public int maxBytes() {
        return maxBytes;
    }

    public Map<TopicPartition, PartitionData> fetchData() {
        return fetchData;
    }

    public boolean isFromFollower() {
        return replicaId >= 0;
    }

    public IsolationLevel isolationLevel() {
        return isolationLevel;
    }

    public static FetchRequest parse(ByteBuffer buffer, short version) {
        return new FetchRequest(ApiKeys.FETCH.parseRequest(version, buffer), version);
    }

    @Override
    protected Struct toStruct() {
        Struct struct = new Struct(ApiKeys.FETCH.requestSchema(version()));
        List<TopicAndPartitionData<PartitionData>> topicsData = TopicAndPartitionData.batchByTopic(fetchData);

        struct.set(REPLICA_ID_KEY_NAME, replicaId);
        struct.set(MAX_WAIT_KEY_NAME, maxWait);
        struct.set(MIN_BYTES_KEY_NAME, minBytes);
        if (struct.hasField(MAX_BYTES_KEY_NAME))
            struct.set(MAX_BYTES_KEY_NAME, maxBytes);
        if (struct.hasField(ISOLATION_LEVEL_KEY_NAME))
            struct.set(ISOLATION_LEVEL_KEY_NAME, isolationLevel.id());

        List<Struct> topicArray = new ArrayList<>();
        for (TopicAndPartitionData<PartitionData> topicEntry : topicsData) {
            Struct topicData = struct.instance(TOPICS_KEY_NAME);
            topicData.set(TOPIC_NAME, topicEntry.topic);
            List<Struct> partitionArray = new ArrayList<>();
            for (Map.Entry<Integer, PartitionData> partitionEntry : topicEntry.partitions.entrySet()) {
                PartitionData fetchPartitionData = partitionEntry.getValue();
                Struct partitionData = topicData.instance(PARTITIONS_KEY_NAME);
                partitionData.set(PARTITION_ID, partitionEntry.getKey());
                partitionData.set(FETCH_OFFSET_KEY_NAME, fetchPartitionData.fetchOffset);
                if (partitionData.hasField(LOG_START_OFFSET_KEY_NAME))
                    partitionData.set(LOG_START_OFFSET_KEY_NAME, fetchPartitionData.logStartOffset);
                partitionData.set(MAX_BYTES_KEY_NAME, fetchPartitionData.maxBytes);
                partitionArray.add(partitionData);
            }
            topicData.set(PARTITIONS_KEY_NAME, partitionArray.toArray());
            topicArray.add(topicData);
        }
        struct.set(TOPICS_KEY_NAME, topicArray.toArray());
        return struct;
    }
}<|MERGE_RESOLUTION|>--- conflicted
+++ resolved
@@ -255,12 +255,8 @@
                     append(", maxWait=").append(maxWait).
                     append(", minBytes=").append(minBytes).
                     append(", maxBytes=").append(maxBytes).
-<<<<<<< HEAD
-                    append(", fetchData=").append(Utils.mkString(fetchData)).
-=======
                     append(", fetchData=").append(fetchData).
                     append(", isolationLevel=").append(isolationLevel).
->>>>>>> 8ee7b906
                     append(")");
             return bld.toString();
         }
