/*
 * Licensed to the Apache Software Foundation (ASF) under one or more
 * contributor license agreements. See the NOTICE file distributed with
 * this work for additional information regarding copyright ownership.
 * The ASF licenses this file to You under the Apache License, Version 2.0
 * (the "License"); you may not use this file except in compliance with
 * the License. You may obtain a copy of the License at
 *
 *    http://www.apache.org/licenses/LICENSE-2.0
 *
 * Unless required by applicable law or agreed to in writing, software
 * distributed under the License is distributed on an "AS IS" BASIS,
 * WITHOUT WARRANTIES OR CONDITIONS OF ANY KIND, either express or implied.
 * See the License for the specific language governing permissions and
 * limitations under the License.
 */
package org.apache.kafka.common.protocol;

import org.apache.kafka.common.InvalidRecordException;
import org.apache.kafka.common.errors.ApiException;
import org.apache.kafka.common.errors.BrokerNotAvailableException;
import org.apache.kafka.common.errors.ClusterAuthorizationException;
import org.apache.kafka.common.errors.ConcurrentTransactionsException;
import org.apache.kafka.common.errors.ControllerMovedException;
import org.apache.kafka.common.errors.CoordinatorLoadInProgressException;
import org.apache.kafka.common.errors.CoordinatorNotAvailableException;
import org.apache.kafka.common.errors.CorruptRecordException;
import org.apache.kafka.common.errors.DelegationTokenAuthorizationException;
import org.apache.kafka.common.errors.DelegationTokenDisabledException;
import org.apache.kafka.common.errors.DelegationTokenExpiredException;
import org.apache.kafka.common.errors.DelegationTokenNotFoundException;
import org.apache.kafka.common.errors.DelegationTokenOwnerMismatchException;
import org.apache.kafka.common.errors.DuplicateResourceException;
import org.apache.kafka.common.errors.DuplicateSequenceException;
import org.apache.kafka.common.errors.ElectionNotNeededException;
import org.apache.kafka.common.errors.EligibleLeadersNotAvailableException;
import org.apache.kafka.common.errors.FencedInstanceIdException;
import org.apache.kafka.common.errors.FencedLeaderEpochException;
import org.apache.kafka.common.errors.InvalidUpdateVersionException;
import org.apache.kafka.common.errors.FetchSessionIdNotFoundException;
import org.apache.kafka.common.errors.GroupAuthorizationException;
import org.apache.kafka.common.errors.GroupIdNotFoundException;
import org.apache.kafka.common.errors.GroupMaxSizeReachedException;
import org.apache.kafka.common.errors.GroupNotEmptyException;
import org.apache.kafka.common.errors.GroupSubscribedToTopicException;
import org.apache.kafka.common.errors.IllegalGenerationException;
import org.apache.kafka.common.errors.IllegalSaslStateException;
import org.apache.kafka.common.errors.InconsistentGroupProtocolException;
import org.apache.kafka.common.errors.InconsistentVoterSetException;
import org.apache.kafka.common.errors.InvalidCommitOffsetSizeException;
import org.apache.kafka.common.errors.InvalidConfigurationException;
import org.apache.kafka.common.errors.InvalidFetchSessionEpochException;
import org.apache.kafka.common.errors.InvalidFetchSizeException;
import org.apache.kafka.common.errors.InvalidGroupIdException;
import org.apache.kafka.common.errors.InvalidPartitionsException;
import org.apache.kafka.common.errors.InvalidPidMappingException;
import org.apache.kafka.common.errors.InvalidPrincipalTypeException;
import org.apache.kafka.common.errors.InvalidReplicaAssignmentException;
import org.apache.kafka.common.errors.InvalidReplicationFactorException;
import org.apache.kafka.common.errors.InvalidRequestException;
import org.apache.kafka.common.errors.InvalidRequiredAcksException;
import org.apache.kafka.common.errors.InvalidSessionTimeoutException;
import org.apache.kafka.common.errors.InvalidTimestampException;
import org.apache.kafka.common.errors.InvalidTopicException;
import org.apache.kafka.common.errors.InvalidTxnStateException;
import org.apache.kafka.common.errors.InvalidTxnTimeoutException;
import org.apache.kafka.common.errors.KafkaStorageException;
import org.apache.kafka.common.errors.LeaderNotAvailableException;
import org.apache.kafka.common.errors.ListenerNotFoundException;
import org.apache.kafka.common.errors.LogDirNotFoundException;
import org.apache.kafka.common.errors.MemberIdRequiredException;
import org.apache.kafka.common.errors.NetworkException;
import org.apache.kafka.common.errors.NoReassignmentInProgressException;
import org.apache.kafka.common.errors.NotControllerException;
import org.apache.kafka.common.errors.NotCoordinatorException;
import org.apache.kafka.common.errors.NotEnoughReplicasAfterAppendException;
import org.apache.kafka.common.errors.NotEnoughReplicasException;
import org.apache.kafka.common.errors.NotLeaderOrFollowerException;
import org.apache.kafka.common.errors.OffsetMetadataTooLarge;
import org.apache.kafka.common.errors.OffsetMovedToTieredStorageException;
import org.apache.kafka.common.errors.OffsetNotAvailableException;
import org.apache.kafka.common.errors.OffsetOutOfRangeException;
import org.apache.kafka.common.errors.OperationNotAttemptedException;
import org.apache.kafka.common.errors.OutOfOrderSequenceException;
import org.apache.kafka.common.errors.PolicyViolationException;
import org.apache.kafka.common.errors.PreferredLeaderNotAvailableException;
import org.apache.kafka.common.errors.ProducerFencedException;
import org.apache.kafka.common.errors.ReassignmentInProgressException;
import org.apache.kafka.common.errors.RebalanceInProgressException;
import org.apache.kafka.common.errors.RecordBatchTooLargeException;
import org.apache.kafka.common.errors.RecordTooLargeException;
import org.apache.kafka.common.errors.ReplicaNotAvailableException;
import org.apache.kafka.common.errors.ResourceNotFoundException;
import org.apache.kafka.common.errors.RetriableException;
import org.apache.kafka.common.errors.SaslAuthenticationException;
import org.apache.kafka.common.errors.SecurityDisabledException;
import org.apache.kafka.common.errors.StaleBrokerEpochException;
import org.apache.kafka.common.errors.ThrottlingQuotaExceededException;
import org.apache.kafka.common.errors.TimeoutException;
import org.apache.kafka.common.errors.TopicAuthorizationException;
import org.apache.kafka.common.errors.TopicDeletionDisabledException;
import org.apache.kafka.common.errors.TopicExistsException;
import org.apache.kafka.common.errors.TransactionCoordinatorFencedException;
import org.apache.kafka.common.errors.TransactionalIdAuthorizationException;
import org.apache.kafka.common.errors.UnacceptableCredentialException;
import org.apache.kafka.common.errors.UnknownLeaderEpochException;
import org.apache.kafka.common.errors.UnknownMemberIdException;
import org.apache.kafka.common.errors.UnknownProducerIdException;
import org.apache.kafka.common.errors.UnknownServerException;
import org.apache.kafka.common.errors.UnknownTopicOrPartitionException;
import org.apache.kafka.common.errors.UnstableOffsetCommitException;
import org.apache.kafka.common.errors.UnsupportedByAuthenticationException;
import org.apache.kafka.common.errors.UnsupportedCompressionTypeException;
import org.apache.kafka.common.errors.UnsupportedForMessageFormatException;
import org.apache.kafka.common.errors.UnsupportedSaslMechanismException;
import org.apache.kafka.common.errors.UnsupportedVersionException;
import org.apache.kafka.common.internals.InvalidProducerEpochException;
import org.slf4j.Logger;
import org.slf4j.LoggerFactory;

import java.util.HashMap;
import java.util.Map;
import java.util.function.Function;

/**
 * This class contains all the client-server errors--those errors that must be sent from the server to the client. These
 * are thus part of the protocol. The names can be changed but the error code cannot.
 *
 * Note that client library will convert an unknown error code to the non-retriable UnknownServerException if the client library
 * version is old and does not recognize the newly-added error code. Therefore when a new server-side error is added,
 * we may need extra logic to convert the new error code to another existing error code before sending the response back to
 * the client if the request version suggests that the client may not recognize the new error code.
 *
 * Do not add exceptions that occur only on the client or only on the server here.
 */
public enum Errors {
    UNKNOWN_SERVER_ERROR(-1, "The server experienced an unexpected error when processing the request.",
            UnknownServerException::new),
    NONE(0, null, message -> null),
    OFFSET_OUT_OF_RANGE(1, "The requested offset is not within the range of offsets maintained by the server.",
            OffsetOutOfRangeException::new),
    CORRUPT_MESSAGE(2, "This message has failed its CRC checksum, exceeds the valid size, has a null key for a compacted topic, or is otherwise corrupt.",
            CorruptRecordException::new),
    UNKNOWN_TOPIC_OR_PARTITION(3, "This server does not host this topic-partition.",
            UnknownTopicOrPartitionException::new),
    INVALID_FETCH_SIZE(4, "The requested fetch size is invalid.",
            InvalidFetchSizeException::new),
    LEADER_NOT_AVAILABLE(5, "There is no leader for this topic-partition as we are in the middle of a leadership election.",
            LeaderNotAvailableException::new),
    NOT_LEADER_OR_FOLLOWER(6, "For requests intended only for the leader, this error indicates that the broker is not the current leader. " +
            "For requests intended for any replica, this error indicates that the broker is not a replica of the topic partition.",
            NotLeaderOrFollowerException::new),
    REQUEST_TIMED_OUT(7, "The request timed out.",
            TimeoutException::new),
    BROKER_NOT_AVAILABLE(8, "The broker is not available.",
            BrokerNotAvailableException::new),
    REPLICA_NOT_AVAILABLE(9, "The replica is not available for the requested topic-partition. Produce/Fetch requests and other requests " +
            "intended only for the leader or follower return NOT_LEADER_OR_FOLLOWER if the broker is not a replica of the topic-partition.",
            ReplicaNotAvailableException::new),
    MESSAGE_TOO_LARGE(10, "The request included a message larger than the max message size the server will accept.",
            RecordTooLargeException::new),
    STALE_CONTROLLER_EPOCH(11, "The controller moved to another broker.",
            ControllerMovedException::new),
    OFFSET_METADATA_TOO_LARGE(12, "The metadata field of the offset request was too large.",
            OffsetMetadataTooLarge::new),
    NETWORK_EXCEPTION(13, "The server disconnected before a response was received.",
            NetworkException::new),
    COORDINATOR_LOAD_IN_PROGRESS(14, "The coordinator is loading and hence can't process requests.",
            CoordinatorLoadInProgressException::new),
    COORDINATOR_NOT_AVAILABLE(15, "The coordinator is not available.",
            CoordinatorNotAvailableException::new),
    NOT_COORDINATOR(16, "This is not the correct coordinator.",
            NotCoordinatorException::new),
    INVALID_TOPIC_EXCEPTION(17, "The request attempted to perform an operation on an invalid topic.",
            InvalidTopicException::new),
    RECORD_LIST_TOO_LARGE(18, "The request included message batch larger than the configured segment size on the server.",
            RecordBatchTooLargeException::new),
    NOT_ENOUGH_REPLICAS(19, "Messages are rejected since there are fewer in-sync replicas than required.",
            NotEnoughReplicasException::new),
    NOT_ENOUGH_REPLICAS_AFTER_APPEND(20, "Messages are written to the log, but to fewer in-sync replicas than required.",
            NotEnoughReplicasAfterAppendException::new),
    INVALID_REQUIRED_ACKS(21, "Produce request specified an invalid value for required acks.",
            InvalidRequiredAcksException::new),
    ILLEGAL_GENERATION(22, "Specified group generation id is not valid.",
            IllegalGenerationException::new),
    INCONSISTENT_GROUP_PROTOCOL(23,
            "The group member's supported protocols are incompatible with those of existing members " +
            "or first group member tried to join with empty protocol type or empty protocol list.",
            InconsistentGroupProtocolException::new),
    INVALID_GROUP_ID(24, "The configured groupId is invalid.",
            InvalidGroupIdException::new),
    UNKNOWN_MEMBER_ID(25, "The coordinator is not aware of this member.",
            UnknownMemberIdException::new),
    INVALID_SESSION_TIMEOUT(26,
            "The session timeout is not within the range allowed by the broker " +
            "(as configured by group.min.session.timeout.ms and group.max.session.timeout.ms).",
            InvalidSessionTimeoutException::new),
    REBALANCE_IN_PROGRESS(27, "The group is rebalancing, so a rejoin is needed.",
            RebalanceInProgressException::new),
    INVALID_COMMIT_OFFSET_SIZE(28, "The committing offset data size is not valid.",
            InvalidCommitOffsetSizeException::new),
    TOPIC_AUTHORIZATION_FAILED(29, "Topic authorization failed.", TopicAuthorizationException::new),
    GROUP_AUTHORIZATION_FAILED(30, "Group authorization failed.", GroupAuthorizationException::new),
    CLUSTER_AUTHORIZATION_FAILED(31, "Cluster authorization failed.",
            ClusterAuthorizationException::new),
    INVALID_TIMESTAMP(32, "The timestamp of the message is out of acceptable range.",
            InvalidTimestampException::new),
    UNSUPPORTED_SASL_MECHANISM(33, "The broker does not support the requested SASL mechanism.",
            UnsupportedSaslMechanismException::new),
    ILLEGAL_SASL_STATE(34, "Request is not valid given the current SASL state.",
            IllegalSaslStateException::new),
    UNSUPPORTED_VERSION(35, "The version of API is not supported.",
            UnsupportedVersionException::new),
    TOPIC_ALREADY_EXISTS(36, "Topic with this name already exists.",
            TopicExistsException::new),
    INVALID_PARTITIONS(37, "Number of partitions is below 1.",
            InvalidPartitionsException::new),
    INVALID_REPLICATION_FACTOR(38, "Replication factor is below 1 or larger than the number of available brokers.",
            InvalidReplicationFactorException::new),
    INVALID_REPLICA_ASSIGNMENT(39, "Replica assignment is invalid.",
            InvalidReplicaAssignmentException::new),
    INVALID_CONFIG(40, "Configuration is invalid.",
            InvalidConfigurationException::new),
    NOT_CONTROLLER(41, "This is not the correct controller for this cluster.",
            NotControllerException::new),
    INVALID_REQUEST(42, "This most likely occurs because of a request being malformed by the " +
            "client library or the message was sent to an incompatible broker. See the broker logs " +
            "for more details.",
            InvalidRequestException::new),
    UNSUPPORTED_FOR_MESSAGE_FORMAT(43, "The message format version on the broker does not support the request.",
            UnsupportedForMessageFormatException::new),
    POLICY_VIOLATION(44, "Request parameters do not satisfy the configured policy.",
            PolicyViolationException::new),
    OUT_OF_ORDER_SEQUENCE_NUMBER(45, "The broker received an out of order sequence number.",
            OutOfOrderSequenceException::new),
    DUPLICATE_SEQUENCE_NUMBER(46, "The broker received a duplicate sequence number.",
            DuplicateSequenceException::new),
    INVALID_PRODUCER_EPOCH(47, "Producer attempted to produce with an old epoch.",
            InvalidProducerEpochException::new),
    INVALID_TXN_STATE(48, "The producer attempted a transactional operation in an invalid state.",
            InvalidTxnStateException::new),
    INVALID_PRODUCER_ID_MAPPING(49, "The producer attempted to use a producer id which is not currently assigned to " +
            "its transactional id.",
            InvalidPidMappingException::new),
    INVALID_TRANSACTION_TIMEOUT(50, "The transaction timeout is larger than the maximum value allowed by " +
            "the broker (as configured by transaction.max.timeout.ms).",
            InvalidTxnTimeoutException::new),
    CONCURRENT_TRANSACTIONS(51, "The producer attempted to update a transaction " +
            "while another concurrent operation on the same transaction was ongoing.",
            ConcurrentTransactionsException::new),
    TRANSACTION_COORDINATOR_FENCED(52, "Indicates that the transaction coordinator sending a WriteTxnMarker " +
            "is no longer the current coordinator for a given producer.",
            TransactionCoordinatorFencedException::new),
    TRANSACTIONAL_ID_AUTHORIZATION_FAILED(53, "Transactional Id authorization failed.",
            TransactionalIdAuthorizationException::new),
    SECURITY_DISABLED(54, "Security features are disabled.",
            SecurityDisabledException::new),
    OPERATION_NOT_ATTEMPTED(55, "The broker did not attempt to execute this operation. This may happen for " +
            "batched RPCs where some operations in the batch failed, causing the broker to respond without " +
            "trying the rest.",
            OperationNotAttemptedException::new),
    KAFKA_STORAGE_ERROR(56, "Disk error when trying to access log file on the disk.",
            KafkaStorageException::new),
    LOG_DIR_NOT_FOUND(57, "The user-specified log directory is not found in the broker config.",
            LogDirNotFoundException::new),
    SASL_AUTHENTICATION_FAILED(58, "SASL Authentication failed.",
            SaslAuthenticationException::new),
    UNKNOWN_PRODUCER_ID(59, "This exception is raised by the broker if it could not locate the producer metadata " +
            "associated with the producerId in question. This could happen if, for instance, the producer's records " +
            "were deleted because their retention time had elapsed. Once the last records of the producerId are " +
            "removed, the producer's metadata is removed from the broker, and future appends by the producer will " +
            "return this exception.",
            UnknownProducerIdException::new),
    REASSIGNMENT_IN_PROGRESS(60, "A partition reassignment is in progress.",
            ReassignmentInProgressException::new),
    DELEGATION_TOKEN_AUTH_DISABLED(61, "Delegation Token feature is not enabled.",
            DelegationTokenDisabledException::new),
    DELEGATION_TOKEN_NOT_FOUND(62, "Delegation Token is not found on server.",
            DelegationTokenNotFoundException::new),
    DELEGATION_TOKEN_OWNER_MISMATCH(63, "Specified Principal is not valid Owner/Renewer.",
            DelegationTokenOwnerMismatchException::new),
    DELEGATION_TOKEN_REQUEST_NOT_ALLOWED(64, "Delegation Token requests are not allowed on PLAINTEXT/1-way SSL " +
            "channels and on delegation token authenticated channels.",
            UnsupportedByAuthenticationException::new),
    DELEGATION_TOKEN_AUTHORIZATION_FAILED(65, "Delegation Token authorization failed.",
            DelegationTokenAuthorizationException::new),
    DELEGATION_TOKEN_EXPIRED(66, "Delegation Token is expired.",
            DelegationTokenExpiredException::new),
    INVALID_PRINCIPAL_TYPE(67, "Supplied principalType is not supported.",
            InvalidPrincipalTypeException::new),
    NON_EMPTY_GROUP(68, "The group is not empty.",
            GroupNotEmptyException::new),
    GROUP_ID_NOT_FOUND(69, "The group id does not exist.",
            GroupIdNotFoundException::new),
    FETCH_SESSION_ID_NOT_FOUND(70, "The fetch session ID was not found.",
            FetchSessionIdNotFoundException::new),
    INVALID_FETCH_SESSION_EPOCH(71, "The fetch session epoch is invalid.",
            InvalidFetchSessionEpochException::new),
    LISTENER_NOT_FOUND(72, "There is no listener on the leader broker that matches the listener on which " +
            "metadata request was processed.",
            ListenerNotFoundException::new),
    TOPIC_DELETION_DISABLED(73, "Topic deletion is disabled.",
            TopicDeletionDisabledException::new),
    FENCED_LEADER_EPOCH(74, "The leader epoch in the request is older than the epoch on the broker.",
            FencedLeaderEpochException::new),
    UNKNOWN_LEADER_EPOCH(75, "The leader epoch in the request is newer than the epoch on the broker.",
            UnknownLeaderEpochException::new),
    UNSUPPORTED_COMPRESSION_TYPE(76, "The requesting client does not support the compression type of given partition.",
            UnsupportedCompressionTypeException::new),
    STALE_BROKER_EPOCH(77, "Broker epoch has changed.",
            StaleBrokerEpochException::new),
    OFFSET_NOT_AVAILABLE(78, "The leader high watermark has not caught up from a recent leader " +
            "election so the offsets cannot be guaranteed to be monotonically increasing.",
            OffsetNotAvailableException::new),
    MEMBER_ID_REQUIRED(79, "The group member needs to have a valid member id before actually entering a consumer group.",
            MemberIdRequiredException::new),
    PREFERRED_LEADER_NOT_AVAILABLE(80, "The preferred leader was not available.",
            PreferredLeaderNotAvailableException::new),
    GROUP_MAX_SIZE_REACHED(81, "The consumer group has reached its max size.", GroupMaxSizeReachedException::new),
    FENCED_INSTANCE_ID(82, "The broker rejected this static consumer since " +
            "another consumer with the same group.instance.id has registered with a different member.id.",
            FencedInstanceIdException::new),
    ELIGIBLE_LEADERS_NOT_AVAILABLE(83, "Eligible topic partition leaders are not available.",
            EligibleLeadersNotAvailableException::new),
    ELECTION_NOT_NEEDED(84, "Leader election not needed for topic partition.", ElectionNotNeededException::new),
    NO_REASSIGNMENT_IN_PROGRESS(85, "No partition reassignment is in progress.",
            NoReassignmentInProgressException::new),
    GROUP_SUBSCRIBED_TO_TOPIC(86, "Deleting offsets of a topic is forbidden while the consumer group is actively subscribed to it.",
            GroupSubscribedToTopicException::new),
    INVALID_RECORD(87, "This record has failed the validation on broker and hence will be rejected.", InvalidRecordException::new),
    UNSTABLE_OFFSET_COMMIT(88, "There are unstable offsets that need to be cleared.", UnstableOffsetCommitException::new),
    THROTTLING_QUOTA_EXCEEDED(89, "The throttling quota has been exceeded.", ThrottlingQuotaExceededException::new),
    PRODUCER_FENCED(90, "There is a newer producer with the same transactionalId " +
            "which fences the current one.", ProducerFencedException::new),
    RESOURCE_NOT_FOUND(91, "A request illegally referred to a resource that does not exist.", ResourceNotFoundException::new),
    DUPLICATE_RESOURCE(92, "A request illegally referred to the same resource twice.", DuplicateResourceException::new),
    UNACCEPTABLE_CREDENTIAL(93, "Requested credential would not meet criteria for acceptability.", UnacceptableCredentialException::new),
    INCONSISTENT_VOTER_SET(94, "Indicates that the either the sender or recipient of a " +
            "voter-only request is not one of the expected voters", InconsistentVoterSetException::new),
<<<<<<< HEAD
    OFFSET_MOVED_TO_TIERED_STORAGE(95, "The requested offset is moved to tiered storage.",
            OffsetMovedToTieredStorageException::new);
=======
    INVALID_UPDATE_VERSION(95, "The given update version was invalid.", InvalidUpdateVersionException::new);
>>>>>>> 57de67db

    private static final Logger log = LoggerFactory.getLogger(Errors.class);

    private static Map<Class<?>, Errors> classToError = new HashMap<>();
    private static Map<Short, Errors> codeToError = new HashMap<>();

    static {
        for (Errors error : Errors.values()) {
            if (codeToError.put(error.code(), error) != null)
                throw new ExceptionInInitializerError("Code " + error.code() + " for error " +
                        error + " has already been used");

            if (error.exception != null)
                classToError.put(error.exception.getClass(), error);
        }
    }

    private final short code;
    private final Function<String, ApiException> builder;
    private final ApiException exception;

    Errors(int code, String defaultExceptionString, Function<String, ApiException> builder) {
        this.code = (short) code;
        this.builder = builder;
        this.exception = builder.apply(defaultExceptionString);
    }

    /**
     * An instance of the exception
     */
    public ApiException exception() {
        return this.exception;
    }

    /**
     * Create an instance of the ApiException that contains the given error message.
     *
     * @param message    The message string to set.
     * @return           The exception.
     */
    public ApiException exception(String message) {
        if (message == null) {
            // If no error message was specified, return an exception with the default error message.
            return exception;
        }
        // Return an exception with the given error message.
        return builder.apply(message);
    }

    /**
     * Returns the class name of the exception or null if this is {@code Errors.NONE}.
     */
    public String exceptionName() {
        return exception == null ? null : exception.getClass().getName();
    }

    /**
     * The error code for the exception
     */
    public short code() {
        return this.code;
    }

    /**
     * Throw the exception corresponding to this error if there is one
     */
    public void maybeThrow() {
        if (exception != null) {
            throw this.exception;
        }
    }

    /**
     * Get a friendly description of the error (if one is available).
     * @return the error message
     */
    public String message() {
        if (exception != null)
            return exception.getMessage();
        return toString();
    }

    /**
     * Throw the exception if there is one
     */
    public static Errors forCode(short code) {
        Errors error = codeToError.get(code);
        if (error != null) {
            return error;
        } else {
            log.warn("Unexpected error code: {}.", code);
            return UNKNOWN_SERVER_ERROR;
        }
    }

    /**
     * Return the error instance associated with this exception or any of its superclasses (or UNKNOWN if there is none).
     * If there are multiple matches in the class hierarchy, the first match starting from the bottom is used.
     */
    public static Errors forException(Throwable t) {
        Class<?> clazz = t.getClass();
        while (clazz != null) {
            Errors error = classToError.get(clazz);
            if (error != null)
                return error;
            clazz = clazz.getSuperclass();
        }
        return UNKNOWN_SERVER_ERROR;
    }

    private static String toHtml() {
        final StringBuilder b = new StringBuilder();
        b.append("<table class=\"data-table\"><tbody>\n");
        b.append("<tr>");
        b.append("<th>Error</th>\n");
        b.append("<th>Code</th>\n");
        b.append("<th>Retriable</th>\n");
        b.append("<th>Description</th>\n");
        b.append("</tr>\n");
        for (Errors error : Errors.values()) {
            b.append("<tr>");
            b.append("<td>");
            b.append(error.name());
            b.append("</td>");
            b.append("<td>");
            b.append(error.code());
            b.append("</td>");
            b.append("<td>");
            b.append(error.exception() != null && error.exception() instanceof RetriableException ? "True" : "False");
            b.append("</td>");
            b.append("<td>");
            b.append(error.exception() != null ? error.exception().getMessage() : "");
            b.append("</td>");
            b.append("</tr>\n");
        }
        b.append("</table>\n");
        return b.toString();
    }

    public static void main(String[] args) {
        System.out.println(toHtml());
    }
}<|MERGE_RESOLUTION|>--- conflicted
+++ resolved
@@ -337,12 +337,9 @@
     UNACCEPTABLE_CREDENTIAL(93, "Requested credential would not meet criteria for acceptability.", UnacceptableCredentialException::new),
     INCONSISTENT_VOTER_SET(94, "Indicates that the either the sender or recipient of a " +
             "voter-only request is not one of the expected voters", InconsistentVoterSetException::new),
-<<<<<<< HEAD
-    OFFSET_MOVED_TO_TIERED_STORAGE(95, "The requested offset is moved to tiered storage.",
+    INVALID_UPDATE_VERSION(95, "The given update version was invalid.", InvalidUpdateVersionException::new),
+    OFFSET_MOVED_TO_TIERED_STORAGE(96, "The requested offset is moved to tiered storage.",
             OffsetMovedToTieredStorageException::new);
-=======
-    INVALID_UPDATE_VERSION(95, "The given update version was invalid.", InvalidUpdateVersionException::new);
->>>>>>> 57de67db
 
     private static final Logger log = LoggerFactory.getLogger(Errors.class);
 
