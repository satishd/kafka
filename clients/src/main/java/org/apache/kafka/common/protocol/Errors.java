--- conflicted
+++ resolved
@@ -35,11 +35,8 @@
 import org.apache.kafka.common.errors.EligibleLeadersNotAvailableException;
 import org.apache.kafka.common.errors.FencedInstanceIdException;
 import org.apache.kafka.common.errors.FencedLeaderEpochException;
-<<<<<<< HEAD
-=======
 import org.apache.kafka.common.internals.InvalidProducerEpochException;
 import org.apache.kafka.common.errors.ListenerNotFoundException;
->>>>>>> 07798469
 import org.apache.kafka.common.errors.FetchSessionIdNotFoundException;
 import org.apache.kafka.common.errors.GroupAuthorizationException;
 import org.apache.kafka.common.errors.GroupIdNotFoundException;
@@ -84,11 +81,8 @@
 import org.apache.kafka.common.errors.OffsetOutOfRangeException;
 import org.apache.kafka.common.errors.OperationNotAttemptedException;
 import org.apache.kafka.common.errors.OutOfOrderSequenceException;
-<<<<<<< HEAD
-=======
 import org.apache.kafka.common.errors.ThrottlingQuotaExceededException;
 import org.apache.kafka.common.errors.UnstableOffsetCommitException;
->>>>>>> 07798469
 import org.apache.kafka.common.errors.PolicyViolationException;
 import org.apache.kafka.common.errors.PreferredLeaderNotAvailableException;
 import org.apache.kafka.common.errors.ProducerFencedException;
@@ -332,14 +326,11 @@
             GroupSubscribedToTopicException::new),
     INVALID_RECORD(87, "This record has failed the validation on broker and hence will be rejected.", InvalidRecordException::new),
     UNSTABLE_OFFSET_COMMIT(88, "There are unstable offsets that need to be cleared.", UnstableOffsetCommitException::new),
-<<<<<<< HEAD
-    OFFSET_MOVED_TO_TIERED_STORAGE(89, "The requested offset is moved to tiered storage.",
-                        OffsetMovedToTieredStorageException::new);
-=======
     THROTTLING_QUOTA_EXCEEDED(89, "The throttling quota has been exceeded.", ThrottlingQuotaExceededException::new),
     PRODUCER_FENCED(90, "There is a newer producer with the same transactionalId " +
-            "which fences the current one.", ProducerFencedException::new);
->>>>>>> 07798469
+            "which fences the current one.", ProducerFencedException::new),
+    OFFSET_MOVED_TO_TIERED_STORAGE(91, "The requested offset is moved to tiered storage.",
+                                   OffsetMovedToTieredStorageException::new);
 
     private static final Logger log = LoggerFactory.getLogger(Errors.class);
 
