/**
 * Licensed to the Apache Software Foundation (ASF) under one or more
 * contributor license agreements.  See the NOTICE file distributed with
 * this work for additional information regarding copyright ownership.
 * The ASF licenses this file to You under the Apache License, Version 2.0
 * (the "License"); you may not use this file except in compliance with
 * the License.  You may obtain a copy of the License at
 *
 *    http://www.apache.org/licenses/LICENSE-2.0
 *
 * Unless required by applicable law or agreed to in writing, software
 * distributed under the License is distributed on an "AS IS" BASIS,
 * WITHOUT WARRANTIES OR CONDITIONS OF ANY KIND, either express or implied.
 * See the License for the specific language governing permissions and
 * limitations under the License.
 */
package org.apache.kafka.common.protocol;

import java.util.HashMap;
import java.util.Map;

import org.apache.kafka.common.errors.ApiException;
import org.apache.kafka.common.errors.BrokerNotAvailableException;
import org.apache.kafka.common.errors.ClusterAuthorizationException;
import org.apache.kafka.common.errors.ControllerMovedException;
import org.apache.kafka.common.errors.CorruptRecordException;
import org.apache.kafka.common.errors.GroupAuthorizationException;
import org.apache.kafka.common.errors.GroupCoordinatorNotAvailableException;
import org.apache.kafka.common.errors.GroupLoadInProgressException;
import org.apache.kafka.common.errors.IllegalGenerationException;
import org.apache.kafka.common.errors.IllegalSaslStateException;
import org.apache.kafka.common.errors.InconsistentGroupProtocolException;
import org.apache.kafka.common.errors.InvalidCommitOffsetSizeException;
import org.apache.kafka.common.errors.InvalidConfigurationException;
import org.apache.kafka.common.errors.InvalidFetchSizeException;
import org.apache.kafka.common.errors.InvalidGroupIdException;
import org.apache.kafka.common.errors.InvalidPartitionsException;
import org.apache.kafka.common.errors.InvalidReplicaAssignmentException;
import org.apache.kafka.common.errors.InvalidReplicationFactorException;
import org.apache.kafka.common.errors.InvalidRequestException;
import org.apache.kafka.common.errors.InvalidRequiredAcksException;
import org.apache.kafka.common.errors.InvalidSessionTimeoutException;
import org.apache.kafka.common.errors.InvalidTimestampException;
import org.apache.kafka.common.errors.InvalidTopicException;
import org.apache.kafka.common.errors.LeaderNotAvailableException;
import org.apache.kafka.common.errors.UnsupportedForMessageFormatException;
import org.apache.kafka.common.errors.NetworkException;
import org.apache.kafka.common.errors.NotControllerException;
import org.apache.kafka.common.errors.NotCoordinatorForGroupException;
import org.apache.kafka.common.errors.NotEnoughReplicasAfterAppendException;
import org.apache.kafka.common.errors.NotEnoughReplicasException;
import org.apache.kafka.common.errors.NotLeaderForPartitionException;
import org.apache.kafka.common.errors.OffsetMetadataTooLarge;
import org.apache.kafka.common.errors.OffsetOutOfRangeException;
import org.apache.kafka.common.errors.PolicyViolationException;
import org.apache.kafka.common.errors.RebalanceInProgressException;
import org.apache.kafka.common.errors.RecordBatchTooLargeException;
import org.apache.kafka.common.errors.RecordTooLargeException;
import org.apache.kafka.common.errors.ReplicaNotAvailableException;
import org.apache.kafka.common.errors.RetriableException;
import org.apache.kafka.common.errors.TopicExistsException;
import org.apache.kafka.common.errors.UnsupportedSaslMechanismException;
import org.apache.kafka.common.errors.TimeoutException;
import org.apache.kafka.common.errors.TopicAuthorizationException;
import org.apache.kafka.common.errors.UnsupportedVersionException;
import org.apache.kafka.common.errors.UnknownMemberIdException;
import org.apache.kafka.common.errors.UnknownServerException;
import org.apache.kafka.common.errors.UnknownTopicOrPartitionException;
import org.slf4j.Logger;
import org.slf4j.LoggerFactory;

/**
 * This class contains all the client-server errors--those errors that must be sent from the server to the client. These
 * are thus part of the protocol. The names can be changed but the error code cannot.
 *
 * Do not add exceptions that occur only on the client or only on the server here.
 */
public enum Errors {
    UNKNOWN(-1, new UnknownServerException("The server experienced an unexpected error when processing the request")),
    NONE(0, null),
    OFFSET_OUT_OF_RANGE(1,
            new OffsetOutOfRangeException("The requested offset is not within the range of offsets maintained by the server.")),
    CORRUPT_MESSAGE(2,
            new CorruptRecordException("This message has failed its CRC checksum, exceeds the valid size, or is otherwise corrupt.")),
    UNKNOWN_TOPIC_OR_PARTITION(3,
            new UnknownTopicOrPartitionException("This server does not host this topic-partition.")),
    INVALID_FETCH_SIZE(4,
            new InvalidFetchSizeException("The requested fetch size is invalid.")),
    LEADER_NOT_AVAILABLE(5,
            new LeaderNotAvailableException("There is no leader for this topic-partition as we are in the middle of a leadership election.")),
    NOT_LEADER_FOR_PARTITION(6,
            new NotLeaderForPartitionException("This server is not the leader for that topic-partition.")),
    REQUEST_TIMED_OUT(7,
            new TimeoutException("The request timed out.")),
    BROKER_NOT_AVAILABLE(8,
            new BrokerNotAvailableException("The broker is not available.")),
    REPLICA_NOT_AVAILABLE(9,
            new ReplicaNotAvailableException("The replica is not available for the requested topic-partition")),
    MESSAGE_TOO_LARGE(10,
            new RecordTooLargeException("The request included a message larger than the max message size the server will accept.")),
    STALE_CONTROLLER_EPOCH(11,
            new ControllerMovedException("The controller moved to another broker.")),
    OFFSET_METADATA_TOO_LARGE(12,
            new OffsetMetadataTooLarge("The metadata field of the offset request was too large.")),
    NETWORK_EXCEPTION(13,
            new NetworkException("The server disconnected before a response was received.")),
    GROUP_LOAD_IN_PROGRESS(14,
            new GroupLoadInProgressException("The coordinator is loading and hence can't process requests for this group.")),
    GROUP_COORDINATOR_NOT_AVAILABLE(15,
            new GroupCoordinatorNotAvailableException("The group coordinator is not available.")),
    NOT_COORDINATOR_FOR_GROUP(16,
            new NotCoordinatorForGroupException("This is not the correct coordinator for this group.")),
    INVALID_TOPIC_EXCEPTION(17,
            new InvalidTopicException("The request attempted to perform an operation on an invalid topic.")),
    RECORD_LIST_TOO_LARGE(18,
            new RecordBatchTooLargeException("The request included message batch larger than the configured segment size on the server.")),
    NOT_ENOUGH_REPLICAS(19,
            new NotEnoughReplicasException("Messages are rejected since there are fewer in-sync replicas than required.")),
    NOT_ENOUGH_REPLICAS_AFTER_APPEND(20,
            new NotEnoughReplicasAfterAppendException("Messages are written to the log, but to fewer in-sync replicas than required.")),
    INVALID_REQUIRED_ACKS(21,
            new InvalidRequiredAcksException("Produce request specified an invalid value for required acks.")),
    ILLEGAL_GENERATION(22,
            new IllegalGenerationException("Specified group generation id is not valid.")),
    INCONSISTENT_GROUP_PROTOCOL(23,
            new InconsistentGroupProtocolException("The group member's supported protocols are incompatible with those of existing members.")),
    INVALID_GROUP_ID(24,
            new InvalidGroupIdException("The configured groupId is invalid")),
    UNKNOWN_MEMBER_ID(25,
            new UnknownMemberIdException("The coordinator is not aware of this member.")),
    INVALID_SESSION_TIMEOUT(26,
            new InvalidSessionTimeoutException("The session timeout is not within the range allowed by the broker " +
                    "(as configured by group.min.session.timeout.ms and group.max.session.timeout.ms).")),
    REBALANCE_IN_PROGRESS(27,
            new RebalanceInProgressException("The group is rebalancing, so a rejoin is needed.")),
    INVALID_COMMIT_OFFSET_SIZE(28,
            new InvalidCommitOffsetSizeException("The committing offset data size is not valid")),
    TOPIC_AUTHORIZATION_FAILED(29,
            new TopicAuthorizationException("Topic authorization failed.")),
    GROUP_AUTHORIZATION_FAILED(30,
            new GroupAuthorizationException("Group authorization failed.")),
    CLUSTER_AUTHORIZATION_FAILED(31,
            new ClusterAuthorizationException("Cluster authorization failed.")),
    INVALID_TIMESTAMP(32,
            new InvalidTimestampException("The timestamp of the message is out of acceptable range.")),
    UNSUPPORTED_SASL_MECHANISM(33,
            new UnsupportedSaslMechanismException("The broker does not support the requested SASL mechanism.")),
    ILLEGAL_SASL_STATE(34,
            new IllegalSaslStateException("Request is not valid given the current SASL state.")),
    UNSUPPORTED_VERSION(35,
            new UnsupportedVersionException("The version of API is not supported.")),
    TOPIC_ALREADY_EXISTS(36,
            new TopicExistsException("Topic with this name already exists.")),
    INVALID_PARTITIONS(37,
            new InvalidPartitionsException("Number of partitions is invalid.")),
    INVALID_REPLICATION_FACTOR(38,
            new InvalidReplicationFactorException("Replication-factor is invalid.")),
    INVALID_REPLICA_ASSIGNMENT(39,
            new InvalidReplicaAssignmentException("Replica assignment is invalid.")),
    INVALID_CONFIG(40,
            new InvalidConfigurationException("Configuration is invalid.")),
    NOT_CONTROLLER(41,
        new NotControllerException("This is not the correct controller for this cluster.")),
    INVALID_REQUEST(42,
        new InvalidRequestException("This most likely occurs because of a request being malformed by the client library or" +
            " the message was sent to an incompatible broker. See the broker logs for more details.")),
    UNSUPPORTED_FOR_MESSAGE_FORMAT(43,
<<<<<<< HEAD
        new UnsupportedForMessageFormatException("The message format version on the broker does not support the request."));
=======
        new UnsupportedForMessageFormatException("The message format version on the broker does not support the request.")),
    POLICY_VIOLATION(44, new PolicyViolationException("Request parameters do not satisfy the configured policy."));
>>>>>>> d7850a40

    private static final Logger log = LoggerFactory.getLogger(Errors.class);

    private static Map<Class<?>, Errors> classToError = new HashMap<Class<?>, Errors>();
    private static Map<Short, Errors> codeToError = new HashMap<Short, Errors>();

    static {
        for (Errors error : Errors.values()) {
            codeToError.put(error.code(), error);
            if (error.exception != null)
                classToError.put(error.exception.getClass(), error);
        }
    }

    private final short code;
    private final ApiException exception;

    Errors(int code, ApiException exception) {
        this.code = (short) code;
        this.exception = exception;
    }

    /**
     * An instance of the exception
     */
    public ApiException exception() {
        return this.exception;
    }

    /**
     * Returns the class name of the exception or null if this is {@code Errors.NONE}.
     */
    public String exceptionName() {
        return exception == null ? null : exception.getClass().getName();
    }

    /**
     * The error code for the exception
     */
    public short code() {
        return this.code;
    }

    /**
     * Throw the exception corresponding to this error if there is one
     */
    public void maybeThrow() {
        if (exception != null) {
            throw this.exception;
        }
    }

    /**
     * Get a friendly description of the error (if one is available).
     * @return the error message
     */
    public String message() {
        if (exception != null)
            return exception.getMessage();
        return toString();
    }

    /**
     * Throw the exception if there is one
     */
    public static Errors forCode(short code) {
        Errors error = codeToError.get(code);
        if (error != null) {
            return error;
        } else {
            log.warn("Unexpected error code: {}.", code);
            return UNKNOWN;
        }
    }

    /**
     * Return the error instance associated with this exception or any of its superclasses (or UNKNOWN if there is none).
     * If there are multiple matches in the class hierarchy, the first match starting from the bottom is used.
     */
    public static Errors forException(Throwable t) {
        Class<?> clazz = t.getClass();
        while (clazz != null) {
            Errors error = classToError.get(clazz);
            if (error != null)
                return error;
            clazz = clazz.getSuperclass();
        }
        return UNKNOWN;
    }

    private static String toHtml() {
        final StringBuilder b = new StringBuilder();
        b.append("<table class=\"data-table\"><tbody>\n");
        b.append("<tr>");
        b.append("<th>Error</th>\n");
        b.append("<th>Code</th>\n");
        b.append("<th>Retriable</th>\n");
        b.append("<th>Description</th>\n");
        b.append("</tr>\n");
        for (Errors error : Errors.values()) {
            b.append("<tr>");
            b.append("<td>");
            b.append(error.name());
            b.append("</td>");
            b.append("<td>");
            b.append(error.code());
            b.append("</td>");
            b.append("<td>");
            b.append(error.exception() != null && error.exception() instanceof RetriableException ? "True" : "False");
            b.append("</td>");
            b.append("<td>");
            b.append(error.exception() != null ? error.exception().getMessage() : "");
            b.append("</td>");
            b.append("</tr>\n");
        }
        b.append("</table>\n");
        return b.toString();
    }

    public static void main(String[] args) {
        System.out.println(toHtml());
    }
}<|MERGE_RESOLUTION|>--- conflicted
+++ resolved
@@ -165,12 +165,8 @@
         new InvalidRequestException("This most likely occurs because of a request being malformed by the client library or" +
             " the message was sent to an incompatible broker. See the broker logs for more details.")),
     UNSUPPORTED_FOR_MESSAGE_FORMAT(43,
-<<<<<<< HEAD
-        new UnsupportedForMessageFormatException("The message format version on the broker does not support the request."));
-=======
         new UnsupportedForMessageFormatException("The message format version on the broker does not support the request.")),
     POLICY_VIOLATION(44, new PolicyViolationException("Request parameters do not satisfy the configured policy."));
->>>>>>> d7850a40
 
     private static final Logger log = LoggerFactory.getLogger(Errors.class);
 
