/**
 * Licensed to the Apache Software Foundation (ASF) under one or more contributor license agreements. See the NOTICE
 * file distributed with this work for additional information regarding copyright ownership. The ASF licenses this file
 * to You under the Apache License, Version 2.0 (the "License"); you may not use this file except in compliance with the
 * License. You may obtain a copy of the License at
 * 
 * http://www.apache.org/licenses/LICENSE-2.0
 * 
 * Unless required by applicable law or agreed to in writing, software distributed under the License is distributed on
 * an "AS IS" BASIS, WITHOUT WARRANTIES OR CONDITIONS OF ANY KIND, either express or implied. See the License for the
 * specific language governing permissions and limitations under the License.
 */
package org.apache.kafka.common.metrics;

import java.util.ArrayList;
import java.util.Collections;
import java.util.HashSet;
import java.util.List;
import java.util.Set;
import java.util.concurrent.TimeUnit;

import org.apache.kafka.common.MetricName;
import org.apache.kafka.common.metrics.CompoundStat.NamedMeasurable;
import org.apache.kafka.common.utils.Time;
import org.apache.kafka.common.utils.Utils;

/**
 * A sensor applies a continuous sequence of numerical values to a set of associated metrics. For example a sensor on
 * message size would record a sequence of message sizes using the {@link #record(double)} api and would maintain a set
 * of metrics about request sizes such as the average or max.
 */
public final class Sensor {

    private final Metrics registry;
    private final String name;
    private final Sensor[] parents;
    private final List<Stat> stats;
    private final List<KafkaMetric> metrics;
    private final MetricConfig config;
    private final Time time;
    private volatile long lastRecordTime;
    private final long inactiveSensorExpirationTimeMs;

    Sensor(Metrics registry, String name, Sensor[] parents, MetricConfig config, Time time, long inactiveSensorExpirationTimeSeconds) {
        super();
        this.registry = registry;
        this.name = Utils.notNull(name);
        this.parents = parents == null ? new Sensor[0] : parents;
        this.metrics = new ArrayList<>();
        this.stats = new ArrayList<>();
        this.config = config;
        this.time = time;
        this.inactiveSensorExpirationTimeMs = TimeUnit.MILLISECONDS.convert(inactiveSensorExpirationTimeSeconds, TimeUnit.SECONDS);
        this.lastRecordTime = time.milliseconds();
        checkForest(new HashSet<Sensor>());
    }

    /* Validate that this sensor doesn't end up referencing itself */
    private void checkForest(Set<Sensor> sensors) {
        if (!sensors.add(this))
            throw new IllegalArgumentException("Circular dependency in sensors: " + name() + " is its own parent.");
        for (int i = 0; i < parents.length; i++)
            parents[i].checkForest(sensors);
    }

    /**
     * The name this sensor is registered with. This name will be unique among all registered sensors.
     */
    public String name() {
        return this.name;
    }

    /**
     * Record an occurrence, this is just short-hand for {@link #record(double) record(1.0)}
     */
    public void record() {
        record(1.0);
    }

    /**
     * Record a value with this sensor
     * @param value The value to record
     * @throws QuotaViolationException if recording this value moves a metric beyond its configured maximum or minimum
     *         bound
     */
    public void record(double value) {
        record(value, time.milliseconds());
    }

    /**
     * Record a value at a known time. This method is slightly faster than {@link #record(double)} since it will reuse
     * the time stamp.
     * @param value The value we are recording
     * @param timeMs The current POSIX time in milliseconds
     * @throws QuotaViolationException if recording this value moves a metric beyond its configured maximum or minimum
     *         bound
     */
    public void record(double value, long timeMs) {
        this.lastRecordTime = timeMs;
        synchronized (this) {
            // increment all the stats
            for (int i = 0; i < this.stats.size(); i++)
                this.stats.get(i).record(config, value, timeMs);
            checkQuotas(timeMs);
        }
        for (int i = 0; i < parents.length; i++)
            parents[i].record(value, timeMs);
    }

    /**
     * Check if we have violated our quota for any metric that has a configured quota
     */
    public void checkQuotas() {
        checkQuotas(time.milliseconds());
    }

    public void checkQuotas(long timeMs) {
        for (int i = 0; i < this.metrics.size(); i++) {
            KafkaMetric metric = this.metrics.get(i);
            MetricConfig config = metric.config();
            if (config != null) {
                Quota quota = config.quota();
                if (quota != null) {
                    double value = metric.value(timeMs);
                    if (!quota.acceptable(value)) {
<<<<<<< HEAD
                        throw new QuotaViolationException(String.format(
                            "'%s' violated quota. Actual: %f, Threshold: %f",
                            metric.metricName(),
                            value,
                            quota.bound()));
=======
                        throw new QuotaViolationException(
                            metric.metricName(),
                            value,
                            quota.bound());
>>>>>>> 850ceb74
                    }
                }
            }
        }
    }

    /**
     * Register a compound statistic with this sensor with no config override
     */
    public void add(CompoundStat stat) {
        add(stat, null);
    }

    /**
     * Register a compound statistic with this sensor which yields multiple measurable quantities (like a histogram)
     * @param stat The stat to register
     * @param config The configuration for this stat. If null then the stat will use the default configuration for this
     *        sensor.
     */
    public synchronized void add(CompoundStat stat, MetricConfig config) {
        this.stats.add(Utils.notNull(stat));
        for (NamedMeasurable m : stat.stats()) {
            KafkaMetric metric = new KafkaMetric(this, m.name(), m.stat(), config == null ? this.config : config, time);
            this.registry.registerMetric(metric);
            this.metrics.add(metric);
        }
    }

    /**
     * Register a metric with this sensor
     * @param metricName The name of the metric
     * @param stat The statistic to keep
     */
    public void add(MetricName metricName, MeasurableStat stat) {
        add(metricName, stat, null);
    }

    /**
     * Register a metric with this sensor
     * @param metricName The name of the metric
     * @param stat The statistic to keep
     * @param config A special configuration for this metric. If null use the sensor default configuration.
     */
    public synchronized void add(MetricName metricName, MeasurableStat stat, MetricConfig config) {
        KafkaMetric metric = new KafkaMetric(new Object(),
                                             Utils.notNull(metricName),
                                             Utils.notNull(stat),
                                             config == null ? this.config : config,
                                             time);
        this.registry.registerMetric(metric);
        this.metrics.add(metric);
        this.stats.add(stat);
    }

    /**
     * Return true if the Sensor is eligible for removal due to inactivity.
     *        false otherwise
     */
    public boolean hasExpired() {
        return (time.milliseconds() - this.lastRecordTime) > this.inactiveSensorExpirationTimeMs;
    }

    synchronized List<KafkaMetric> metrics() {
        return Collections.unmodifiableList(this.metrics);
    }
}<|MERGE_RESOLUTION|>--- conflicted
+++ resolved
@@ -123,18 +123,10 @@
                 if (quota != null) {
                     double value = metric.value(timeMs);
                     if (!quota.acceptable(value)) {
-<<<<<<< HEAD
-                        throw new QuotaViolationException(String.format(
-                            "'%s' violated quota. Actual: %f, Threshold: %f",
-                            metric.metricName(),
-                            value,
-                            quota.bound()));
-=======
                         throw new QuotaViolationException(
                             metric.metricName(),
                             value,
                             quota.bound());
->>>>>>> 850ceb74
                     }
                 }
             }
