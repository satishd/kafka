/**
 * Licensed to the Apache Software Foundation (ASF) under one or more contributor license agreements. See the NOTICE
 * file distributed with this work for additional information regarding copyright ownership. The ASF licenses this file
 * to You under the Apache License, Version 2.0 (the "License"); you may not use this file except in compliance with the
 * License. You may obtain a copy of the License at
 * <p/>
 * http://www.apache.org/licenses/LICENSE-2.0
 * <p/>
 * Unless required by applicable law or agreed to in writing, software distributed under the License is distributed on
 * an "AS IS" BASIS, WITHOUT WARRANTIES OR CONDITIONS OF ANY KIND, either express or implied. See the License for the
 * specific language governing permissions and limitations under the License.
 */
package org.apache.kafka.clients.consumer.internals;

import org.apache.kafka.clients.ClientResponse;
import org.apache.kafka.common.KafkaException;
import org.apache.kafka.common.Node;
import org.apache.kafka.common.errors.DisconnectException;
import org.apache.kafka.common.errors.GroupAuthorizationException;
import org.apache.kafka.common.errors.GroupCoordinatorNotAvailableException;
import org.apache.kafka.common.errors.IllegalGenerationException;
import org.apache.kafka.common.errors.RebalanceInProgressException;
import org.apache.kafka.common.errors.RetriableException;
import org.apache.kafka.common.errors.UnknownMemberIdException;
import org.apache.kafka.common.metrics.Measurable;
import org.apache.kafka.common.metrics.MetricConfig;
import org.apache.kafka.common.metrics.Metrics;
import org.apache.kafka.common.metrics.Sensor;
import org.apache.kafka.common.metrics.stats.Avg;
import org.apache.kafka.common.metrics.stats.Count;
import org.apache.kafka.common.metrics.stats.Max;
import org.apache.kafka.common.metrics.stats.Rate;
import org.apache.kafka.common.protocol.ApiKeys;
import org.apache.kafka.common.protocol.Errors;
import org.apache.kafka.common.requests.GroupCoordinatorRequest;
import org.apache.kafka.common.requests.GroupCoordinatorResponse;
import org.apache.kafka.common.requests.HeartbeatRequest;
import org.apache.kafka.common.requests.HeartbeatResponse;
import org.apache.kafka.common.requests.JoinGroupRequest;
import org.apache.kafka.common.requests.JoinGroupRequest.ProtocolMetadata;
import org.apache.kafka.common.requests.JoinGroupResponse;
import org.apache.kafka.common.requests.LeaveGroupRequest;
import org.apache.kafka.common.requests.LeaveGroupResponse;
import org.apache.kafka.common.requests.OffsetCommitRequest;
import org.apache.kafka.common.requests.SyncGroupRequest;
import org.apache.kafka.common.requests.SyncGroupResponse;
import org.apache.kafka.common.utils.Time;
import org.slf4j.Logger;
import org.slf4j.LoggerFactory;

import java.io.Closeable;
import java.nio.ByteBuffer;
import java.util.Collections;
import java.util.List;
import java.util.Map;
import java.util.concurrent.TimeUnit;
import java.util.concurrent.atomic.AtomicReference;

/**
 * AbstractCoordinator implements group management for a single group member by interacting with
 * a designated Kafka broker (the coordinator). Group semantics are provided by extending this class.
 * See {@link ConsumerCoordinator} for example usage.
 *
 * From a high level, Kafka's group management protocol consists of the following sequence of actions:
 *
 * <ol>
 *     <li>Group Registration: Group members register with the coordinator providing their own metadata
 *         (such as the set of topics they are interested in).</li>
 *     <li>Group/Leader Selection: The coordinator select the members of the group and chooses one member
 *         as the leader.</li>
 *     <li>State Assignment: The leader collects the metadata from all the members of the group and
 *         assigns state.</li>
 *     <li>Group Stabilization: Each member receives the state assigned by the leader and begins
 *         processing.</li>
 * </ol>
 *
 * To leverage this protocol, an implementation must define the format of metadata provided by each
 * member for group registration in {@link #metadata()} and the format of the state assignment provided
 * by the leader in {@link #performAssignment(String, String, Map)} and becomes available to members in
 * {@link #onJoinComplete(int, String, String, ByteBuffer)}.
 *
 * Note on locking: this class shares state between the caller and a background thread which is
 * used for sending heartbeats after the client has joined the group. All mutable state as well as
 * state transitions are protected with the class's monitor. Generally this means acquiring the lock
 * before reading or writing the state of the group (e.g. generation, memberId) and holding the lock
 * when sending a request that affects the state of the group (e.g. JoinGroup, LeaveGroup).
 */
public abstract class AbstractCoordinator implements Closeable {

    private static final Logger log = LoggerFactory.getLogger(AbstractCoordinator.class);

    private enum MemberState {
        UNJOINED,    // the client is not part of a group
        REBALANCING, // the client has begun rebalancing
        STABLE,      // the client has joined and is sending heartbeats
    }

    private final int rebalanceTimeoutMs;
    private final int sessionTimeoutMs;
    private final GroupCoordinatorMetrics sensors;
    private final Heartbeat heartbeat;
    protected final String groupId;
    protected final ConsumerNetworkClient client;
    protected final Time time;
    protected final long retryBackoffMs;

    private HeartbeatThread heartbeatThread = null;
    private boolean rejoinNeeded = true;
    private boolean needsJoinPrepare = true;
    private MemberState state = MemberState.UNJOINED;
    private RequestFuture<ByteBuffer> joinFuture = null;
    private Node coordinator = null;
    private Generation generation = Generation.NO_GENERATION;

    private RequestFuture<Void> findCoordinatorFuture = null;

    /**
     * Initialize the coordination manager.
     */
    public AbstractCoordinator(ConsumerNetworkClient client,
                               String groupId,
                               int rebalanceTimeoutMs,
                               int sessionTimeoutMs,
                               int heartbeatIntervalMs,
                               Metrics metrics,
                               String metricGrpPrefix,
                               Time time,
                               long retryBackoffMs) {
        this.client = client;
        this.time = time;
        this.groupId = groupId;
        this.rebalanceTimeoutMs = rebalanceTimeoutMs;
        this.sessionTimeoutMs = sessionTimeoutMs;
        this.heartbeat = new Heartbeat(sessionTimeoutMs, heartbeatIntervalMs, rebalanceTimeoutMs, retryBackoffMs);
        this.sensors = new GroupCoordinatorMetrics(metrics, metricGrpPrefix);
        this.retryBackoffMs = retryBackoffMs;
    }

    /**
     * Unique identifier for the class of supported protocols (e.g. "consumer" or "connect").
     * @return Non-null protocol type name
     */
    protected abstract String protocolType();

    /**
     * Get the current list of protocols and their associated metadata supported
     * by the local member. The order of the protocols in the list indicates the preference
     * of the protocol (the first entry is the most preferred). The coordinator takes this
     * preference into account when selecting the generation protocol (generally more preferred
     * protocols will be selected as long as all members support them and there is no disagreement
     * on the preference).
     * @return Non-empty map of supported protocols and metadata
     */
    protected abstract List<ProtocolMetadata> metadata();

    /**
     * Invoked prior to each group join or rejoin. This is typically used to perform any
     * cleanup from the previous generation (such as committing offsets for the consumer)
     * @param generation The previous generation or -1 if there was none
     * @param memberId The identifier of this member in the previous group or "" if there was none
     */
    protected abstract void onJoinPrepare(int generation, String memberId);

    /**
     * Perform assignment for the group. This is used by the leader to push state to all the members
     * of the group (e.g. to push partition assignments in the case of the new consumer)
     * @param leaderId The id of the leader (which is this member)
     * @param allMemberMetadata Metadata from all members of the group
     * @return A map from each member to their state assignment
     */
    protected abstract Map<String, ByteBuffer> performAssignment(String leaderId,
                                                                 String protocol,
                                                                 Map<String, ByteBuffer> allMemberMetadata);

    /**
     * Invoked when a group member has successfully joined a group.
     * @param generation The generation that was joined
     * @param memberId The identifier for the local member in the group
     * @param protocol The protocol selected by the coordinator
     * @param memberAssignment The assignment propagated from the group leader
     */
    protected abstract void onJoinComplete(int generation,
                                           String memberId,
                                           String protocol,
                                           ByteBuffer memberAssignment);

    /**
     * Block until the coordinator for this group is known and is ready to receive requests.
     */
<<<<<<< HEAD
    public void ensureCoordinatorReady() {
=======
    public synchronized void ensureCoordinatorReady() {
>>>>>>> 850ceb74
        while (coordinatorUnknown()) {
            RequestFuture<Void> future = lookupCoordinator();
            client.poll(future);

            if (future.failed()) {
                if (future.isRetriable())
                    client.awaitMetadataUpdate();
                else
                    throw future.exception();
            } else if (coordinator != null && client.connectionFailed(coordinator)) {
                // we found the coordinator, but the connection has failed, so mark
                // it dead and backoff before retrying discovery
                coordinatorDead();
                time.sleep(retryBackoffMs);
            }

        }
    }

    protected synchronized RequestFuture<Void> lookupCoordinator() {
        if (findCoordinatorFuture == null) {
            // find a node to ask about the coordinator
            Node node = this.client.leastLoadedNode();
            if (node == null) {
                // TODO: If there are no brokers left, perhaps we should use the bootstrap set
                // from configuration?
                return RequestFuture.noBrokersAvailable();
            } else
                findCoordinatorFuture = sendGroupCoordinatorRequest(node);
        }
        return findCoordinatorFuture;
    }

    private synchronized void clearFindCoordinatorFuture() {
        findCoordinatorFuture = null;
    }

    /**
     * Check whether the group should be rejoined (e.g. if metadata changes)
     * @return true if it should, false otherwise
     */
    protected synchronized boolean needRejoin() {
        return rejoinNeeded;
    }

    private synchronized boolean rejoinIncomplete() {
        return joinFuture != null;
    }

    /**
     * Check the status of the heartbeat thread (if it is active) and indicate the liveness
     * of the client. This must be called periodically after joining with {@link #ensureActiveGroup()}
     * to ensure that the member stays in the group. If an interval of time longer than the
     * provided rebalance timeout expires without calling this method, then the client will proactively
     * leave the group.
     * @param now current time in milliseconds
     * @throws RuntimeException for unexpected errors raised from the heartbeat thread
     */
    protected synchronized void pollHeartbeat(long now) {
        if (heartbeatThread != null) {
            if (heartbeatThread.hasFailed()) {
                // set the heartbeat thread to null and raise an exception. If the user catches it,
                // the next call to ensureActiveGroup() will spawn a new heartbeat thread.
                RuntimeException cause = heartbeatThread.failureCause();
                heartbeatThread = null;
                throw cause;
            }

            heartbeat.poll(now);
        }
    }

    protected synchronized long timeToNextHeartbeat(long now) {
        // if we have not joined the group, we don't need to send heartbeats
        if (state == MemberState.UNJOINED)
            return Long.MAX_VALUE;
        return heartbeat.timeToNextHeartbeat(now);
    }

    /**
     * Ensure that the group is active (i.e. joined and synced)
     */
    public void ensureActiveGroup() {
        // always ensure that the coordinator is ready because we may have been disconnected
        // when sending heartbeats and does not necessarily require us to rejoin the group.
        ensureCoordinatorReady();
        startHeartbeatThreadIfNeeded();
        joinGroupIfNeeded();
    }

    private synchronized void startHeartbeatThreadIfNeeded() {
        if (heartbeatThread == null) {
            heartbeatThread = new HeartbeatThread();
            heartbeatThread.start();
        }
    }

<<<<<<< HEAD
        while (needRejoin()) {
            ensureCoordinatorReady();
=======
    private synchronized void disableHeartbeatThread() {
        if (heartbeatThread != null)
            heartbeatThread.disable();
    }
>>>>>>> 850ceb74

    // visible for testing. Joins the group without starting the heartbeat thread.
    void joinGroupIfNeeded() {
        while (needRejoin() || rejoinIncomplete()) {
            ensureCoordinatorReady();

            // call onJoinPrepare if needed. We set a flag to make sure that we do not call it a second
            // time if the client is woken up before a pending rebalance completes. This must be called
            // on each iteration of the loop because an event requiring a rebalance (such as a metadata
            // refresh which changes the matched subscription set) can occur while another rebalance is
            // still in progress.
            if (needsJoinPrepare) {
                onJoinPrepare(generation.generationId, generation.memberId);
                needsJoinPrepare = false;
            }

            RequestFuture<ByteBuffer> future = initiateJoinGroup();
            client.poll(future);
            resetJoinGroupFuture();

            if (future.succeeded()) {
                needsJoinPrepare = true;
                onJoinComplete(generation.generationId, generation.memberId, generation.protocol, future.value());
            } else {
                RuntimeException exception = future.exception();
                if (exception instanceof UnknownMemberIdException ||
                        exception instanceof RebalanceInProgressException ||
                        exception instanceof IllegalGenerationException)
                    continue;
                else if (!future.isRetriable())
                    throw exception;
                time.sleep(retryBackoffMs);
            }
        }
    }

    private synchronized void resetJoinGroupFuture() {
        this.joinFuture = null;
    }

    private synchronized RequestFuture<ByteBuffer> initiateJoinGroup() {
        // we store the join future in case we are woken up by the user after beginning the
        // rebalance in the call to poll below. This ensures that we do not mistakenly attempt
        // to rejoin before the pending rebalance has completed.
        if (joinFuture == null) {
            // fence off the heartbeat thread explicitly so that it cannot interfere with the join group.
            // Note that this must come after the call to onJoinPrepare since we must be able to continue
            // sending heartbeats if that callback takes some time.
            disableHeartbeatThread();

            state = MemberState.REBALANCING;
            joinFuture = sendJoinGroupRequest();
            joinFuture.addListener(new RequestFutureListener<ByteBuffer>() {
                @Override
                public void onSuccess(ByteBuffer value) {
                    // handle join completion in the callback so that the callback will be invoked
                    // even if the consumer is woken up before finishing the rebalance
                    synchronized (AbstractCoordinator.this) {
                        log.info("Successfully joined group {} with generation {}", groupId, generation.generationId);
                        state = MemberState.STABLE;

                        if (heartbeatThread != null)
                            heartbeatThread.enable();
                    }
                }

                @Override
                public void onFailure(RuntimeException e) {
                    // we handle failures below after the request finishes. if the join completes
                    // after having been woken up, the exception is ignored and we will rejoin
                    synchronized (AbstractCoordinator.this) {
                        state = MemberState.UNJOINED;
                    }
                }
            });
        }
        return joinFuture;
    }

    /**
     * Join the group and return the assignment for the next generation. This function handles both
     * JoinGroup and SyncGroup, delegating to {@link #performAssignment(String, String, Map)} if
     * elected leader by the coordinator.
     * @return A request future which wraps the assignment returned from the group leader
     */
    private RequestFuture<ByteBuffer> sendJoinGroupRequest() {
        if (coordinatorUnknown())
            return RequestFuture.coordinatorNotAvailable();

        // send a join group request to the coordinator
        log.info("(Re-)joining group {}", groupId);
        JoinGroupRequest request = new JoinGroupRequest(
                groupId,
                this.sessionTimeoutMs,
                this.rebalanceTimeoutMs,
                this.generation.memberId,
                protocolType(),
                metadata());

        log.debug("Sending JoinGroup ({}) to coordinator {}", request, this.coordinator);
        return client.send(coordinator, ApiKeys.JOIN_GROUP, request)
                .compose(new JoinGroupResponseHandler());
    }

    private class JoinGroupResponseHandler extends CoordinatorResponseHandler<JoinGroupResponse, ByteBuffer> {

        @Override
        public JoinGroupResponse parse(ClientResponse response) {
            return new JoinGroupResponse(response.responseBody());
        }

        @Override
        public void handle(JoinGroupResponse joinResponse, RequestFuture<ByteBuffer> future) {
            Errors error = Errors.forCode(joinResponse.errorCode());
            if (error == Errors.NONE) {
                log.debug("Received successful join group response for group {}: {}", groupId, joinResponse.toStruct());
                sensors.joinLatency.record(response.requestLatencyMs());

                synchronized (AbstractCoordinator.this) {
                    if (state != MemberState.REBALANCING) {
                        // if the consumer was woken up before a rebalance completes, we may have already left
                        // the group. In this case, we do not want to continue with the sync group.
                        future.raise(new UnjoinedGroupException());
                    } else {
                        AbstractCoordinator.this.generation = new Generation(joinResponse.generationId(),
                                joinResponse.memberId(), joinResponse.groupProtocol());
                        AbstractCoordinator.this.rejoinNeeded = false;
                        if (joinResponse.isLeader()) {
                            onJoinLeader(joinResponse).chain(future);
                        } else {
                            onJoinFollower().chain(future);
                        }
                    }
                }
            } else if (error == Errors.GROUP_LOAD_IN_PROGRESS) {
                log.debug("Attempt to join group {} rejected since coordinator {} is loading the group.", groupId,
                        coordinator());
                // backoff and retry
                future.raise(error);
            } else if (error == Errors.UNKNOWN_MEMBER_ID) {
                // reset the member id and retry immediately
                resetGeneration();
                log.debug("Attempt to join group {} failed due to unknown member id.", groupId);
                future.raise(Errors.UNKNOWN_MEMBER_ID);
            } else if (error == Errors.GROUP_COORDINATOR_NOT_AVAILABLE
                    || error == Errors.NOT_COORDINATOR_FOR_GROUP) {
                // re-discover the coordinator and retry with backoff
                coordinatorDead();
                log.debug("Attempt to join group {} failed due to obsolete coordinator information: {}", groupId, error.message());
                future.raise(error);
            } else if (error == Errors.INCONSISTENT_GROUP_PROTOCOL
                    || error == Errors.INVALID_SESSION_TIMEOUT
                    || error == Errors.INVALID_GROUP_ID) {
                // log the error and re-throw the exception
                log.error("Attempt to join group {} failed due to fatal error: {}", groupId, error.message());
                future.raise(error);
            } else if (error == Errors.GROUP_AUTHORIZATION_FAILED) {
                future.raise(new GroupAuthorizationException(groupId));
            } else {
                // unexpected error, throw the exception
                future.raise(new KafkaException("Unexpected error in join group response: " + error.message()));
            }
        }
    }

    private RequestFuture<ByteBuffer> onJoinFollower() {
        // send follower's sync group with an empty assignment
        SyncGroupRequest request = new SyncGroupRequest(groupId, generation.generationId,
                generation.memberId, Collections.<String, ByteBuffer>emptyMap());
        log.debug("Sending follower SyncGroup for group {} to coordinator {}: {}", groupId, this.coordinator, request);
        return sendSyncGroupRequest(request);
    }

    private RequestFuture<ByteBuffer> onJoinLeader(JoinGroupResponse joinResponse) {
        try {
            // perform the leader synchronization and send back the assignment for the group
            Map<String, ByteBuffer> groupAssignment = performAssignment(joinResponse.leaderId(), joinResponse.groupProtocol(),
                    joinResponse.members());

            SyncGroupRequest request = new SyncGroupRequest(groupId, generation.generationId, generation.memberId, groupAssignment);
            log.debug("Sending leader SyncGroup for group {} to coordinator {}: {}", groupId, this.coordinator, request);
            return sendSyncGroupRequest(request);
        } catch (RuntimeException e) {
            return RequestFuture.failure(e);
        }
    }

    private RequestFuture<ByteBuffer> sendSyncGroupRequest(SyncGroupRequest request) {
        if (coordinatorUnknown())
            return RequestFuture.coordinatorNotAvailable();
        return client.send(coordinator, ApiKeys.SYNC_GROUP, request)
                .compose(new SyncGroupResponseHandler());
    }

    private class SyncGroupResponseHandler extends CoordinatorResponseHandler<SyncGroupResponse, ByteBuffer> {

        @Override
        public SyncGroupResponse parse(ClientResponse response) {
            return new SyncGroupResponse(response.responseBody());
        }

        @Override
        public void handle(SyncGroupResponse syncResponse,
                           RequestFuture<ByteBuffer> future) {
            Errors error = Errors.forCode(syncResponse.errorCode());
            if (error == Errors.NONE) {
                sensors.syncLatency.record(response.requestLatencyMs());
                future.complete(syncResponse.memberAssignment());
            } else {
                requestRejoin();

                if (error == Errors.GROUP_AUTHORIZATION_FAILED) {
                    future.raise(new GroupAuthorizationException(groupId));
                } else if (error == Errors.REBALANCE_IN_PROGRESS) {
                    log.debug("SyncGroup for group {} failed due to coordinator rebalance", groupId);
                    future.raise(error);
                } else if (error == Errors.UNKNOWN_MEMBER_ID
                        || error == Errors.ILLEGAL_GENERATION) {
                    log.debug("SyncGroup for group {} failed due to {}", groupId, error);
                    resetGeneration();
                    future.raise(error);
                } else if (error == Errors.GROUP_COORDINATOR_NOT_AVAILABLE
                        || error == Errors.NOT_COORDINATOR_FOR_GROUP) {
                    log.debug("SyncGroup for group {} failed due to {}", groupId, error);
                    coordinatorDead();
                    future.raise(error);
                } else {
                    future.raise(new KafkaException("Unexpected error from SyncGroup: " + error.message()));
                }
            }
        }
    }

    /**
     * Discover the current coordinator for the group. Sends a GroupMetadata request to
     * one of the brokers. The returned future should be polled to get the result of the request.
     * @return A request future which indicates the completion of the metadata request
     */
    private RequestFuture<Void> sendGroupCoordinatorRequest(Node node) {
        // initiate the group metadata request
        log.debug("Sending coordinator request for group {} to broker {}", groupId, node);
        GroupCoordinatorRequest metadataRequest = new GroupCoordinatorRequest(this.groupId);
        return client.send(node, ApiKeys.GROUP_COORDINATOR, metadataRequest)
                     .compose(new GroupCoordinatorResponseHandler());
    }

    private class GroupCoordinatorResponseHandler extends RequestFutureAdapter<ClientResponse, Void> {

        @Override
        public void onSuccess(ClientResponse resp, RequestFuture<Void> future) {
            log.debug("Received group coordinator response {}", resp);

            GroupCoordinatorResponse groupCoordinatorResponse = new GroupCoordinatorResponse(resp.responseBody());
            // use MAX_VALUE - node.id as the coordinator id to mimic separate connections
            // for the coordinator in the underlying network client layer
            // TODO: this needs to be better handled in KAFKA-1935
            Errors error = Errors.forCode(groupCoordinatorResponse.errorCode());
            clearFindCoordinatorFuture();
            if (error == Errors.NONE) {
                synchronized (AbstractCoordinator.this) {
                    AbstractCoordinator.this.coordinator = new Node(
                            Integer.MAX_VALUE - groupCoordinatorResponse.node().id(),
                            groupCoordinatorResponse.node().host(),
                            groupCoordinatorResponse.node().port());
                    log.info("Discovered coordinator {} for group {}.", coordinator, groupId);
                    client.tryConnect(coordinator);
                    heartbeat.resetTimeouts(time.milliseconds());
                }
                future.complete(null);
            } else if (error == Errors.GROUP_AUTHORIZATION_FAILED) {
                future.raise(new GroupAuthorizationException(groupId));
            } else {
                log.debug("Group coordinator lookup for group {} failed: {}", groupId, error.message());
                future.raise(error);
            }
        }

        @Override
        public void onFailure(RuntimeException e, RequestFuture<Void> future) {
            clearFindCoordinatorFuture();
            super.onFailure(e, future);
        }
    }

    /**
     * Check if we know who the coordinator is and we have an active connection
     * @return true if the coordinator is unknown
     */
    public boolean coordinatorUnknown() {
        return coordinator() == null;
    }

    /**
     * Get the current coordinator
     * @return the current coordinator or null if it is unknown
     */
    protected synchronized Node coordinator() {
        if (coordinator != null && client.connectionFailed(coordinator)) {
            coordinatorDead();
            return null;
        }
        return this.coordinator;
    }

    /**
     * Mark the current coordinator as dead.
     */
    protected synchronized void coordinatorDead() {
        if (this.coordinator != null) {
            log.info("Marking the coordinator {} dead for group {}", this.coordinator, groupId);
            client.failUnsentRequests(this.coordinator, GroupCoordinatorNotAvailableException.INSTANCE);
            this.coordinator = null;
        }
    }

    /**
     * Get the current generation state if the group is stable.
     * @return the current generation or null if the group is unjoined/rebalancing
     */
    protected synchronized Generation generation() {
        if (this.state != MemberState.STABLE)
            return null;
        return generation;
    }

    /**
     * Reset the generation and memberId because we have fallen out of the group.
     */
    protected synchronized void resetGeneration() {
        this.generation = Generation.NO_GENERATION;
        this.rejoinNeeded = true;
        this.state = MemberState.UNJOINED;
    }

    protected synchronized void requestRejoin() {
        this.rejoinNeeded = true;
    }

    /**
     * Close the coordinator, waiting if needed to send LeaveGroup.
     */
    @Override
    public synchronized void close() {
        if (heartbeatThread != null)
            heartbeatThread.close();
        maybeLeaveGroup();
    }

    /**
     * Leave the current group and reset local generation/memberId.
     */
    public synchronized void maybeLeaveGroup() {
        if (!coordinatorUnknown() && state != MemberState.UNJOINED && generation != Generation.NO_GENERATION) {
            // this is a minimal effort attempt to leave the group. we do not
            // attempt any resending if the request fails or times out.
            LeaveGroupRequest request = new LeaveGroupRequest(groupId, generation.memberId);
            client.send(coordinator, ApiKeys.LEAVE_GROUP, request)
                    .compose(new LeaveGroupResponseHandler());
            client.pollNoWakeup();
        }

        resetGeneration();
    }

    private class LeaveGroupResponseHandler extends CoordinatorResponseHandler<LeaveGroupResponse, Void> {

        @Override
        public LeaveGroupResponse parse(ClientResponse response) {
            return new LeaveGroupResponse(response.responseBody());
        }

        @Override
        public void handle(LeaveGroupResponse leaveResponse, RequestFuture<Void> future) {
            Errors error = Errors.forCode(leaveResponse.errorCode());
            if (error == Errors.NONE) {
                log.debug("LeaveGroup request for group {} returned successfully", groupId);
                future.complete(null);
            } else {
                log.debug("LeaveGroup request for group {} failed with error: {}", groupId, error.message());
                future.raise(error);
            }
        }
    }

    // visible for testing
    synchronized RequestFuture<Void> sendHeartbeatRequest() {
        HeartbeatRequest req = new HeartbeatRequest(this.groupId, this.generation.generationId, this.generation.memberId);
        return client.send(coordinator, ApiKeys.HEARTBEAT, req)
                .compose(new HeartbeatResponseHandler());
    }

    private class HeartbeatResponseHandler extends CoordinatorResponseHandler<HeartbeatResponse, Void> {

        @Override
        public HeartbeatResponse parse(ClientResponse response) {
            return new HeartbeatResponse(response.responseBody());
        }

        @Override
        public void handle(HeartbeatResponse heartbeatResponse, RequestFuture<Void> future) {
            sensors.heartbeatLatency.record(response.requestLatencyMs());
            Errors error = Errors.forCode(heartbeatResponse.errorCode());
            if (error == Errors.NONE) {
                log.debug("Received successful heartbeat response for group {}", groupId);
                future.complete(null);
            } else if (error == Errors.GROUP_COORDINATOR_NOT_AVAILABLE
                    || error == Errors.NOT_COORDINATOR_FOR_GROUP) {
                log.debug("Attempt to heart beat failed for group {} since coordinator {} is either not started or not valid.",
                        groupId, coordinator());
                coordinatorDead();
                future.raise(error);
            } else if (error == Errors.REBALANCE_IN_PROGRESS) {
                log.debug("Attempt to heart beat failed for group {} since it is rebalancing.", groupId);
                requestRejoin();
                future.raise(Errors.REBALANCE_IN_PROGRESS);
            } else if (error == Errors.ILLEGAL_GENERATION) {
                log.debug("Attempt to heart beat failed for group {} since generation id is not legal.", groupId);
                resetGeneration();
                future.raise(Errors.ILLEGAL_GENERATION);
            } else if (error == Errors.UNKNOWN_MEMBER_ID) {
                log.debug("Attempt to heart beat failed for group {} since member id is not valid.", groupId);
                resetGeneration();
                future.raise(Errors.UNKNOWN_MEMBER_ID);
            } else if (error == Errors.GROUP_AUTHORIZATION_FAILED) {
                future.raise(new GroupAuthorizationException(groupId));
            } else {
                future.raise(new KafkaException("Unexpected error in heartbeat response: " + error.message()));
            }
        }
    }

    protected abstract class CoordinatorResponseHandler<R, T> extends RequestFutureAdapter<ClientResponse, T> {
        protected ClientResponse response;

        public abstract R parse(ClientResponse response);

        public abstract void handle(R response, RequestFuture<T> future);

        @Override
        public void onFailure(RuntimeException e, RequestFuture<T> future) {
            // mark the coordinator as dead
            if (e instanceof DisconnectException)
                coordinatorDead();
            future.raise(e);
        }

        @Override
        public void onSuccess(ClientResponse clientResponse, RequestFuture<T> future) {
            try {
                this.response = clientResponse;
                R responseObj = parse(clientResponse);
                handle(responseObj, future);
            } catch (RuntimeException e) {
                if (!future.isDone())
                    future.raise(e);
            }
        }

    }

    private class GroupCoordinatorMetrics {
        public final Metrics metrics;
        public final String metricGrpName;

        public final Sensor heartbeatLatency;
        public final Sensor joinLatency;
        public final Sensor syncLatency;

        public GroupCoordinatorMetrics(Metrics metrics, String metricGrpPrefix) {
            this.metrics = metrics;
            this.metricGrpName = metricGrpPrefix + "-coordinator-metrics";

            this.heartbeatLatency = metrics.sensor("heartbeat-latency");
            this.heartbeatLatency.add(metrics.metricName("heartbeat-response-time-max",
                this.metricGrpName,
                "The max time taken to receive a response to a heartbeat request"), new Max());
            this.heartbeatLatency.add(metrics.metricName("heartbeat-rate",
                this.metricGrpName,
                "The average number of heartbeats per second"), new Rate(new Count()));

            this.joinLatency = metrics.sensor("join-latency");
            this.joinLatency.add(metrics.metricName("join-time-avg",
                    this.metricGrpName,
                    "The average time taken for a group rejoin"), new Avg());
            this.joinLatency.add(metrics.metricName("join-time-max",
                    this.metricGrpName,
                    "The max time taken for a group rejoin"), new Avg());
            this.joinLatency.add(metrics.metricName("join-rate",
                    this.metricGrpName,
                    "The number of group joins per second"), new Rate(new Count()));

            this.syncLatency = metrics.sensor("sync-latency");
            this.syncLatency.add(metrics.metricName("sync-time-avg",
                    this.metricGrpName,
                    "The average time taken for a group sync"), new Avg());
            this.syncLatency.add(metrics.metricName("sync-time-max",
                    this.metricGrpName,
                    "The max time taken for a group sync"), new Avg());
            this.syncLatency.add(metrics.metricName("sync-rate",
                    this.metricGrpName,
                    "The number of group syncs per second"), new Rate(new Count()));

            Measurable lastHeartbeat =
                new Measurable() {
                    public double measure(MetricConfig config, long now) {
                        return TimeUnit.SECONDS.convert(now - heartbeat.lastHeartbeatSend(), TimeUnit.MILLISECONDS);
                    }
                };
            metrics.addMetric(metrics.metricName("last-heartbeat-seconds-ago",
                this.metricGrpName,
                "The number of seconds since the last controller heartbeat was sent"),
                lastHeartbeat);
        }
    }

    private class HeartbeatThread extends Thread {
        private boolean enabled = false;
        private boolean closed = false;
        private AtomicReference<RuntimeException> failed = new AtomicReference<>(null);

        HeartbeatThread() {
            super("kafka-coordinator-heartbeat-thread" + (groupId.isEmpty() ? "" : " | " + groupId));
            setDaemon(true);
        }

        public void enable() {
            synchronized (AbstractCoordinator.this) {
                this.enabled = true;
                heartbeat.resetTimeouts(time.milliseconds());
                AbstractCoordinator.this.notify();
            }
        }

        public void disable() {
            synchronized (AbstractCoordinator.this) {
                this.enabled = false;
            }
        }

        public void close() {
            synchronized (AbstractCoordinator.this) {
                this.closed = true;
                AbstractCoordinator.this.notify();
            }
        }

        private boolean hasFailed() {
            return failed.get() != null;
        }

        private RuntimeException failureCause() {
            return failed.get();
        }

        @Override
        public void run() {
            try {
                while (true) {
                    synchronized (AbstractCoordinator.this) {
                        if (closed)
                            return;

                        if (!enabled) {
                            AbstractCoordinator.this.wait();
                            continue;
                        }

                        if (state != MemberState.STABLE) {
                            // the group is not stable (perhaps because we left the group or because the coordinator
                            // kicked us out), so disable heartbeats and wait for the main thread to rejoin.
                            disable();
                            continue;
                        }

                        client.pollNoWakeup();
                        long now = time.milliseconds();

                        if (coordinatorUnknown()) {
                            if (findCoordinatorFuture == null)
                                lookupCoordinator();
                            else
                                AbstractCoordinator.this.wait(retryBackoffMs);
                        } else if (heartbeat.sessionTimeoutExpired(now)) {
                            // the session timeout has expired without seeing a successful heartbeat, so we should
                            // probably make sure the coordinator is still healthy.
                            coordinatorDead();
                        } else if (heartbeat.pollTimeoutExpired(now)) {
                            // the poll timeout has expired, which means that the foreground thread has stalled
                            // in between calls to poll(), so we explicitly leave the group.
                            maybeLeaveGroup();
                        } else if (!heartbeat.shouldHeartbeat(now)) {
                            // poll again after waiting for the retry backoff in case the heartbeat failed or the
                            // coordinator disconnected
                            AbstractCoordinator.this.wait(retryBackoffMs);
                        } else {
                            heartbeat.sentHeartbeat(now);

                            sendHeartbeatRequest().addListener(new RequestFutureListener<Void>() {
                                @Override
                                public void onSuccess(Void value) {
                                    synchronized (AbstractCoordinator.this) {
                                        heartbeat.receiveHeartbeat(time.milliseconds());
                                    }
                                }

                                @Override
                                public void onFailure(RuntimeException e) {
                                    synchronized (AbstractCoordinator.this) {
                                        if (e instanceof RebalanceInProgressException) {
                                            // it is valid to continue heartbeating while the group is rebalancing. This
                                            // ensures that the coordinator keeps the member in the group for as long
                                            // as the duration of the rebalance timeout. If we stop sending heartbeats,
                                            // however, then the session timeout may expire before we can rejoin.
                                            heartbeat.receiveHeartbeat(time.milliseconds());
                                        } else {
                                            heartbeat.failHeartbeat();

                                            // wake up the thread if it's sleeping to reschedule the heartbeat
                                            AbstractCoordinator.this.notify();
                                        }
                                    }
                                }
                            });
                        }
                    }
                }
            } catch (InterruptedException e) {
                log.error("Unexpected interrupt received in heartbeat thread for group {}", groupId, e);
                this.failed.set(new RuntimeException(e));
            } catch (RuntimeException e) {
                log.error("Heartbeat thread for group {} failed due to unexpected error" , groupId, e);
                this.failed.set(e);
            }
        }

    }

    protected static class Generation {
        public static final Generation NO_GENERATION = new Generation(
                OffsetCommitRequest.DEFAULT_GENERATION_ID,
                JoinGroupRequest.UNKNOWN_MEMBER_ID,
                null);

        public final int generationId;
        public final String memberId;
        public final String protocol;

        public Generation(int generationId, String memberId, String protocol) {
            this.generationId = generationId;
            this.memberId = memberId;
            this.protocol = protocol;
        }
    }

    private static class UnjoinedGroupException extends RetriableException {

    }

}<|MERGE_RESOLUTION|>--- conflicted
+++ resolved
@@ -187,11 +187,7 @@
     /**
      * Block until the coordinator for this group is known and is ready to receive requests.
      */
-<<<<<<< HEAD
-    public void ensureCoordinatorReady() {
-=======
     public synchronized void ensureCoordinatorReady() {
->>>>>>> 850ceb74
         while (coordinatorUnknown()) {
             RequestFuture<Void> future = lookupCoordinator();
             client.poll(future);
@@ -207,7 +203,6 @@
                 coordinatorDead();
                 time.sleep(retryBackoffMs);
             }
-
         }
     }
 
@@ -289,15 +284,10 @@
         }
     }
 
-<<<<<<< HEAD
-        while (needRejoin()) {
-            ensureCoordinatorReady();
-=======
     private synchronized void disableHeartbeatThread() {
         if (heartbeatThread != null)
             heartbeatThread.disable();
     }
->>>>>>> 850ceb74
 
     // visible for testing. Joins the group without starting the heartbeat thread.
     void joinGroupIfNeeded() {
