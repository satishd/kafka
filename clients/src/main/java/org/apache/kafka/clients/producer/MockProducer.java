/*
 * Licensed to the Apache Software Foundation (ASF) under one or more
 * contributor license agreements. See the NOTICE file distributed with
 * this work for additional information regarding copyright ownership.
 * The ASF licenses this file to You under the Apache License, Version 2.0
 * (the "License"); you may not use this file except in compliance with
 * the License. You may obtain a copy of the License at
 *
 *    http://www.apache.org/licenses/LICENSE-2.0
 *
 * Unless required by applicable law or agreed to in writing, software
 * distributed under the License is distributed on an "AS IS" BASIS,
 * WITHOUT WARRANTIES OR CONDITIONS OF ANY KIND, either express or implied.
 * See the License for the specific language governing permissions and
 * limitations under the License.
 */
package org.apache.kafka.clients.producer;

import org.apache.kafka.clients.consumer.OffsetAndMetadata;
import org.apache.kafka.clients.producer.internals.DefaultPartitioner;
import org.apache.kafka.clients.producer.internals.FutureRecordMetadata;
import org.apache.kafka.clients.producer.internals.ProduceRequestResult;
import org.apache.kafka.common.Cluster;
import org.apache.kafka.common.Metric;
import org.apache.kafka.common.MetricName;
import org.apache.kafka.common.PartitionInfo;
import org.apache.kafka.common.TopicPartition;
import org.apache.kafka.common.errors.ProducerFencedException;
import org.apache.kafka.common.record.RecordBatch;
import org.apache.kafka.common.serialization.ExtendedSerializer;
import org.apache.kafka.common.serialization.Serializer;

import java.util.ArrayDeque;
import java.util.ArrayList;
import java.util.Collections;
import java.util.Deque;
import java.util.HashMap;
import java.util.List;
import java.util.Map;
import java.util.Objects;
import java.util.concurrent.Future;
import java.util.concurrent.TimeUnit;

import static org.apache.kafka.common.serialization.ExtendedSerializer.Wrapper.ensureExtended;

/**
 * A mock of the producer interface you can use for testing code that uses Kafka.
 * <p>
 * By default this mock will synchronously complete each send call successfully. However it can be configured to allow
 * the user to control the completion of the call and supply an optional error for the producer to throw.
 */
public class MockProducer<K, V> implements Producer<K, V> {

    private final Cluster cluster;
    private final Partitioner partitioner;
    private final List<ProducerRecord<K, V>> sent;
    private final List<ProducerRecord<K, V>> uncommittedSends;
    private final Deque<Completion> completions;
    private final Map<TopicPartition, Long> offsets;
    private final List<Map<String, Map<TopicPartition, OffsetAndMetadata>>> consumerGroupOffsets;
    private Map<String, Map<TopicPartition, OffsetAndMetadata>> uncommittedConsumerGroupOffsets;
    private final ExtendedSerializer<K> keySerializer;
    private final ExtendedSerializer<V> valueSerializer;
    private boolean autoComplete;
    private boolean closed;
    private boolean transactionInitialized;
    private boolean transactionInFlight;
    private boolean transactionCommitted;
    private boolean transactionAborted;
    private boolean producerFenced;
    private boolean sentOffsets;
    private long commitCount = 0L;

    /**
     * Create a mock producer
     *
     * @param cluster The cluster holding metadata for this producer
     * @param autoComplete If true automatically complete all requests successfully and execute the callback. Otherwise
     *        the user must call {@link #completeNext()} or {@link #errorNext(RuntimeException)} after
     *        {@link #send(ProducerRecord) send()} to complete the call and unblock the @{link
     *        java.util.concurrent.Future Future&lt;RecordMetadata&gt;} that is returned.
     * @param partitioner The partition strategy
     * @param keySerializer The serializer for key that implements {@link Serializer}.
     * @param valueSerializer The serializer for value that implements {@link Serializer}.
     */
    public MockProducer(final Cluster cluster,
                        final boolean autoComplete,
                        final Partitioner partitioner,
                        final Serializer<K> keySerializer,
                        final Serializer<V> valueSerializer) {
        this.cluster = cluster;
        this.autoComplete = autoComplete;
        this.partitioner = partitioner;
        this.keySerializer = ensureExtended(keySerializer);
        this.valueSerializer = ensureExtended(valueSerializer);
        this.offsets = new HashMap<>();
        this.sent = new ArrayList<>();
        this.uncommittedSends = new ArrayList<>();
        this.consumerGroupOffsets = new ArrayList<>();
        this.uncommittedConsumerGroupOffsets = new HashMap<>();
        this.completions = new ArrayDeque<>();
    }

    /**
     * Create a new mock producer with invented metadata the given autoComplete setting and key\value serializers.
     *
     * Equivalent to {@link #MockProducer(Cluster, boolean, Partitioner, Serializer, Serializer)} new MockProducer(Cluster.empty(), autoComplete, new DefaultPartitioner(), keySerializer, valueSerializer)}
     */
    public MockProducer(final boolean autoComplete,
                        final Serializer<K> keySerializer,
                        final Serializer<V> valueSerializer) {
        this(Cluster.empty(), autoComplete, new DefaultPartitioner(), keySerializer, valueSerializer);
    }

    /**
     * Create a new mock producer with invented metadata the given autoComplete setting, partitioner and key\value serializers.
     *
     * Equivalent to {@link #MockProducer(Cluster, boolean, Partitioner, Serializer, Serializer)} new MockProducer(Cluster.empty(), autoComplete, partitioner, keySerializer, valueSerializer)}
     */
    public MockProducer(final boolean autoComplete,
                        final Partitioner partitioner,
                        final Serializer<K> keySerializer,
                        final Serializer<V> valueSerializer) {
        this(Cluster.empty(), autoComplete, partitioner, keySerializer, valueSerializer);
    }

    /**
     * Create a new mock producer with invented metadata.
     *
     * Equivalent to {@link #MockProducer(Cluster, boolean, Partitioner, Serializer, Serializer)} new MockProducer(Cluster.empty(), false, null, null, null)}
     */
    public MockProducer() {
        this(Cluster.empty(), false, null, null, null);
    }

    @Override
    public void initTransactions() {
        verifyProducerState();
        if (this.transactionInitialized) {
            throw new IllegalStateException("MockProducer has already been initialized for transactions.");
        }
        this.transactionInitialized = true;
    }

    @Override
    public void beginTransaction() throws ProducerFencedException {
        verifyProducerState();
        verifyTransactionsInitialized();
        this.transactionInFlight = true;
        this.transactionCommitted = false;
        this.transactionAborted = false;
        this.sentOffsets = false;
    }

    @Override
    public void sendOffsetsToTransaction(Map<TopicPartition, OffsetAndMetadata> offsets,
                                         String consumerGroupId) throws ProducerFencedException {
        verifyProducerState();
        verifyTransactionsInitialized();
        verifyNoTransactionInFlight();
        Objects.requireNonNull(consumerGroupId);
        if (offsets.size() == 0) {
            return;
        }
        Map<TopicPartition, OffsetAndMetadata> uncommittedOffsets = this.uncommittedConsumerGroupOffsets.get(consumerGroupId);
        if (uncommittedOffsets == null) {
            uncommittedOffsets = new HashMap<>();
            this.uncommittedConsumerGroupOffsets.put(consumerGroupId, uncommittedOffsets);
        }
        uncommittedOffsets.putAll(offsets);
        this.sentOffsets = true;
    }

    @Override
    public void commitTransaction() throws ProducerFencedException {
        verifyProducerState();
        verifyTransactionsInitialized();
        verifyNoTransactionInFlight();

        flush();

        this.sent.addAll(this.uncommittedSends);
        if (!this.uncommittedConsumerGroupOffsets.isEmpty())
            this.consumerGroupOffsets.add(this.uncommittedConsumerGroupOffsets);

        this.uncommittedSends.clear();
        this.uncommittedConsumerGroupOffsets = new HashMap<>();
        this.transactionCommitted = true;
        this.transactionAborted = false;
        this.transactionInFlight = false;

        ++this.commitCount;
    }

    @Override
    public void abortTransaction() throws ProducerFencedException {
        verifyProducerState();
        verifyTransactionsInitialized();
        verifyNoTransactionInFlight();
        flush();
        this.uncommittedSends.clear();
        this.uncommittedConsumerGroupOffsets.clear();
        this.transactionCommitted = false;
        this.transactionAborted = true;
        this.transactionInFlight = false;
    }

    private void verifyProducerState() {
        if (this.closed) {
            throw new IllegalStateException("MockProducer is already closed.");
        }
        if (this.producerFenced) {
            throw new ProducerFencedException("MockProducer is fenced.");
        }
    }

    private void verifyTransactionsInitialized() {
        if (!this.transactionInitialized) {
            throw new IllegalStateException("MockProducer hasn't been initialized for transactions.");
        }
    }

    private void verifyNoTransactionInFlight() {
        if (!this.transactionInFlight) {
            throw new IllegalStateException("There is no open transaction.");
        }
    }

    /**
     * Adds the record to the list of sent records. The {@link RecordMetadata} returned will be immediately satisfied.
     * 
     * @see #history()
     */
    @Override
    public synchronized Future<RecordMetadata> send(ProducerRecord<K, V> record) {
        return send(record, null);
    }

    /**
     * Adds the record to the list of sent records.
     *
     * @see #history()
     */
    @Override
    public synchronized Future<RecordMetadata> send(ProducerRecord<K, V> record, Callback callback) {
        verifyProducerState();
        int partition = 0;
        if (!this.cluster.partitionsForTopic(record.topic()).isEmpty())
            partition = partition(record, this.cluster);
        TopicPartition topicPartition = new TopicPartition(record.topic(), partition);
        ProduceRequestResult result = new ProduceRequestResult(topicPartition);
<<<<<<< HEAD
        FutureRecordMetadata future = new FutureRecordMetadata(result, 0, Record.NO_TIMESTAMP, 0, 0, 0);
        long offset = nextOffset(topicPartition);
        Completion completion = new Completion(offset,
                                               new RecordMetadata(topicPartition, 0, offset, Record.NO_TIMESTAMP, 0, 0, 0),
                                               result, callback);
        this.sent.add(record);
=======
        FutureRecordMetadata future = new FutureRecordMetadata(result, 0, RecordBatch.NO_TIMESTAMP, 0L, 0, 0);
        long offset = nextOffset(topicPartition);
        Completion completion = new Completion(offset, new RecordMetadata(topicPartition, 0, offset,
                RecordBatch.NO_TIMESTAMP, Long.valueOf(0L), 0, 0), result, callback);

        if (!this.transactionInFlight)
            this.sent.add(record);
        else
            this.uncommittedSends.add(record);

>>>>>>> 8ee7b906
        if (autoComplete)
            completion.complete(null);
        else
            this.completions.addLast(completion);

        return future;
    }

    /**
     * Get the next offset for this topic/partition
     */
    private long nextOffset(TopicPartition tp) {
        Long offset = this.offsets.get(tp);
        if (offset == null) {
            this.offsets.put(tp, 1L);
            return 0L;
        } else {
            Long next = offset + 1;
            this.offsets.put(tp, next);
            return offset;
        }
    }

    public synchronized void flush() {
        verifyProducerState();
        while (!this.completions.isEmpty())
            completeNext();
    }

    public List<PartitionInfo> partitionsFor(String topic) {
        return this.cluster.partitionsForTopic(topic);
    }

    public Map<MetricName, Metric> metrics() {
        return Collections.emptyMap();
    }

    @Override
    public void close() {
        close(0, null);
    }

    @Override
    public void close(long timeout, TimeUnit timeUnit) {
        if (this.closed) {
            throw new IllegalStateException("MockProducer is already closed.");
        }
        this.closed = true;
    }

    public boolean closed() {
        return this.closed;
    }

    public void fenceProducer() {
        verifyProducerState();
        verifyTransactionsInitialized();
        this.producerFenced = true;
    }

    public boolean transactionInitialized() {
        return this.transactionInitialized;
    }

    public boolean transactionInFlight() {
        return this.transactionInFlight;
    }

    public boolean transactionCommitted() {
        return this.transactionCommitted;
    }

    public boolean transactionAborted() {
        return this.transactionAborted;
    }

    public boolean flushed() {
        return this.completions.isEmpty();
    }

    public boolean sentOffsets() {
        return this.sentOffsets;
    }

    public long commitCount() {
        return this.commitCount;
    }

    /**
     * Get the list of sent records since the last call to {@link #clear()}
     */
    public synchronized List<ProducerRecord<K, V>> history() {
        return new ArrayList<>(this.sent);
    }

    /**
     * Get the list of committed consumer group offsets since the last call to {@link #clear()}
     */
    public synchronized List<Map<String, Map<TopicPartition, OffsetAndMetadata>>> consumerGroupOffsetsHistory() {
        return new ArrayList<>(this.consumerGroupOffsets);
    }
    /**
     *
     * Clear the stored history of sent records, consumer group offsets, and transactional state
     */
    public synchronized void clear() {
        this.sent.clear();
        this.uncommittedSends.clear();
        this.completions.clear();
        this.consumerGroupOffsets.clear();
        this.uncommittedConsumerGroupOffsets.clear();
        this.transactionInitialized = false;
        this.transactionInFlight = false;
        this.transactionCommitted = false;
        this.transactionAborted = false;
        this.producerFenced = false;
    }

    /**
     * Complete the earliest uncompleted call successfully.
     *
     * @return true if there was an uncompleted call to complete
     */
    public synchronized boolean completeNext() {
        return errorNext(null);
    }

    /**
     * Complete the earliest uncompleted call with the given error.
     *
     * @return true if there was an uncompleted call to complete
     */
    public synchronized boolean errorNext(RuntimeException e) {
        Completion completion = this.completions.pollFirst();
        if (completion != null) {
            completion.complete(e);
            return true;
        } else {
            return false;
        }
    }

    /**
     * computes partition for given record.
     */
    private int partition(ProducerRecord<K, V> record, Cluster cluster) {
        Integer partition = record.partition();
        String topic = record.topic();
        if (partition != null) {
            List<PartitionInfo> partitions = cluster.partitionsForTopic(topic);
            int numPartitions = partitions.size();
            // they have given us a partition, use it
            if (partition < 0 || partition >= numPartitions)
                throw new IllegalArgumentException("Invalid partition given with record: " + partition
                                                   + " is not in the range [0..."
                                                   + numPartitions
                                                   + "].");
            return partition;
        }
        byte[] keyBytes = keySerializer.serialize(topic, record.headers(), record.key());
        byte[] valueBytes = valueSerializer.serialize(topic, record.headers(), record.value());
        return this.partitioner.partition(topic, record.key(), keyBytes, record.value(), valueBytes, cluster);
    }

    private static class Completion {
        private final long offset;
        private final RecordMetadata metadata;
        private final ProduceRequestResult result;
        private final Callback callback;

        public Completion(long offset,
                          RecordMetadata metadata,
                          ProduceRequestResult result,
                          Callback callback) {
            this.metadata = metadata;
            this.offset = offset;
            this.result = result;
            this.callback = callback;
        }

        public void complete(RuntimeException e) {
<<<<<<< HEAD
            result.set(e == null ? offset : -1L, Record.NO_TIMESTAMP, e);
=======
            result.set(e == null ? offset : -1L, RecordBatch.NO_TIMESTAMP, e);
>>>>>>> 8ee7b906
            if (callback != null) {
                if (e == null)
                    callback.onCompletion(metadata, null);
                else
                    callback.onCompletion(null, e);
            }
            result.done();
        }
    }

}<|MERGE_RESOLUTION|>--- conflicted
+++ resolved
@@ -249,14 +249,6 @@
             partition = partition(record, this.cluster);
         TopicPartition topicPartition = new TopicPartition(record.topic(), partition);
         ProduceRequestResult result = new ProduceRequestResult(topicPartition);
-<<<<<<< HEAD
-        FutureRecordMetadata future = new FutureRecordMetadata(result, 0, Record.NO_TIMESTAMP, 0, 0, 0);
-        long offset = nextOffset(topicPartition);
-        Completion completion = new Completion(offset,
-                                               new RecordMetadata(topicPartition, 0, offset, Record.NO_TIMESTAMP, 0, 0, 0),
-                                               result, callback);
-        this.sent.add(record);
-=======
         FutureRecordMetadata future = new FutureRecordMetadata(result, 0, RecordBatch.NO_TIMESTAMP, 0L, 0, 0);
         long offset = nextOffset(topicPartition);
         Completion completion = new Completion(offset, new RecordMetadata(topicPartition, 0, offset,
@@ -267,7 +259,6 @@
         else
             this.uncommittedSends.add(record);
 
->>>>>>> 8ee7b906
         if (autoComplete)
             completion.complete(null);
         else
@@ -449,11 +440,7 @@
         }
 
         public void complete(RuntimeException e) {
-<<<<<<< HEAD
-            result.set(e == null ? offset : -1L, Record.NO_TIMESTAMP, e);
-=======
             result.set(e == null ? offset : -1L, RecordBatch.NO_TIMESTAMP, e);
->>>>>>> 8ee7b906
             if (callback != null) {
                 if (e == null)
                     callback.onCompletion(metadata, null);
