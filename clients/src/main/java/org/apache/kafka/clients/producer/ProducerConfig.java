--- conflicted
+++ resolved
@@ -88,7 +88,7 @@
                                            + " acknowledging the record but before the followers have replicated it then the record will be lost."
                                            + " <li><code>acks=all</code> This means the leader will wait for the full set of in-sync replicas to"
                                            + " acknowledge the record. This guarantees that the record will not be lost as long as at least one in-sync replica"
-                                           + " remains alive. This is the strongest available guarantee. This is equivalent to the acks=-1 setting.";
+                                           + " remains alive. This is the strongest available guarantee.";
 
     /** <code>timeout.ms</code> */
 
@@ -148,11 +148,7 @@
     private static final String BLOCK_ON_BUFFER_FULL_DOC = "When our memory buffer is exhausted we must either stop accepting new records (block) or throw errors. "
                                                            + "By default this setting is false and the producer will no longer throw a BufferExhaustException but instead will use the <code>" + MAX_BLOCK_MS_CONFIG + "</code> "
                                                            + "value to block, after which it will throw a TimeoutException. Setting this property to true will set the <code>" + MAX_BLOCK_MS_CONFIG + "</code> to Long.MAX_VALUE. "
-<<<<<<< HEAD
-                                                           + "<em>Also if this property is set to true, parameter <code>" + METADATA_FETCH_TIMEOUT_CONFIG + "</code> is not longer honored.</em>"
-=======
                                                            + "<em>Also if this property is set to true, parameter <code>" + METADATA_FETCH_TIMEOUT_CONFIG + "</code> is no longer honored.</em>"
->>>>>>> 850ceb74
                                                            + "<p>This parameter is deprecated and will be removed in a future release. "
                                                            + "Parameter <code>" + MAX_BLOCK_MS_CONFIG + "</code> should be used instead.";
 
