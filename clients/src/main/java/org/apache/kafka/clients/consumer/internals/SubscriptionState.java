/*
 * Licensed to the Apache Software Foundation (ASF) under one or more
 * contributor license agreements. See the NOTICE file distributed with
 * this work for additional information regarding copyright ownership.
 * The ASF licenses this file to You under the Apache License, Version 2.0
 * (the "License"); you may not use this file except in compliance with
 * the License. You may obtain a copy of the License at
 *
 *    http://www.apache.org/licenses/LICENSE-2.0
 *
 * Unless required by applicable law or agreed to in writing, software
 * distributed under the License is distributed on an "AS IS" BASIS,
 * WITHOUT WARRANTIES OR CONDITIONS OF ANY KIND, either express or implied.
 * See the License for the specific language governing permissions and
 * limitations under the License.
 */
package org.apache.kafka.clients.consumer.internals;

import org.apache.kafka.clients.consumer.ConsumerRebalanceListener;
import org.apache.kafka.clients.consumer.OffsetAndMetadata;
import org.apache.kafka.clients.consumer.OffsetResetStrategy;
import org.apache.kafka.common.TopicPartition;
import org.apache.kafka.common.internals.PartitionStates;
<<<<<<< HEAD
=======
import org.apache.kafka.common.requests.IsolationLevel;
>>>>>>> 8ee7b906

import java.util.ArrayList;
import java.util.Collection;
import java.util.Collections;
import java.util.HashMap;
import java.util.HashSet;
import java.util.List;
import java.util.Map;
import java.util.Set;
import java.util.regex.Pattern;

/**
 * A class for tracking the topics, partitions, and offsets for the consumer. A partition
 * is "assigned" either directly with {@link #assignFromUser(Set)} (manual assignment)
 * or with {@link #assignFromSubscribed(Collection)} (automatic assignment from subscription).
 *
 * Once assigned, the partition is not considered "fetchable" until its initial position has
 * been set with {@link #seek(TopicPartition, long)}. Fetchable partitions track a fetch
 * position which is used to set the offset of the next fetch, and a consumed position
 * which is the last offset that has been returned to the user. You can suspend fetching
 * from a partition through {@link #pause(TopicPartition)} without affecting the fetched/consumed
 * offsets. The partition will remain unfetchable until the {@link #resume(TopicPartition)} is
 * used. You can also query the pause state independently with {@link #isPaused(TopicPartition)}.
 *
 * Note that pause state as well as fetch/consumed positions are not preserved when partition
 * assignment is changed whether directly by the user or through a group rebalance.
 *
 * This class also maintains a cache of the latest commit position for each of the assigned
 * partitions. This is updated through {@link #committed(TopicPartition, OffsetAndMetadata)} and can be used
 * to set the initial fetch position (e.g. {@link Fetcher#resetOffset(TopicPartition)}.
 */
public class SubscriptionState {
    private static final String SUBSCRIPTION_EXCEPTION_MESSAGE =
            "Subscription to topics, partitions and pattern are mutually exclusive";

    private enum SubscriptionType {
        NONE, AUTO_TOPICS, AUTO_PATTERN, USER_ASSIGNED
    }

    /* the type of subscription */
    private SubscriptionType subscriptionType;

    /* the pattern user has requested */
    private Pattern subscribedPattern;

    /* the list of topics the user has requested */
    private Set<String> subscription;

    /* the list of topics the group has subscribed to (set only for the leader on join group completion) */
    private final Set<String> groupSubscription;

    /* the partitions that are currently assigned, note that the order of partition matters (see FetchBuilder for more details) */
    private final PartitionStates<TopicPartitionState> assignment;

    /* do we need to request the latest committed offsets from the coordinator? */
    private boolean needsFetchCommittedOffsets;

    /* Default offset reset strategy */
    private final OffsetResetStrategy defaultResetStrategy;

    /* User-provided listener to be invoked when assignment changes */
    private ConsumerRebalanceListener listener;

    /* Listeners provide a hook for internal state cleanup (e.g. metrics) on assignment changes */
    private List<Listener> listeners = new ArrayList<>();

    public SubscriptionState(OffsetResetStrategy defaultResetStrategy) {
        this.defaultResetStrategy = defaultResetStrategy;
        this.subscription = Collections.emptySet();
        this.assignment = new PartitionStates<>();
        this.groupSubscription = new HashSet<>();
        this.needsFetchCommittedOffsets = true; // initialize to true for the consumers to fetch offset upon starting up
        this.subscribedPattern = null;
        this.subscriptionType = SubscriptionType.NONE;
    }

    /**
     * This method sets the subscription type if it is not already set (i.e. when it is NONE),
     * or verifies that the subscription type is equal to the give type when it is set (i.e.
     * when it is not NONE)
     * @param type The given subscription type
     */
    private void setSubscriptionType(SubscriptionType type) {
        if (this.subscriptionType == SubscriptionType.NONE)
            this.subscriptionType = type;
        else if (this.subscriptionType != type)
            throw new IllegalStateException(SUBSCRIPTION_EXCEPTION_MESSAGE);
    }

    public void subscribe(Set<String> topics, ConsumerRebalanceListener listener) {
        if (listener == null)
            throw new IllegalArgumentException("RebalanceListener cannot be null");

        setSubscriptionType(SubscriptionType.AUTO_TOPICS);

        this.listener = listener;

        changeSubscription(topics);
    }

    public void subscribeFromPattern(Set<String> topics) {
        if (subscriptionType != SubscriptionType.AUTO_PATTERN)
            throw new IllegalArgumentException("Attempt to subscribe from pattern while subscription type set to " +
                    subscriptionType);

        changeSubscription(topics);
    }

    private void changeSubscription(Set<String> topicsToSubscribe) {
        if (!this.subscription.equals(topicsToSubscribe)) {
            this.subscription = topicsToSubscribe;
            this.groupSubscription.addAll(topicsToSubscribe);
        }
    }

    /**
     * Add topics to the current group subscription. This is used by the group leader to ensure
     * that it receives metadata updates for all topics that the group is interested in.
     * @param topics The topics to add to the group subscription
     */
    public void groupSubscribe(Collection<String> topics) {
        if (this.subscriptionType == SubscriptionType.USER_ASSIGNED)
            throw new IllegalStateException(SUBSCRIPTION_EXCEPTION_MESSAGE);
        this.groupSubscription.addAll(topics);
    }

    /**
     * Reset the group's subscription to only contain topics subscribed by this consumer.
     */
    public void resetGroupSubscription() {
        this.groupSubscription.retainAll(subscription);
    }

    /**
     * Change the assignment to the specified partitions provided by the user,
     * note this is different from {@link #assignFromSubscribed(Collection)}
     * whose input partitions are provided from the subscribed topics.
     */
    public void assignFromUser(Set<TopicPartition> partitions) {
        setSubscriptionType(SubscriptionType.USER_ASSIGNED);

        if (!this.assignment.partitionSet().equals(partitions)) {
            fireOnAssignment(partitions);

            Map<TopicPartition, TopicPartitionState> partitionToState = new HashMap<>();
            for (TopicPartition partition : partitions) {
                TopicPartitionState state = assignment.stateValue(partition);
                if (state == null)
                    state = new TopicPartitionState();
                partitionToState.put(partition, state);
            }
            this.assignment.set(partitionToState);
            this.needsFetchCommittedOffsets = true;
        }
    }

    /**
     * Change the assignment to the specified partitions returned from the coordinator,
     * note this is different from {@link #assignFromUser(Set)} which directly set the assignment from user inputs
     */
    public void assignFromSubscribed(Collection<TopicPartition> assignments) {
        if (!this.partitionsAutoAssigned())
            throw new IllegalArgumentException("Attempt to dynamically assign partitions while manual assignment in use");
<<<<<<< HEAD

        Map<TopicPartition, TopicPartitionState> assignedPartitionStates = partitionToStateMap(assignments);
        fireOnAssignment(assignedPartitionStates.keySet());

=======

        Map<TopicPartition, TopicPartitionState> assignedPartitionStates = partitionToStateMap(assignments);
        fireOnAssignment(assignedPartitionStates.keySet());

>>>>>>> 8ee7b906
        if (this.subscribedPattern != null) {
            for (TopicPartition tp : assignments) {
                if (!this.subscribedPattern.matcher(tp.topic()).matches())
                    throw new IllegalArgumentException("Assigned partition " + tp + " for non-subscribed topic regex pattern; subscription pattern is " + this.subscribedPattern);
            }
        } else {
            for (TopicPartition tp : assignments)
                if (!this.subscription.contains(tp.topic()))
                    throw new IllegalArgumentException("Assigned partition " + tp + " for non-subscribed topic; subscription is " + this.subscription);
        }

        // after rebalancing, we always reinitialize the assignment value
        this.assignment.set(assignedPartitionStates);
        this.needsFetchCommittedOffsets = true;
    }

    public void subscribe(Pattern pattern, ConsumerRebalanceListener listener) {
        if (listener == null)
            throw new IllegalArgumentException("RebalanceListener cannot be null");

        setSubscriptionType(SubscriptionType.AUTO_PATTERN);

        this.listener = listener;
        this.subscribedPattern = pattern;
    }

    public boolean hasPatternSubscription() {
        return this.subscriptionType == SubscriptionType.AUTO_PATTERN;
    }

    public boolean hasNoSubscriptionOrUserAssignment() {
        return this.subscriptionType == SubscriptionType.NONE;
    }

    public void unsubscribe() {
        this.subscription = Collections.emptySet();
        this.assignment.clear();
        this.subscribedPattern = null;
        this.subscriptionType = SubscriptionType.NONE;
        fireOnAssignment(Collections.<TopicPartition>emptySet());
    }

    public Pattern subscribedPattern() {
        return this.subscribedPattern;
    }

    public Set<String> subscription() {
        return this.subscription;
    }

    public Set<TopicPartition> pausedPartitions() {
        HashSet<TopicPartition> paused = new HashSet<>();
        for (PartitionStates.PartitionState<TopicPartitionState> state : assignment.partitionStates()) {
            if (state.value().paused) {
                paused.add(state.topicPartition());
            }
        }
        return paused;
    }

    /**
     * Get the subscription for the group. For the leader, this will include the union of the
     * subscriptions of all group members. For followers, it is just that member's subscription.
     * This is used when querying topic metadata to detect the metadata changes which would
     * require rebalancing. The leader fetches metadata for all topics in the group so that it
     * can do the partition assignment (which requires at least partition counts for all topics
     * to be assigned).
     * @return The union of all subscribed topics in the group if this member is the leader
     *   of the current generation; otherwise it returns the same set as {@link #subscription()}
     */
    public Set<String> groupSubscription() {
        return this.groupSubscription;
    }

    private TopicPartitionState assignedState(TopicPartition tp) {
        TopicPartitionState state = this.assignment.stateValue(tp);
        if (state == null)
            throw new IllegalStateException("No current assignment for partition " + tp);
        return state;
    }

    public void committed(TopicPartition tp, OffsetAndMetadata offset) {
        assignedState(tp).committed(offset);
    }

    public OffsetAndMetadata committed(TopicPartition tp) {
        return assignedState(tp).committed;
    }

    public void needRefreshCommits() {
        this.needsFetchCommittedOffsets = true;
    }

    public boolean refreshCommitsNeeded() {
        return this.needsFetchCommittedOffsets;
    }

    public void commitsRefreshed() {
        this.needsFetchCommittedOffsets = false;
    }

    public void seek(TopicPartition tp, long offset) {
        assignedState(tp).seek(offset);
    }

    public Set<TopicPartition> assignedPartitions() {
        return this.assignment.partitionSet();
    }

    public List<TopicPartition> fetchablePartitions() {
        List<TopicPartition> fetchable = new ArrayList<>(assignment.size());
        for (PartitionStates.PartitionState<TopicPartitionState> state : assignment.partitionStates()) {
            if (state.value().isFetchable())
                fetchable.add(state.topicPartition());
        }
        return fetchable;
    }

    public boolean partitionsAutoAssigned() {
        return this.subscriptionType == SubscriptionType.AUTO_TOPICS || this.subscriptionType == SubscriptionType.AUTO_PATTERN;
    }

    public void position(TopicPartition tp, long offset) {
        assignedState(tp).position(offset);
    }

    public Long position(TopicPartition tp) {
        return assignedState(tp).position;
    }

    public Long partitionLag(TopicPartition tp, IsolationLevel isolationLevel) {
        TopicPartitionState topicPartitionState = assignedState(tp);
        if (isolationLevel == IsolationLevel.READ_COMMITTED)
            return topicPartitionState.lastStableOffset == null ? null : topicPartitionState.lastStableOffset - topicPartitionState.position;
        else
            return topicPartitionState.highWatermark == null ? null : topicPartitionState.highWatermark - topicPartitionState.position;
    }

    public void updateHighWatermark(TopicPartition tp, long highWatermark) {
        assignedState(tp).highWatermark = highWatermark;
    }

    public void updateLastStableOffset(TopicPartition tp, long lastStableOffset) {
        assignedState(tp).lastStableOffset = lastStableOffset;
    }

    public Map<TopicPartition, OffsetAndMetadata> allConsumed() {
        Map<TopicPartition, OffsetAndMetadata> allConsumed = new HashMap<>();
        for (PartitionStates.PartitionState<TopicPartitionState> state : assignment.partitionStates()) {
            if (state.value().hasValidPosition())
                allConsumed.put(state.topicPartition(), new OffsetAndMetadata(state.value().position));
        }
        return allConsumed;
    }

    public void needOffsetReset(TopicPartition partition, OffsetResetStrategy offsetResetStrategy) {
        assignedState(partition).awaitReset(offsetResetStrategy);
    }

    public void needOffsetReset(TopicPartition partition) {
        needOffsetReset(partition, defaultResetStrategy);
    }

    public boolean hasDefaultOffsetResetPolicy() {
        return defaultResetStrategy != OffsetResetStrategy.NONE;
    }

    public boolean isOffsetResetNeeded(TopicPartition partition) {
        return assignedState(partition).awaitingReset();
    }

    public OffsetResetStrategy resetStrategy(TopicPartition partition) {
        return assignedState(partition).resetStrategy;
    }

    public boolean hasAllFetchPositions(Collection<TopicPartition> partitions) {
        for (TopicPartition partition : partitions)
            if (!hasValidPosition(partition))
                return false;
        return true;
    }

    public boolean hasAllFetchPositions() {
        return hasAllFetchPositions(this.assignedPartitions());
    }

    public Set<TopicPartition> missingFetchPositions() {
        Set<TopicPartition> missing = new HashSet<>();
        for (PartitionStates.PartitionState<TopicPartitionState> state : assignment.partitionStates()) {
            if (!state.value().hasValidPosition())
                missing.add(state.topicPartition());
        }
        return missing;
    }

    public boolean isAssigned(TopicPartition tp) {
        return assignment.contains(tp);
    }

    public boolean isPaused(TopicPartition tp) {
        return isAssigned(tp) && assignedState(tp).paused;
    }

    public boolean isFetchable(TopicPartition tp) {
        return isAssigned(tp) && assignedState(tp).isFetchable();
    }

    public boolean hasValidPosition(TopicPartition tp) {
        return isAssigned(tp) && assignedState(tp).hasValidPosition();
    }

    public void pause(TopicPartition tp) {
        assignedState(tp).pause();
    }

    public void resume(TopicPartition tp) {
        assignedState(tp).resume();
    }

    public void movePartitionToEnd(TopicPartition tp) {
        assignment.moveToEnd(tp);
    }

    public ConsumerRebalanceListener listener() {
        return listener;
    }

    public void addListener(Listener listener) {
        listeners.add(listener);
    }

    public void fireOnAssignment(Set<TopicPartition> assignment) {
        for (Listener listener : listeners)
            listener.onAssignment(assignment);
    }

    private static Map<TopicPartition, TopicPartitionState> partitionToStateMap(Collection<TopicPartition> assignments) {
        Map<TopicPartition, TopicPartitionState> map = new HashMap<>(assignments.size());
        for (TopicPartition tp : assignments)
            map.put(tp, new TopicPartitionState());
        return map;
    }

    private static class TopicPartitionState {
        private Long position; // last consumed position
        private Long highWatermark; // the high watermark from last fetch
        private Long lastStableOffset;
        private OffsetAndMetadata committed;  // last committed position
        private boolean paused;  // whether this partition has been paused by the user
        private OffsetResetStrategy resetStrategy;  // the strategy to use if the offset needs resetting

        public TopicPartitionState() {
            this.paused = false;
            this.position = null;
            this.highWatermark = null;
            this.lastStableOffset = null;
            this.committed = null;
            this.resetStrategy = null;
        }

        private void awaitReset(OffsetResetStrategy strategy) {
            this.resetStrategy = strategy;
            this.position = null;
        }

        public boolean awaitingReset() {
            return resetStrategy != null;
        }

        public boolean hasValidPosition() {
            return position != null;
        }

        private void seek(long offset) {
            this.position = offset;
            this.resetStrategy = null;
        }

        private void position(long offset) {
            if (!hasValidPosition())
                throw new IllegalStateException("Cannot set a new position without a valid current position");
            this.position = offset;
        }

        private void committed(OffsetAndMetadata offset) {
            this.committed = offset;
        }

        private void pause() {
            this.paused = true;
        }

        private void resume() {
            this.paused = false;
        }

        private boolean isFetchable() {
            return !paused && hasValidPosition();
        }

    }

    public interface Listener {
        /**
         * Fired after a new assignment is received (after a group rebalance or when the user manually changes the
         * assignment).
         *
         * @param assignment The topic partitions assigned to the consumer
         */
        void onAssignment(Set<TopicPartition> assignment);
    }

}<|MERGE_RESOLUTION|>--- conflicted
+++ resolved
@@ -21,10 +21,7 @@
 import org.apache.kafka.clients.consumer.OffsetResetStrategy;
 import org.apache.kafka.common.TopicPartition;
 import org.apache.kafka.common.internals.PartitionStates;
-<<<<<<< HEAD
-=======
 import org.apache.kafka.common.requests.IsolationLevel;
->>>>>>> 8ee7b906
 
 import java.util.ArrayList;
 import java.util.Collection;
@@ -188,17 +185,10 @@
     public void assignFromSubscribed(Collection<TopicPartition> assignments) {
         if (!this.partitionsAutoAssigned())
             throw new IllegalArgumentException("Attempt to dynamically assign partitions while manual assignment in use");
-<<<<<<< HEAD
 
         Map<TopicPartition, TopicPartitionState> assignedPartitionStates = partitionToStateMap(assignments);
         fireOnAssignment(assignedPartitionStates.keySet());
 
-=======
-
-        Map<TopicPartition, TopicPartitionState> assignedPartitionStates = partitionToStateMap(assignments);
-        fireOnAssignment(assignedPartitionStates.keySet());
-
->>>>>>> 8ee7b906
         if (this.subscribedPattern != null) {
             for (TopicPartition tp : assignments) {
                 if (!this.subscribedPattern.matcher(tp.topic()).matches())
