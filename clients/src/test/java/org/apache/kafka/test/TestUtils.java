/*
 * Licensed to the Apache Software Foundation (ASF) under one or more
 * contributor license agreements. See the NOTICE file distributed with
 * this work for additional information regarding copyright ownership.
 * The ASF licenses this file to You under the Apache License, Version 2.0
 * (the "License"); you may not use this file except in compliance with
 * the License. You may obtain a copy of the License at
 *
 *    http://www.apache.org/licenses/LICENSE-2.0
 *
 * Unless required by applicable law or agreed to in writing, software
 * distributed under the License is distributed on an "AS IS" BASIS,
 * WITHOUT WARRANTIES OR CONDITIONS OF ANY KIND, either express or implied.
 * See the License for the specific language governing permissions and
 * limitations under the License.
 */
package org.apache.kafka.test;

import org.apache.kafka.clients.consumer.ConsumerConfig;
import org.apache.kafka.clients.producer.ProducerConfig;
import org.apache.kafka.common.Cluster;
import org.apache.kafka.common.Node;
import org.apache.kafka.common.PartitionInfo;
import org.apache.kafka.common.protocol.types.Struct;
import org.apache.kafka.common.utils.Base64;
import org.apache.kafka.common.utils.Utils;
import org.slf4j.Logger;
import org.slf4j.LoggerFactory;

import java.io.File;
import java.io.IOException;
import java.nio.ByteBuffer;
import java.nio.file.Files;
import java.nio.file.Path;
import java.util.ArrayList;
import java.util.Collections;
<<<<<<< HEAD
=======
import java.util.HashMap;
import java.util.HashSet;
import java.util.Iterator;
>>>>>>> 8ee7b906
import java.util.List;
import java.util.Map;
import java.util.Properties;
import java.util.Random;
import java.util.Set;
import java.util.UUID;
import java.util.regex.Matcher;
import java.util.regex.Pattern;

import static java.util.Arrays.asList;
import static org.junit.Assert.assertEquals;
import static org.junit.Assert.assertNotNull;
import static org.junit.Assert.assertTrue;
import static org.junit.Assert.fail;

/**
 * Helper functions for writing unit tests
 */
public class TestUtils {
    private static final Logger log = LoggerFactory.getLogger(TestUtils.class);

    public static final File IO_TMP_DIR = new File(System.getProperty("java.io.tmpdir"));

    public static final String LETTERS = "ABCDEFGHIJKLMNOPQRSTUVWXYZabcdefghijklmnopqrstuvwxyz";
    public static final String DIGITS = "0123456789";
    public static final String LETTERS_AND_DIGITS = LETTERS + DIGITS;

    public static final String GROUP_METADATA_TOPIC_NAME = "__consumer_offsets";
    public static final Set<String> INTERNAL_TOPICS = Collections.singleton(GROUP_METADATA_TOPIC_NAME);

    /* A consistent random number generator to make tests repeatable */
    public static final Random SEEDED_RANDOM = new Random(192348092834L);
    public static final Random RANDOM = new Random();
    public static final long DEFAULT_MAX_WAIT_MS = 15000;

    public static Cluster singletonCluster() {
        return clusterWith(1);
    }

    public static Cluster singletonCluster(final Map<String, Integer> topicPartitionCounts) {
        return clusterWith(1, topicPartitionCounts);
    }

    public static Cluster singletonCluster(final String topic, final int partitions) {
        return clusterWith(1, topic, partitions);
    }

    public static Cluster clusterWith(int nodes) {
        return clusterWith(nodes, new HashMap<String, Integer>());
    }

    public static Cluster clusterWith(final int nodes, final Map<String, Integer> topicPartitionCounts) {
        final Node[] ns = new Node[nodes];
        for (int i = 0; i < nodes; i++)
            ns[i] = new Node(i, "localhost", 1969);
        final List<PartitionInfo> parts = new ArrayList<>();
        for (final Map.Entry<String, Integer> topicPartition : topicPartitionCounts.entrySet()) {
            final String topic = topicPartition.getKey();
            final int partitions = topicPartition.getValue();
            for (int i = 0; i < partitions; i++)
                parts.add(new PartitionInfo(topic, i, ns[i % ns.length], ns, ns));
        }
        return new Cluster("kafka-cluster", asList(ns), parts, Collections.<String>emptySet(), INTERNAL_TOPICS);
    }

    public static Cluster clusterWith(final int nodes, final String topic, final int partitions) {
        return clusterWith(nodes, Collections.singletonMap(topic, partitions));
    }

    /**
     * Generate an array of random bytes
     *
     * @param size The size of the array
     */
    public static byte[] randomBytes(final int size) {
        final byte[] bytes = new byte[size];
        SEEDED_RANDOM.nextBytes(bytes);
        return bytes;
    }

    /**
     * Generate a random string of letters and digits of the given length
     *
     * @param len The length of the string
     * @return The random string
     */
    public static String randomString(final int len) {
        final StringBuilder b = new StringBuilder();
        for (int i = 0; i < len; i++)
            b.append(LETTERS_AND_DIGITS.charAt(SEEDED_RANDOM.nextInt(LETTERS_AND_DIGITS.length())));
        return b.toString();
    }

    /**
     * Create an empty file in the default temporary-file directory, using `kafka` as the prefix and `tmp` as the
     * suffix to generate its name.
     */
    public static File tempFile() throws IOException {
        final File file = File.createTempFile("kafka", ".tmp");
        file.deleteOnExit();

        return file;
    }

    /**
     * Create a temporary relative directory in the default temporary-file directory with the given prefix.
     *
     * @param prefix The prefix of the temporary directory, if null using "kafka-" as default prefix
     */
    public static File tempDirectory(final String prefix) {
        return tempDirectory(null, prefix);
    }

    /**
     * Create a temporary relative directory in the default temporary-file directory with a
     * prefix of "kafka-"
     *
     * @return the temporary directory just created.
     */
    public static File tempDirectory() {
        return tempDirectory(null);
    }

    /**
     * Create a temporary relative directory in the specified parent directory with the given prefix.
     *
     * @param parent The parent folder path name, if null using the default temporary-file directory
     * @param prefix The prefix of the temporary directory, if null using "kafka-" as default prefix
     */
    public static File tempDirectory(final Path parent, String prefix) {
        final File file;
        prefix = prefix == null ? "kafka-" : prefix;
        try {
            file = parent == null ?
                Files.createTempDirectory(prefix).toFile() : Files.createTempDirectory(parent, prefix).toFile();
        } catch (final IOException ex) {
            throw new RuntimeException("Failed to create a temp dir", ex);
        }
        file.deleteOnExit();

        Runtime.getRuntime().addShutdownHook(new Thread() {
            @Override
            public void run() {
                try {
                    Utils.delete(file);
                } catch (IOException e) {
                    log.error("Error deleting {}", file.getAbsolutePath(), e);
                }
            }
        });

        return file;
    }

    public static Properties producerConfig(final String bootstrapServers,
                                            final Class keySerializer,
                                            final Class valueSerializer,
                                            final Properties additional) {
        final Properties properties = new Properties();
        properties.put(ProducerConfig.BOOTSTRAP_SERVERS_CONFIG, bootstrapServers);
        properties.put(ProducerConfig.ACKS_CONFIG, "all");
        properties.put(ProducerConfig.RETRIES_CONFIG, 0);
        properties.put(ProducerConfig.KEY_SERIALIZER_CLASS_CONFIG, keySerializer);
        properties.put(ProducerConfig.VALUE_SERIALIZER_CLASS_CONFIG, valueSerializer);
        properties.putAll(additional);
        return properties;
    }

    public static Properties producerConfig(final String bootstrapServers, final Class keySerializer, final Class valueSerializer) {
        return producerConfig(bootstrapServers, keySerializer, valueSerializer, new Properties());
    }

    public static Properties consumerConfig(final String bootstrapServers,
                                            final String groupId,
                                            final Class keyDeserializer,
                                            final Class valueDeserializer,
                                            final Properties additional) {

        final Properties consumerConfig = new Properties();
        consumerConfig.put(ConsumerConfig.BOOTSTRAP_SERVERS_CONFIG, bootstrapServers);
        consumerConfig.put(ConsumerConfig.GROUP_ID_CONFIG, groupId);
        consumerConfig.put(ConsumerConfig.AUTO_OFFSET_RESET_CONFIG, "earliest");
        consumerConfig.put(ConsumerConfig.KEY_DESERIALIZER_CLASS_CONFIG, keyDeserializer);
        consumerConfig.put(ConsumerConfig.VALUE_DESERIALIZER_CLASS_CONFIG, valueDeserializer);
        consumerConfig.putAll(additional);
        return consumerConfig;
    }

    public static Properties consumerConfig(final String bootstrapServers,
                                            final String groupId,
                                            final Class keyDeserializer,
                                            final Class valueDeserializer) {
        return consumerConfig(bootstrapServers,
            groupId,
            keyDeserializer,
            valueDeserializer,
            new Properties());
    }

    /**
     * returns consumer config with random UUID for the Group ID
     */
    public static Properties consumerConfig(final String bootstrapServers, final Class keyDeserializer, final Class valueDeserializer) {
        return consumerConfig(bootstrapServers,
            UUID.randomUUID().toString(),
            keyDeserializer,
            valueDeserializer,
            new Properties());
    }

    /**
     * uses default value of 15 seconds for timeout
     */
    public static void waitForCondition(final TestCondition testCondition, final String conditionDetails) throws InterruptedException {
        waitForCondition(testCondition, DEFAULT_MAX_WAIT_MS, conditionDetails);
    }

    /**
     * Wait for condition to be met for at most {@code maxWaitMs} and throw assertion failure otherwise.
     * This should be used instead of {@code Thread.sleep} whenever possible as it allows a longer timeout to be used
     * without unnecessarily increasing test time (as the condition is checked frequently). The longer timeout is needed to
     * avoid transient failures due to slow or overloaded machines.
     */
    public static void waitForCondition(final TestCondition testCondition, final long maxWaitMs, String conditionDetails) throws InterruptedException {
        final long startTime = System.currentTimeMillis();

        boolean testConditionMet;
        while (!(testConditionMet = testCondition.conditionMet()) && ((System.currentTimeMillis() - startTime) < maxWaitMs)) {
            Thread.sleep(Math.min(maxWaitMs, 100L));
        }

        // don't re-evaluate testCondition.conditionMet() because this might slow down some tests significantly (this
        // could be avoided by making the implementations more robust, but we have a large number of such implementations
        // and it's easier to simply avoid the issue altogether)
        if (!testConditionMet) {
            conditionDetails = conditionDetails != null ? conditionDetails : "";
            throw new AssertionError("Condition not met within timeout " + maxWaitMs + ". " + conditionDetails);
        }
    }

    /**
     * Checks if a cluster id is valid.
     * @param clusterId
     */
    public static void isValidClusterId(String clusterId) {
        assertNotNull(clusterId);

        // Base 64 encoded value is 22 characters
        assertEquals(clusterId.length(), 22);

        Pattern clusterIdPattern = Pattern.compile("[a-zA-Z0-9_\\-]+");
        Matcher matcher = clusterIdPattern.matcher(clusterId);
        assertTrue(matcher.matches());

        // Convert into normal variant and add padding at the end.
        String originalClusterId = String.format("%s==", clusterId.replace("_", "/").replace("-", "+"));
        byte[] decodedUuid = Base64.decoder().decode(originalClusterId);

        // We expect 16 bytes, same as the input UUID.
        assertEquals(decodedUuid.length, 16);

        //Check if it can be converted back to a UUID.
        try {
            ByteBuffer uuidBuffer = ByteBuffer.wrap(decodedUuid);
            new UUID(uuidBuffer.getLong(), uuidBuffer.getLong()).toString();
        } catch (Exception e) {
            fail(clusterId + " cannot be converted back to UUID.");
        }
    }

    /**
     * Checks the two iterables for equality by first converting both to a list.
     */
    public static <T> void checkEquals(Iterable<T> it1, Iterable<T> it2) {
        assertEquals(toList(it1), toList(it2));
<<<<<<< HEAD
    }

    public static <T> List<T> toList(Iterable<? extends T> iterable) {
        List<T> list = new ArrayList<>();
        for (T item : iterable)
            list.add(item);
        return list;
=======
    }

    public static <T> void checkEquals(Iterator<T> it1, Iterator<T> it2) {
        assertEquals(Utils.toList(it1), Utils.toList(it2));
    }

    public static <T> void checkEquals(Set<T> c1, Set<T> c2, String firstDesc, String secondDesc) {
        if (!c1.equals(c2)) {
            Set<T> missing1 = new HashSet<>(c2);
            missing1.removeAll(c1);
            Set<T> missing2 = new HashSet<>(c1);
            missing2.removeAll(c2);
            fail(String.format("Sets not equal, missing %s=%s, missing %s=%s", firstDesc, missing1, secondDesc, missing2));
        }
    }

    public static <T> List<T> toList(Iterable<? extends T> iterable) {
        List<T> list = new ArrayList<>();
        for (T item : iterable)
            list.add(item);
        return list;
    }

    public static ByteBuffer toBuffer(Struct struct) {
        ByteBuffer buffer = ByteBuffer.allocate(struct.sizeOf());
        struct.writeTo(buffer);
        buffer.rewind();
        return buffer;
>>>>>>> 8ee7b906
    }

}<|MERGE_RESOLUTION|>--- conflicted
+++ resolved
@@ -34,12 +34,9 @@
 import java.nio.file.Path;
 import java.util.ArrayList;
 import java.util.Collections;
-<<<<<<< HEAD
-=======
 import java.util.HashMap;
 import java.util.HashSet;
 import java.util.Iterator;
->>>>>>> 8ee7b906
 import java.util.List;
 import java.util.Map;
 import java.util.Properties;
@@ -315,15 +312,6 @@
      */
     public static <T> void checkEquals(Iterable<T> it1, Iterable<T> it2) {
         assertEquals(toList(it1), toList(it2));
-<<<<<<< HEAD
-    }
-
-    public static <T> List<T> toList(Iterable<? extends T> iterable) {
-        List<T> list = new ArrayList<>();
-        for (T item : iterable)
-            list.add(item);
-        return list;
-=======
     }
 
     public static <T> void checkEquals(Iterator<T> it1, Iterator<T> it2) {
@@ -352,7 +340,6 @@
         struct.writeTo(buffer);
         buffer.rewind();
         return buffer;
->>>>>>> 8ee7b906
     }
 
 }