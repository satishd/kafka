/**
 * Licensed to the Apache Software Foundation (ASF) under one or more contributor license agreements. See the NOTICE
 * file distributed with this work for additional information regarding copyright ownership. The ASF licenses this file
 * to You under the Apache License, Version 2.0 (the "License"); you may not use this file except in compliance with the
 * License. You may obtain a copy of the License at
 *
 * http://www.apache.org/licenses/LICENSE-2.0
 *
 * Unless required by applicable law or agreed to in writing, software distributed under the License is distributed on
 * an "AS IS" BASIS, WITHOUT WARRANTIES OR CONDITIONS OF ANY KIND, either express or implied. See the License for the
 * specific language governing permissions and limitations under the License.
 */
package org.apache.kafka.common.config;

import org.apache.kafka.common.config.ConfigDef.Importance;
import org.apache.kafka.common.config.ConfigDef.Range;
import org.apache.kafka.common.config.ConfigDef.Type;
import org.apache.kafka.common.config.ConfigDef.ValidString;
import org.apache.kafka.common.config.ConfigDef.Validator;
import org.apache.kafka.common.config.ConfigDef.Width;
import org.apache.kafka.common.config.types.Password;
import org.junit.Test;

import java.util.Arrays;
import java.util.Collections;
import java.util.HashMap;
import java.util.LinkedList;
import java.util.List;
import java.util.Map;
import java.util.Properties;

import static java.util.Arrays.asList;
import static org.junit.Assert.assertEquals;
import static org.junit.Assert.fail;

public class ConfigDefTest {

    @Test
    public void testBasicTypes() {
        ConfigDef def = new ConfigDef().define("a", Type.INT, 5, Range.between(0, 14), Importance.HIGH, "docs")
                                       .define("b", Type.LONG, Importance.HIGH, "docs")
                                       .define("c", Type.STRING, "hello", Importance.HIGH, "docs")
                                       .define("d", Type.LIST, Importance.HIGH, "docs")
                                       .define("e", Type.DOUBLE, Importance.HIGH, "docs")
                                       .define("f", Type.CLASS, Importance.HIGH, "docs")
                                       .define("g", Type.BOOLEAN, Importance.HIGH, "docs")
                                       .define("h", Type.BOOLEAN, Importance.HIGH, "docs")
                                       .define("i", Type.BOOLEAN, Importance.HIGH, "docs")
                                       .define("j", Type.PASSWORD, Importance.HIGH, "docs");

        Properties props = new Properties();
        props.put("a", "1   ");
        props.put("b", 2);
        props.put("d", " a , b, c");
        props.put("e", 42.5d);
        props.put("f", String.class.getName());
        props.put("g", "true");
        props.put("h", "FalSE");
        props.put("i", "TRUE");
        props.put("j", "password");

        Map<String, Object> vals = def.parse(props);
        assertEquals(1, vals.get("a"));
        assertEquals(2L, vals.get("b"));
        assertEquals("hello", vals.get("c"));
        assertEquals(asList("a", "b", "c"), vals.get("d"));
        assertEquals(42.5d, vals.get("e"));
        assertEquals(String.class, vals.get("f"));
        assertEquals(true, vals.get("g"));
        assertEquals(false, vals.get("h"));
        assertEquals(true, vals.get("i"));
        assertEquals(new Password("password"), vals.get("j"));
        assertEquals(Password.HIDDEN, vals.get("j").toString());
    }

    @Test(expected = ConfigException.class)
    public void testInvalidDefault() {
        new ConfigDef().define("a", Type.INT, "hello", Importance.HIGH, "docs");
    }

    @Test
    public void testNullDefault() {
        ConfigDef def = new ConfigDef().define("a", Type.INT, null, null, null, "docs");
        Map<String, Object> vals = def.parse(new Properties());

        assertEquals(null, vals.get("a"));
    }

    @Test(expected = ConfigException.class)
    public void testMissingRequired() {
        new ConfigDef().define("a", Type.INT, Importance.HIGH, "docs").parse(new HashMap<String, Object>());
    }

    @Test(expected = ConfigException.class)
    public void testDefinedTwice() {
        new ConfigDef().define("a", Type.STRING, Importance.HIGH, "docs").define("a", Type.INT, Importance.HIGH, "docs");
    }

    @Test
    public void testBadInputs() {
        testBadInputs(Type.INT, "hello", "42.5", 42.5, Long.MAX_VALUE, Long.toString(Long.MAX_VALUE), new Object());
        testBadInputs(Type.LONG, "hello", "42.5", Long.toString(Long.MAX_VALUE) + "00", new Object());
        testBadInputs(Type.DOUBLE, "hello", new Object());
        testBadInputs(Type.STRING, new Object());
        testBadInputs(Type.LIST, 53, new Object());
        testBadInputs(Type.BOOLEAN, "hello", "truee", "fals");
    }

    private void testBadInputs(Type type, Object... values) {
        for (Object value : values) {
            Map<String, Object> m = new HashMap<String, Object>();
            m.put("name", value);
            ConfigDef def = new ConfigDef().define("name", type, Importance.HIGH, "docs");
            try {
                def.parse(m);
                fail("Expected a config exception on bad input for value " + value);
            } catch (ConfigException e) {
                // this is good
            }
        }
    }

    @Test(expected = ConfigException.class)
    public void testInvalidDefaultRange() {
        new ConfigDef().define("name", Type.INT, -1, Range.between(0, 10), Importance.HIGH, "docs");
    }

    @Test(expected = ConfigException.class)
    public void testInvalidDefaultString() {
        new ConfigDef().define("name", Type.STRING, "bad", ValidString.in("valid", "values"), Importance.HIGH, "docs");
    }

    @Test
    public void testValidators() {
        testValidators(Type.INT, Range.between(0, 10), 5, new Object[]{1, 5, 9}, new Object[]{-1, 11, null});
        testValidators(Type.STRING, ValidString.in("good", "values", "default"), "default",
                new Object[]{"good", "values", "default"}, new Object[]{"bad", "inputs", null});
<<<<<<< HEAD
=======
        testValidators(Type.LIST, ConfigDef.ValidList.in("1", "2", "3"), "1", new Object[]{"1", "2", "3"}, new Object[]{"4", "5", "6"});
>>>>>>> 850ceb74
    }

    @Test
    public void testSslPasswords() {
        ConfigDef def = new ConfigDef();
        SslConfigs.addClientSslSupport(def);

        Properties props = new Properties();
        props.put(SslConfigs.SSL_KEY_PASSWORD_CONFIG, "key_password");
        props.put(SslConfigs.SSL_KEYSTORE_PASSWORD_CONFIG, "keystore_password");
        props.put(SslConfigs.SSL_TRUSTSTORE_PASSWORD_CONFIG, "truststore_password");

        Map<String, Object> vals = def.parse(props);
        assertEquals(new Password("key_password"), vals.get(SslConfigs.SSL_KEY_PASSWORD_CONFIG));
        assertEquals(Password.HIDDEN, vals.get(SslConfigs.SSL_KEY_PASSWORD_CONFIG).toString());
        assertEquals(new Password("keystore_password"), vals.get(SslConfigs.SSL_KEYSTORE_PASSWORD_CONFIG));
        assertEquals(Password.HIDDEN, vals.get(SslConfigs.SSL_KEYSTORE_PASSWORD_CONFIG).toString());
        assertEquals(new Password("truststore_password"), vals.get(SslConfigs.SSL_TRUSTSTORE_PASSWORD_CONFIG));
        assertEquals(Password.HIDDEN, vals.get(SslConfigs.SSL_TRUSTSTORE_PASSWORD_CONFIG).toString());
    }

    @Test
    public void testNullDefaultWithValidator() {
        final String key = "enum_test";

        ConfigDef def = new ConfigDef();
        def.define(key, Type.STRING, ConfigDef.NO_DEFAULT_VALUE,
                   ValidString.in("ONE", "TWO", "THREE"), Importance.HIGH, "docs");

        Properties props = new Properties();
        props.put(key, "ONE");
        Map<String, Object> vals = def.parse(props);
        assertEquals("ONE", vals.get(key));
    }

    @Test
    public void testGroupInference() {
        List<String> expected1 = Arrays.asList("group1", "group2");
        ConfigDef def1 = new ConfigDef()
            .define("a", Type.INT, Importance.HIGH, "docs", "group1", 1, Width.SHORT, "a")
            .define("b", Type.INT, Importance.HIGH, "docs", "group2", 1, Width.SHORT, "b")
            .define("c", Type.INT, Importance.HIGH, "docs", "group1", 2, Width.SHORT, "c");

        assertEquals(expected1, def1.groups());

        List<String> expected2 = Arrays.asList("group2", "group1");
        ConfigDef def2 = new ConfigDef()
            .define("a", Type.INT, Importance.HIGH, "docs", "group2", 1, Width.SHORT, "a")
            .define("b", Type.INT, Importance.HIGH, "docs", "group2", 2, Width.SHORT, "b")
            .define("c", Type.INT, Importance.HIGH, "docs", "group1", 2, Width.SHORT, "c");

        assertEquals(expected2, def2.groups());
    }

    @Test
    public void testParseForValidate() {
        Map<String, Object> expectedParsed = new HashMap<>();
        expectedParsed.put("a", 1);
        expectedParsed.put("b", null);
        expectedParsed.put("c", null);
        expectedParsed.put("d", 10);

        Map<String, ConfigValue> expected = new HashMap<>();
        String errorMessageB = "Missing required configuration \"b\" which has no default value.";
        String errorMessageC = "Missing required configuration \"c\" which has no default value.";
        ConfigValue configA = new ConfigValue("a", 1, Collections.<Object>emptyList(), Collections.<String>emptyList());
        ConfigValue configB = new ConfigValue("b", null, Collections.<Object>emptyList(), Arrays.asList(errorMessageB, errorMessageB));
        ConfigValue configC = new ConfigValue("c", null, Collections.<Object>emptyList(), Arrays.asList(errorMessageC));
        ConfigValue configD = new ConfigValue("d", 10, Collections.<Object>emptyList(), Collections.<String>emptyList());
        expected.put("a", configA);
        expected.put("b", configB);
        expected.put("c", configC);
        expected.put("d", configD);

        ConfigDef def = new ConfigDef()
            .define("a", Type.INT, Importance.HIGH, "docs", "group", 1, Width.SHORT, "a", Arrays.asList("b", "c"), new IntegerRecommender(false))
            .define("b", Type.INT, Importance.HIGH, "docs", "group", 2, Width.SHORT, "b", new IntegerRecommender(true))
            .define("c", Type.INT, Importance.HIGH, "docs", "group", 3, Width.SHORT, "c", new IntegerRecommender(true))
            .define("d", Type.INT, Importance.HIGH, "docs", "group", 4, Width.SHORT, "d", Arrays.asList("b"), new IntegerRecommender(false));

        Map<String, String> props = new HashMap<>();
        props.put("a", "1");
        props.put("d", "10");

        Map<String, ConfigValue> configValues = new HashMap<>();

        for (String name: def.configKeys().keySet()) {
            configValues.put(name, new ConfigValue(name));
        }

        Map<String, Object> parsed = def.parseForValidate(props, configValues);

        assertEquals(expectedParsed, parsed);
        assertEquals(expected, configValues);
    }

    @Test
    public void testValidate() {
        Map<String, ConfigValue> expected = new HashMap<>();
        String errorMessageB = "Missing required configuration \"b\" which has no default value.";
        String errorMessageC = "Missing required configuration \"c\" which has no default value.";

        ConfigValue configA = new ConfigValue("a", 1, Arrays.<Object>asList(1, 2, 3), Collections.<String>emptyList());
        ConfigValue configB = new ConfigValue("b", null, Arrays.<Object>asList(4, 5), Arrays.asList(errorMessageB, errorMessageB));
        ConfigValue configC = new ConfigValue("c", null, Arrays.<Object>asList(4, 5), Arrays.asList(errorMessageC));
        ConfigValue configD = new ConfigValue("d", 10, Arrays.<Object>asList(1, 2, 3), Collections.<String>emptyList());

        expected.put("a", configA);
        expected.put("b", configB);
        expected.put("c", configC);
        expected.put("d", configD);

        ConfigDef def = new ConfigDef()
            .define("a", Type.INT, Importance.HIGH, "docs", "group", 1, Width.SHORT, "a", Arrays.asList("b", "c"), new IntegerRecommender(false))
            .define("b", Type.INT, Importance.HIGH, "docs", "group", 2, Width.SHORT, "b", new IntegerRecommender(true))
            .define("c", Type.INT, Importance.HIGH, "docs", "group", 3, Width.SHORT, "c", new IntegerRecommender(true))
            .define("d", Type.INT, Importance.HIGH, "docs", "group", 4, Width.SHORT, "d", Arrays.asList("b"), new IntegerRecommender(false));

        Map<String, String> props = new HashMap<>();
        props.put("a", "1");
        props.put("d", "10");

        List<ConfigValue> configs = def.validate(props);
        for (ConfigValue config : configs) {
            String name = config.name();
            ConfigValue expectedConfig = expected.get(name);
            assertEquals(expectedConfig, config);
        }
    }

    @Test
    public void testValidateMissingConfigKey() {
        Map<String, ConfigValue> expected = new HashMap<>();
        String errorMessageB = "Missing required configuration \"b\" which has no default value.";
        String errorMessageC = "Missing required configuration \"c\" which has no default value.";
        String errorMessageD = "d is referred in the dependents, but not defined.";

        ConfigValue configA = new ConfigValue("a", 1, Arrays.<Object>asList(1, 2, 3), Collections.<String>emptyList());
        ConfigValue configB = new ConfigValue("b", null, Arrays.<Object>asList(4, 5), Arrays.asList(errorMessageB));
        ConfigValue configC = new ConfigValue("c", null, Arrays.<Object>asList(4, 5), Arrays.asList(errorMessageC));
        ConfigValue configD = new ConfigValue("d", null, Collections.emptyList(), Arrays.asList(errorMessageD));
        configD.visible(false);

        expected.put("a", configA);
        expected.put("b", configB);
        expected.put("c", configC);
        expected.put("d", configD);

        ConfigDef def = new ConfigDef()
            .define("a", Type.INT, Importance.HIGH, "docs", "group", 1, Width.SHORT, "a", Arrays.asList("b", "c", "d"), new IntegerRecommender(false))
            .define("b", Type.INT, Importance.HIGH, "docs", "group", 2, Width.SHORT, "b", new IntegerRecommender(true))
            .define("c", Type.INT, Importance.HIGH, "docs", "group", 3, Width.SHORT, "c", new IntegerRecommender(true));

        Map<String, String> props = new HashMap<>();
        props.put("a", "1");

        List<ConfigValue> configs = def.validate(props);
        for (ConfigValue config: configs) {
            String name = config.name();
            ConfigValue expectedConfig = expected.get(name);
            assertEquals(expectedConfig, config);
        }
    }

    @Test
    public void testValidateCannotParse() {
        Map<String, ConfigValue> expected = new HashMap<>();
        String errorMessageB = "Invalid value non_integer for configuration a: Not a number of type INT";
        ConfigValue configA = new ConfigValue("a", null, Collections.emptyList(), Arrays.asList(errorMessageB));
        expected.put("a", configA);

        ConfigDef def = new ConfigDef().define("a", Type.INT, Importance.HIGH, "docs");
        Map<String, String> props = new HashMap<>();
        props.put("a", "non_integer");

        List<ConfigValue> configs = def.validate(props);
        for (ConfigValue config: configs) {
            String name = config.name();
            ConfigValue expectedConfig = expected.get(name);
            assertEquals(expectedConfig, config);
        }
    }

    private static class IntegerRecommender implements ConfigDef.Recommender {

        private boolean hasParent;

        public IntegerRecommender(boolean hasParent) {
            this.hasParent = hasParent;
        }

        @Override
        public List<Object> validValues(String name, Map<String, Object> parsedConfig) {
            List<Object> values = new LinkedList<>();
            if (!hasParent) {
                values.addAll(Arrays.asList(1, 2, 3));
            } else {
                values.addAll(Arrays.asList(4, 5));
            }
            return values;
        }

        @Override
        public boolean visible(String name, Map<String, Object> parsedConfig) {
            return true;
        }
    }

    private void testValidators(Type type, Validator validator, Object defaultVal, Object[] okValues, Object[] badValues) {
        ConfigDef def = new ConfigDef().define("name", type, defaultVal, validator, Importance.HIGH, "docs");

        for (Object value : okValues) {
            Map<String, Object> m = new HashMap<String, Object>();
            m.put("name", value);
            def.parse(m);
        }

        for (Object value : badValues) {
            Map<String, Object> m = new HashMap<String, Object>();
            m.put("name", value);
            try {
                def.parse(m);
                fail("Expected a config exception due to invalid value " + value);
            } catch (ConfigException e) {
                // this is good
            }
        }
    }
}<|MERGE_RESOLUTION|>--- conflicted
+++ resolved
@@ -135,10 +135,7 @@
         testValidators(Type.INT, Range.between(0, 10), 5, new Object[]{1, 5, 9}, new Object[]{-1, 11, null});
         testValidators(Type.STRING, ValidString.in("good", "values", "default"), "default",
                 new Object[]{"good", "values", "default"}, new Object[]{"bad", "inputs", null});
-<<<<<<< HEAD
-=======
         testValidators(Type.LIST, ConfigDef.ValidList.in("1", "2", "3"), "1", new Object[]{"1", "2", "3"}, new Object[]{"4", "5", "6"});
->>>>>>> 850ceb74
     }
 
     @Test
