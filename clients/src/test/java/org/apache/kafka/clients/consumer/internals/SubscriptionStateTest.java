/**
 * Licensed to the Apache Software Foundation (ASF) under one or more
 * contributor license agreements.  See the NOTICE file distributed with
 * this work for additional information regarding copyright ownership.
 * The ASF licenses this file to You under the Apache License, Version 2.0
 * (the "License"); you may not use this file except in compliance with
 * the License.  You may obtain a copy of the License at
 *
 *    http://www.apache.org/licenses/LICENSE-2.0
 *
 * Unless required by applicable law or agreed to in writing, software
 * distributed under the License is distributed on an "AS IS" BASIS,
 * WITHOUT WARRANTIES OR CONDITIONS OF ANY KIND, either express or implied.
 * See the License for the specific language governing permissions and
 * limitations under the License.
 */
package org.apache.kafka.clients.consumer.internals;

import org.apache.kafka.clients.consumer.ConsumerRebalanceListener;
import org.apache.kafka.clients.consumer.OffsetAndMetadata;
import org.apache.kafka.clients.consumer.OffsetResetStrategy;
import org.apache.kafka.common.TopicPartition;
import org.junit.Test;

import java.util.Arrays;
import java.util.Collection;
import java.util.Collections;
import java.util.HashSet;
import java.util.regex.Pattern;

import static java.util.Arrays.asList;
import static java.util.Collections.singleton;
import static org.junit.Assert.assertEquals;
import static org.junit.Assert.assertFalse;
import static org.junit.Assert.assertTrue;

public class SubscriptionStateTest {

    private final SubscriptionState state = new SubscriptionState(OffsetResetStrategy.EARLIEST);
    private final String topic = "test";
    private final String topic1 = "test1";
    private final TopicPartition tp0 = new TopicPartition(topic, 0);
    private final TopicPartition tp1 = new TopicPartition(topic, 1);
    private final TopicPartition t1p0 = new TopicPartition(topic1, 0);
    private final MockRebalanceListener rebalanceListener = new MockRebalanceListener();

    @Test
    public void partitionAssignment() {
<<<<<<< HEAD
        state.assignFromUser(Arrays.asList(tp0));
        assertEquals(Collections.singleton(tp0), state.assignedPartitions());
        assertFalse(state.partitionAssignmentNeeded());
=======
        state.assignFromUser(singleton(tp0));
        assertEquals(singleton(tp0), state.assignedPartitions());
>>>>>>> 850ceb74
        assertFalse(state.hasAllFetchPositions());
        assertTrue(state.refreshCommitsNeeded());
        state.committed(tp0, new OffsetAndMetadata(1));
        state.seek(tp0, 1);
        assertTrue(state.isFetchable(tp0));
        assertAllPositions(tp0, 1L);
        state.assignFromUser(Collections.<TopicPartition>emptySet());
        assertTrue(state.assignedPartitions().isEmpty());
        assertFalse(state.isAssigned(tp0));
        assertFalse(state.isFetchable(tp0));
    }

    @Test
    public void partitionAssignmentChangeOnTopicSubscription() {
        state.assignFromUser(new HashSet<>(Arrays.asList(tp0, tp1)));
        // assigned partitions should immediately change
        assertEquals(2, state.assignedPartitions().size());
        assertTrue(state.assignedPartitions().contains(tp0));
        assertTrue(state.assignedPartitions().contains(tp1));

        state.unsubscribe();
        // assigned partitions should immediately change
        assertTrue(state.assignedPartitions().isEmpty());

        state.subscribe(singleton(topic1), rebalanceListener);
        // assigned partitions should remain unchanged
        assertTrue(state.assignedPartitions().isEmpty());

        state.assignFromSubscribed(asList(t1p0));
        // assigned partitions should immediately change
        assertEquals(singleton(t1p0), state.assignedPartitions());

        state.subscribe(singleton(topic), rebalanceListener);
        // assigned partitions should remain unchanged
        assertEquals(singleton(t1p0), state.assignedPartitions());

        state.unsubscribe();
        // assigned partitions should immediately change
        assertTrue(state.assignedPartitions().isEmpty());
    }

    @Test
    public void partitionAssignmentChangeOnPatternSubscription() {
        state.subscribe(Pattern.compile(".*"), rebalanceListener);
        // assigned partitions should remain unchanged
        assertTrue(state.assignedPartitions().isEmpty());

        state.subscribeFromPattern(new HashSet<>(Arrays.asList(topic, topic1)));
        // assigned partitions should remain unchanged
        assertTrue(state.assignedPartitions().isEmpty());

        state.assignFromSubscribed(asList(tp1));
        // assigned partitions should immediately change
        assertEquals(singleton(tp1), state.assignedPartitions());

        state.subscribe(Pattern.compile(".*t"), rebalanceListener);
        // assigned partitions should remain unchanged
        assertEquals(singleton(tp1), state.assignedPartitions());

        state.subscribeFromPattern(singleton(topic));
        // assigned partitions should remain unchanged
        assertEquals(singleton(tp1), state.assignedPartitions());

        state.unsubscribe();
        // assigned partitions should immediately change
        assertTrue(state.assignedPartitions().isEmpty());
    }

    @Test
    public void partitionReset() {
        state.assignFromUser(singleton(tp0));
        state.seek(tp0, 5);
        assertEquals(5L, (long) state.position(tp0));
        state.needOffsetReset(tp0);
        assertFalse(state.isFetchable(tp0));
        assertTrue(state.isOffsetResetNeeded(tp0));
        assertEquals(null, state.position(tp0));

        // seek should clear the reset and make the partition fetchable
        state.seek(tp0, 0);
        assertTrue(state.isFetchable(tp0));
        assertFalse(state.isOffsetResetNeeded(tp0));
    }

    @Test
    public void topicSubscription() {
        state.subscribe(singleton(topic), rebalanceListener);
        assertEquals(1, state.subscription().size());
        assertTrue(state.assignedPartitions().isEmpty());
        assertTrue(state.partitionsAutoAssigned());
        state.assignFromSubscribed(asList(tp0));
        state.seek(tp0, 1);
        state.committed(tp0, new OffsetAndMetadata(1));
        assertAllPositions(tp0, 1L);
        state.assignFromSubscribed(asList(tp1));
        assertTrue(state.isAssigned(tp1));
        assertFalse(state.isAssigned(tp0));
        assertFalse(state.isFetchable(tp1));
        assertEquals(singleton(tp1), state.assignedPartitions());
    }

    @Test
    public void partitionPause() {
        state.assignFromUser(singleton(tp0));
        state.seek(tp0, 100);
        assertTrue(state.isFetchable(tp0));
        state.pause(tp0);
        assertFalse(state.isFetchable(tp0));
        state.resume(tp0);
        assertTrue(state.isFetchable(tp0));
    }

    @Test
    public void commitOffsetMetadata() {
        state.assignFromUser(singleton(tp0));
        state.committed(tp0, new OffsetAndMetadata(5, "hi"));

        assertEquals(5, state.committed(tp0).offset());
        assertEquals("hi", state.committed(tp0).metadata());
    }

    @Test(expected = IllegalStateException.class)
    public void invalidPositionUpdate() {
        state.subscribe(singleton(topic), rebalanceListener);
        state.assignFromSubscribed(asList(tp0));
        state.position(tp0, 0);
    }

    @Test(expected = IllegalStateException.class)
    public void cantChangePositionForNonAssignedPartition() {
        state.position(tp0, 1);
    }

    public void assertAllPositions(TopicPartition tp, Long offset) {
        assertEquals(offset.longValue(), state.committed(tp).offset());
        assertEquals(offset, state.position(tp));
    }

    @Test(expected = IllegalStateException.class)
    public void cantSubscribeTopicAndPattern() {
        state.subscribe(singleton(topic), rebalanceListener);
        state.subscribe(Pattern.compile(".*"), rebalanceListener);
    }

    @Test(expected = IllegalStateException.class)
    public void cantSubscribePartitionAndPattern() {
        state.assignFromUser(singleton(tp0));
        state.subscribe(Pattern.compile(".*"), rebalanceListener);
    }

    @Test(expected = IllegalStateException.class)
    public void cantSubscribePatternAndTopic() {
        state.subscribe(Pattern.compile(".*"), rebalanceListener);
        state.subscribe(singleton(topic), rebalanceListener);
    }

    @Test(expected = IllegalStateException.class)
    public void cantSubscribePatternAndPartition() {
        state.subscribe(Pattern.compile(".*"), rebalanceListener);
        state.assignFromUser(singleton(tp0));
    }

    @Test
    public void patternSubscription() {
        state.subscribe(Pattern.compile(".*"), rebalanceListener);
        state.subscribeFromPattern(new HashSet<>(Arrays.asList(topic, topic1)));

        assertEquals(
                "Expected subscribed topics count is incorrect", 2, state.subscription().size());
    }

    @Test
    public void unsubscribeUserAssignment() {
        state.assignFromUser(new HashSet<>(Arrays.asList(tp0, tp1)));
        state.unsubscribe();
        state.subscribe(singleton(topic), rebalanceListener);
        assertEquals(singleton(topic), state.subscription());
    }

    @Test
    public void unsubscribeUserSubscribe() {
        state.subscribe(singleton(topic), rebalanceListener);
        state.unsubscribe();
        state.assignFromUser(singleton(tp0));
        assertEquals(singleton(tp0), state.assignedPartitions());
    }

    @Test
    public void unsubscription() {
        state.subscribe(Pattern.compile(".*"), rebalanceListener);
        state.subscribeFromPattern(new HashSet<>(Arrays.asList(topic, topic1)));
        state.assignFromSubscribed(asList(tp1));
        assertEquals(singleton(tp1), state.assignedPartitions());

        state.unsubscribe();
        assertEquals(0, state.subscription().size());
        assertTrue(state.assignedPartitions().isEmpty());

        state.assignFromUser(singleton(tp0));
        assertEquals(singleton(tp0), state.assignedPartitions());

        state.unsubscribe();
        assertEquals(0, state.subscription().size());
        assertTrue(state.assignedPartitions().isEmpty());
    }

    private static class MockRebalanceListener implements ConsumerRebalanceListener {
        public Collection<TopicPartition> revoked;
        public Collection<TopicPartition> assigned;
        public int revokedCount = 0;
        public int assignedCount = 0;


        @Override
        public void onPartitionsAssigned(Collection<TopicPartition> partitions) {
            this.assigned = partitions;
            assignedCount++;
        }

        @Override
        public void onPartitionsRevoked(Collection<TopicPartition> partitions) {
            this.revoked = partitions;
            revokedCount++;
        }

    }

}<|MERGE_RESOLUTION|>--- conflicted
+++ resolved
@@ -46,14 +46,8 @@
 
     @Test
     public void partitionAssignment() {
-<<<<<<< HEAD
-        state.assignFromUser(Arrays.asList(tp0));
-        assertEquals(Collections.singleton(tp0), state.assignedPartitions());
-        assertFalse(state.partitionAssignmentNeeded());
-=======
         state.assignFromUser(singleton(tp0));
         assertEquals(singleton(tp0), state.assignedPartitions());
->>>>>>> 850ceb74
         assertFalse(state.hasAllFetchPositions());
         assertTrue(state.refreshCommitsNeeded());
         state.committed(tp0, new OffsetAndMetadata(1));
