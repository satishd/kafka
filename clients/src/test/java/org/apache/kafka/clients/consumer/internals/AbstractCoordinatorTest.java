/**
 * Licensed to the Apache Software Foundation (ASF) under one or more
 * contributor license agreements.  See the NOTICE file distributed with
 * this work for additional information regarding copyright ownership.
 * The ASF licenses this file to You under the Apache License, Version 2.0
 * (the "License"); you may not use this file except in compliance with
 * the License.  You may obtain a copy of the License at
 * <p>
 * http://www.apache.org/licenses/LICENSE-2.0
 * <p>
 * Unless required by applicable law or agreed to in writing, software
 * distributed under the License is distributed on an "AS IS" BASIS,
 * WITHOUT WARRANTIES OR CONDITIONS OF ANY KIND, either express or implied.
 * See the License for the specific language governing permissions and
 * limitations under the License.
 **/
package org.apache.kafka.clients.consumer.internals;

import org.apache.kafka.clients.Metadata;
import org.apache.kafka.clients.MockClient;
import org.apache.kafka.common.Cluster;
import org.apache.kafka.common.Node;
import org.apache.kafka.common.errors.WakeupException;
import org.apache.kafka.common.metrics.Metrics;
import org.apache.kafka.common.protocol.Errors;
import org.apache.kafka.common.requests.AbstractRequest;
import org.apache.kafka.common.requests.GroupCoordinatorResponse;
import org.apache.kafka.common.requests.HeartbeatRequest;
import org.apache.kafka.common.requests.HeartbeatResponse;
import org.apache.kafka.common.requests.JoinGroupRequest;
import org.apache.kafka.common.requests.JoinGroupResponse;
import org.apache.kafka.common.requests.SyncGroupRequest;
import org.apache.kafka.common.requests.SyncGroupResponse;
import org.apache.kafka.common.utils.MockTime;
import org.apache.kafka.common.utils.Time;
import org.apache.kafka.test.TestCondition;
import org.apache.kafka.test.TestUtils;
import org.junit.Before;
import org.junit.Test;

import java.nio.ByteBuffer;
import java.util.Collections;
import java.util.HashMap;
import java.util.List;
import java.util.Map;
import java.util.concurrent.atomic.AtomicBoolean;

import static org.junit.Assert.assertEquals;
import static org.junit.Assert.assertFalse;
import static org.junit.Assert.assertTrue;
import static org.junit.Assert.fail;

public class AbstractCoordinatorTest {

    private static final ByteBuffer EMPTY_DATA = ByteBuffer.wrap(new byte[0]);
    private static final int REBALANCE_TIMEOUT_MS = 60000;
    private static final int SESSION_TIMEOUT_MS = 10000;
    private static final int HEARTBEAT_INTERVAL_MS = 3000;
    private static final long RETRY_BACKOFF_MS = 100;
    private static final long REQUEST_TIMEOUT_MS = 40000;
    private static final String GROUP_ID = "dummy-group";
    private static final String METRIC_GROUP_PREFIX = "consumer";

    private MockClient mockClient;
    private MockTime mockTime;
    private Node node;
    private Node coordinatorNode;
    private ConsumerNetworkClient consumerClient;
    private DummyCoordinator coordinator;

    @Before
    public void setupCoordinator() {
        this.mockTime = new MockTime();
        this.mockClient = new MockClient(mockTime);

        Metadata metadata = new Metadata();
        this.consumerClient = new ConsumerNetworkClient(mockClient, metadata, mockTime,
                RETRY_BACKOFF_MS, REQUEST_TIMEOUT_MS);
        Metrics metrics = new Metrics();

        Cluster cluster = TestUtils.singletonCluster("topic", 1);
        metadata.update(cluster, Collections.<String>emptySet(), mockTime.milliseconds());
        this.node = cluster.nodes().get(0);
        mockClient.setNode(node);

        this.coordinatorNode = new Node(Integer.MAX_VALUE - node.id(), node.host(), node.port());
        this.coordinator = new DummyCoordinator(consumerClient, metrics, mockTime);
    }

    @Test
    public void testCoordinatorDiscoveryBackoff() {
        mockClient.prepareResponse(groupCoordinatorResponse(node, Errors.NONE));
        mockClient.prepareResponse(groupCoordinatorResponse(node, Errors.NONE));

        // blackout the coordinator for 50 milliseconds to simulate a disconnect.
        // after backing off, we should be able to connect.
        mockClient.blackout(coordinatorNode, 50L);

        long initialTime = mockTime.milliseconds();
        coordinator.ensureCoordinatorReady();
        long endTime = mockTime.milliseconds();

        assertTrue(endTime - initialTime >= RETRY_BACKOFF_MS);
    }

    @Test
    public void testUncaughtExceptionInHeartbeatThread() throws Exception {
        mockClient.prepareResponse(groupCoordinatorResponse(node, Errors.NONE));
        mockClient.prepareResponse(joinGroupFollowerResponse(1, "memberId", "leaderId", Errors.NONE));
        mockClient.prepareResponse(syncGroupResponse(Errors.NONE));

        final RuntimeException e = new RuntimeException();

        // raise the error when the background thread tries to send a heartbeat
        mockClient.prepareResponse(new MockClient.RequestMatcher() {
            @Override
            public boolean matches(AbstractRequest body) {
                if (body instanceof HeartbeatRequest)
                    throw e;
                return false;
            }
        }, heartbeatResponse(Errors.UNKNOWN));

        try {
            coordinator.ensureActiveGroup();
            mockTime.sleep(HEARTBEAT_INTERVAL_MS);
            synchronized (coordinator) {
                coordinator.notify();
            }
            long startMs = System.currentTimeMillis();
            while (System.currentTimeMillis() - startMs < 1000) {
                Thread.sleep(10);
                coordinator.pollHeartbeat(mockTime.milliseconds());
            }
            fail("Expected pollHeartbeat to raise an error in 1 second");
        } catch (RuntimeException exception) {
            assertEquals(exception, e);
        }
    }

    @Test
    public void testLookupCoordinator() throws Exception {
        mockClient.setNode(null);
        RequestFuture<Void> noBrokersAvailableFuture = coordinator.lookupCoordinator();
        assertTrue("Failed future expected", noBrokersAvailableFuture.failed());

        mockClient.setNode(node);
        RequestFuture<Void> future = coordinator.lookupCoordinator();
        assertFalse("Request not sent", future.isDone());
        assertTrue("New request sent while one is in progress", future == coordinator.lookupCoordinator());

        mockClient.prepareResponse(groupCoordinatorResponse(node, Errors.NONE));
        coordinator.ensureCoordinatorReady();
        assertTrue("New request not sent after previous completed", future != coordinator.lookupCoordinator());
    }

    @Test
    public void testWakeupAfterJoinGroupSent() throws Exception {
        mockClient.prepareResponse(groupCoordinatorResponse(node, Errors.NONE));
        mockClient.prepareResponse(new MockClient.RequestMatcher() {
            private int invocations = 0;
            @Override
<<<<<<< HEAD
            public boolean matches(ClientRequest request) {
                invocations++;
                boolean isJoinGroupRequest = request.request().header().apiKey() == ApiKeys.JOIN_GROUP.id;
=======
            public boolean matches(AbstractRequest body) {
                invocations++;
                boolean isJoinGroupRequest = body instanceof JoinGroupRequest;
>>>>>>> d7850a40
                if (isJoinGroupRequest && invocations == 1)
                    // simulate wakeup before the request returns
                    throw new WakeupException();
                return isJoinGroupRequest;
            }
        }, joinGroupFollowerResponse(1, "memberId", "leaderId", Errors.NONE));
        mockClient.prepareResponse(syncGroupResponse(Errors.NONE));
        AtomicBoolean heartbeatReceived = prepareFirstHeartbeat();

        try {
            coordinator.ensureActiveGroup();
            fail("Should have woken up from ensureActiveGroup()");
        } catch (WakeupException e) {
        }

        assertEquals(1, coordinator.onJoinPrepareInvokes);
        assertEquals(0, coordinator.onJoinCompleteInvokes);
        assertFalse(heartbeatReceived.get());

        coordinator.ensureActiveGroup();

        assertEquals(1, coordinator.onJoinPrepareInvokes);
        assertEquals(1, coordinator.onJoinCompleteInvokes);

        awaitFirstHeartbeat(heartbeatReceived);
    }

    @Test
    public void testWakeupAfterJoinGroupSentExternalCompletion() throws Exception {
        mockClient.prepareResponse(groupCoordinatorResponse(node, Errors.NONE));
        mockClient.prepareResponse(new MockClient.RequestMatcher() {
            private int invocations = 0;
            @Override
<<<<<<< HEAD
            public boolean matches(ClientRequest request) {
                invocations++;
                boolean isJoinGroupRequest = request.request().header().apiKey() == ApiKeys.JOIN_GROUP.id;
=======
            public boolean matches(AbstractRequest body) {
                invocations++;
                boolean isJoinGroupRequest = body instanceof JoinGroupRequest;
>>>>>>> d7850a40
                if (isJoinGroupRequest && invocations == 1)
                    // simulate wakeup before the request returns
                    throw new WakeupException();
                return isJoinGroupRequest;
            }
        }, joinGroupFollowerResponse(1, "memberId", "leaderId", Errors.NONE));
        mockClient.prepareResponse(syncGroupResponse(Errors.NONE));
        AtomicBoolean heartbeatReceived = prepareFirstHeartbeat();

        try {
            coordinator.ensureActiveGroup();
            fail("Should have woken up from ensureActiveGroup()");
        } catch (WakeupException e) {
        }

        assertEquals(1, coordinator.onJoinPrepareInvokes);
        assertEquals(0, coordinator.onJoinCompleteInvokes);
        assertFalse(heartbeatReceived.get());

        // the join group completes in this poll()
        consumerClient.poll(0);
        coordinator.ensureActiveGroup();

        assertEquals(1, coordinator.onJoinPrepareInvokes);
        assertEquals(1, coordinator.onJoinCompleteInvokes);

        awaitFirstHeartbeat(heartbeatReceived);
    }

    @Test
    public void testWakeupAfterJoinGroupReceived() throws Exception {
        mockClient.prepareResponse(groupCoordinatorResponse(node, Errors.NONE));
        mockClient.prepareResponse(new MockClient.RequestMatcher() {
            @Override
<<<<<<< HEAD
            public boolean matches(ClientRequest request) {
                boolean isJoinGroupRequest = request.request().header().apiKey() == ApiKeys.JOIN_GROUP.id;
=======
            public boolean matches(AbstractRequest body) {
                boolean isJoinGroupRequest = body instanceof JoinGroupRequest;
>>>>>>> d7850a40
                if (isJoinGroupRequest)
                    // wakeup after the request returns
                    consumerClient.wakeup();
                return isJoinGroupRequest;
            }
        }, joinGroupFollowerResponse(1, "memberId", "leaderId", Errors.NONE));
        mockClient.prepareResponse(syncGroupResponse(Errors.NONE));
        AtomicBoolean heartbeatReceived = prepareFirstHeartbeat();

        try {
            coordinator.ensureActiveGroup();
            fail("Should have woken up from ensureActiveGroup()");
        } catch (WakeupException e) {
        }

        assertEquals(1, coordinator.onJoinPrepareInvokes);
        assertEquals(0, coordinator.onJoinCompleteInvokes);
        assertFalse(heartbeatReceived.get());

        coordinator.ensureActiveGroup();

        assertEquals(1, coordinator.onJoinPrepareInvokes);
        assertEquals(1, coordinator.onJoinCompleteInvokes);

        awaitFirstHeartbeat(heartbeatReceived);
    }

    @Test
    public void testWakeupAfterJoinGroupReceivedExternalCompletion() throws Exception {
        mockClient.prepareResponse(groupCoordinatorResponse(node, Errors.NONE));
        mockClient.prepareResponse(new MockClient.RequestMatcher() {
            @Override
<<<<<<< HEAD
            public boolean matches(ClientRequest request) {
                boolean isJoinGroupRequest = request.request().header().apiKey() == ApiKeys.JOIN_GROUP.id;
=======
            public boolean matches(AbstractRequest body) {
                boolean isJoinGroupRequest = body instanceof JoinGroupRequest;
>>>>>>> d7850a40
                if (isJoinGroupRequest)
                    // wakeup after the request returns
                    consumerClient.wakeup();
                return isJoinGroupRequest;
            }
        }, joinGroupFollowerResponse(1, "memberId", "leaderId", Errors.NONE));
        mockClient.prepareResponse(syncGroupResponse(Errors.NONE));
        AtomicBoolean heartbeatReceived = prepareFirstHeartbeat();

        try {
            coordinator.ensureActiveGroup();
            fail("Should have woken up from ensureActiveGroup()");
        } catch (WakeupException e) {
        }

        assertEquals(1, coordinator.onJoinPrepareInvokes);
        assertEquals(0, coordinator.onJoinCompleteInvokes);
        assertFalse(heartbeatReceived.get());

        // the join group completes in this poll()
        consumerClient.poll(0);
        coordinator.ensureActiveGroup();

        assertEquals(1, coordinator.onJoinPrepareInvokes);
        assertEquals(1, coordinator.onJoinCompleteInvokes);

        awaitFirstHeartbeat(heartbeatReceived);
    }

    @Test
    public void testWakeupAfterSyncGroupSent() throws Exception {
        mockClient.prepareResponse(groupCoordinatorResponse(node, Errors.NONE));
        mockClient.prepareResponse(joinGroupFollowerResponse(1, "memberId", "leaderId", Errors.NONE));
        mockClient.prepareResponse(new MockClient.RequestMatcher() {
            private int invocations = 0;
            @Override
<<<<<<< HEAD
            public boolean matches(ClientRequest request) {
                invocations++;
                boolean isSyncGroupRequest = request.request().header().apiKey() == ApiKeys.SYNC_GROUP.id;
=======
            public boolean matches(AbstractRequest body) {
                invocations++;
                boolean isSyncGroupRequest = body instanceof SyncGroupRequest;
>>>>>>> d7850a40
                if (isSyncGroupRequest && invocations == 1)
                    // simulate wakeup after the request sent
                    throw new WakeupException();
                return isSyncGroupRequest;
            }
        }, syncGroupResponse(Errors.NONE));
        AtomicBoolean heartbeatReceived = prepareFirstHeartbeat();

        try {
            coordinator.ensureActiveGroup();
            fail("Should have woken up from ensureActiveGroup()");
        } catch (WakeupException e) {
        }

        assertEquals(1, coordinator.onJoinPrepareInvokes);
        assertEquals(0, coordinator.onJoinCompleteInvokes);
        assertFalse(heartbeatReceived.get());

        coordinator.ensureActiveGroup();

        assertEquals(1, coordinator.onJoinPrepareInvokes);
        assertEquals(1, coordinator.onJoinCompleteInvokes);

        awaitFirstHeartbeat(heartbeatReceived);
    }

    @Test
    public void testWakeupAfterSyncGroupSentExternalCompletion() throws Exception {
        mockClient.prepareResponse(groupCoordinatorResponse(node, Errors.NONE));
        mockClient.prepareResponse(joinGroupFollowerResponse(1, "memberId", "leaderId", Errors.NONE));
        mockClient.prepareResponse(new MockClient.RequestMatcher() {
            private int invocations = 0;
            @Override
<<<<<<< HEAD
            public boolean matches(ClientRequest request) {
                invocations++;
                boolean isSyncGroupRequest = request.request().header().apiKey() == ApiKeys.SYNC_GROUP.id;
=======
            public boolean matches(AbstractRequest body) {
                invocations++;
                boolean isSyncGroupRequest = body instanceof SyncGroupRequest;
>>>>>>> d7850a40
                if (isSyncGroupRequest && invocations == 1)
                    // simulate wakeup after the request sent
                    throw new WakeupException();
                return isSyncGroupRequest;
            }
        }, syncGroupResponse(Errors.NONE));
        AtomicBoolean heartbeatReceived = prepareFirstHeartbeat();

        try {
            coordinator.ensureActiveGroup();
            fail("Should have woken up from ensureActiveGroup()");
        } catch (WakeupException e) {
        }

        assertEquals(1, coordinator.onJoinPrepareInvokes);
        assertEquals(0, coordinator.onJoinCompleteInvokes);
        assertFalse(heartbeatReceived.get());

        // the join group completes in this poll()
        consumerClient.poll(0);
        coordinator.ensureActiveGroup();

        assertEquals(1, coordinator.onJoinPrepareInvokes);
        assertEquals(1, coordinator.onJoinCompleteInvokes);

        awaitFirstHeartbeat(heartbeatReceived);
<<<<<<< HEAD
    }

    @Test
    public void testWakeupAfterSyncGroupReceived() throws Exception {
        mockClient.prepareResponse(groupCoordinatorResponse(node, Errors.NONE));
        mockClient.prepareResponse(joinGroupFollowerResponse(1, "memberId", "leaderId", Errors.NONE));
        mockClient.prepareResponse(new MockClient.RequestMatcher() {
            @Override
            public boolean matches(ClientRequest request) {
                boolean isSyncGroupRequest = request.request().header().apiKey() == ApiKeys.SYNC_GROUP.id;
                if (isSyncGroupRequest)
                    // wakeup after the request returns
                    consumerClient.wakeup();
                return isSyncGroupRequest;
            }
        }, syncGroupResponse(Errors.NONE));
        AtomicBoolean heartbeatReceived = prepareFirstHeartbeat();

        try {
            coordinator.ensureActiveGroup();
            fail("Should have woken up from ensureActiveGroup()");
        } catch (WakeupException e) {
        }

        assertEquals(1, coordinator.onJoinPrepareInvokes);
        assertEquals(0, coordinator.onJoinCompleteInvokes);
        assertFalse(heartbeatReceived.get());

        coordinator.ensureActiveGroup();

        assertEquals(1, coordinator.onJoinPrepareInvokes);
        assertEquals(1, coordinator.onJoinCompleteInvokes);

        awaitFirstHeartbeat(heartbeatReceived);
    }

    @Test
    public void testWakeupAfterSyncGroupReceivedExternalCompletion() throws Exception {
        mockClient.prepareResponse(groupCoordinatorResponse(node, Errors.NONE));
        mockClient.prepareResponse(joinGroupFollowerResponse(1, "memberId", "leaderId", Errors.NONE));
        mockClient.prepareResponse(new MockClient.RequestMatcher() {
            @Override
            public boolean matches(ClientRequest request) {
                boolean isSyncGroupRequest = request.request().header().apiKey() == ApiKeys.SYNC_GROUP.id;
                if (isSyncGroupRequest)
                    // wakeup after the request returns
                    consumerClient.wakeup();
                return isSyncGroupRequest;
            }
        }, syncGroupResponse(Errors.NONE));
        AtomicBoolean heartbeatReceived = prepareFirstHeartbeat();

        try {
            coordinator.ensureActiveGroup();
            fail("Should have woken up from ensureActiveGroup()");
        } catch (WakeupException e) {
        }

        assertEquals(1, coordinator.onJoinPrepareInvokes);
        assertEquals(0, coordinator.onJoinCompleteInvokes);
        assertFalse(heartbeatReceived.get());

        // the join group completes in this poll()
        consumerClient.poll(0);
        coordinator.ensureActiveGroup();

        assertEquals(1, coordinator.onJoinPrepareInvokes);
        assertEquals(1, coordinator.onJoinCompleteInvokes);

        awaitFirstHeartbeat(heartbeatReceived);
    }

    private AtomicBoolean prepareFirstHeartbeat() {
        final AtomicBoolean heartbeatReceived = new AtomicBoolean(false);
        mockClient.prepareResponse(new MockClient.RequestMatcher() {
            @Override
            public boolean matches(ClientRequest request) {
                boolean isHeartbeatRequest = request.request().header().apiKey() == ApiKeys.HEARTBEAT.id;
                if (isHeartbeatRequest)
                    heartbeatReceived.set(true);
                return isHeartbeatRequest;
            }
        }, heartbeatResponse(Errors.UNKNOWN));
        return heartbeatReceived;
    }

    private void awaitFirstHeartbeat(final AtomicBoolean heartbeatReceived) throws Exception {
        mockTime.sleep(HEARTBEAT_INTERVAL_MS);
        TestUtils.waitForCondition(new TestCondition() {
            @Override
            public boolean conditionMet() {
                return heartbeatReceived.get();
            }
        }, 3000, "Should have received a heartbeat request after joining the group");
    }

    private Struct groupCoordinatorResponse(Node node, Errors error) {
        GroupCoordinatorResponse response = new GroupCoordinatorResponse(error.code(), node);
        return response.toStruct();
=======
>>>>>>> d7850a40
    }

    @Test
    public void testWakeupAfterSyncGroupReceived() throws Exception {
        mockClient.prepareResponse(groupCoordinatorResponse(node, Errors.NONE));
        mockClient.prepareResponse(joinGroupFollowerResponse(1, "memberId", "leaderId", Errors.NONE));
        mockClient.prepareResponse(new MockClient.RequestMatcher() {
            @Override
            public boolean matches(AbstractRequest body) {
                boolean isSyncGroupRequest = body instanceof SyncGroupRequest;
                if (isSyncGroupRequest)
                    // wakeup after the request returns
                    consumerClient.wakeup();
                return isSyncGroupRequest;
            }
        }, syncGroupResponse(Errors.NONE));
        AtomicBoolean heartbeatReceived = prepareFirstHeartbeat();

        try {
            coordinator.ensureActiveGroup();
            fail("Should have woken up from ensureActiveGroup()");
        } catch (WakeupException e) {
        }

        assertEquals(1, coordinator.onJoinPrepareInvokes);
        assertEquals(0, coordinator.onJoinCompleteInvokes);
        assertFalse(heartbeatReceived.get());

        coordinator.ensureActiveGroup();

        assertEquals(1, coordinator.onJoinPrepareInvokes);
        assertEquals(1, coordinator.onJoinCompleteInvokes);

        awaitFirstHeartbeat(heartbeatReceived);
    }

    @Test
    public void testWakeupAfterSyncGroupReceivedExternalCompletion() throws Exception {
        mockClient.prepareResponse(groupCoordinatorResponse(node, Errors.NONE));
        mockClient.prepareResponse(joinGroupFollowerResponse(1, "memberId", "leaderId", Errors.NONE));
        mockClient.prepareResponse(new MockClient.RequestMatcher() {
            @Override
            public boolean matches(AbstractRequest body) {
                boolean isSyncGroupRequest = body instanceof SyncGroupRequest;
                if (isSyncGroupRequest)
                    // wakeup after the request returns
                    consumerClient.wakeup();
                return isSyncGroupRequest;
            }
        }, syncGroupResponse(Errors.NONE));
        AtomicBoolean heartbeatReceived = prepareFirstHeartbeat();

        try {
            coordinator.ensureActiveGroup();
            fail("Should have woken up from ensureActiveGroup()");
        } catch (WakeupException e) {
        }

        assertEquals(1, coordinator.onJoinPrepareInvokes);
        assertEquals(0, coordinator.onJoinCompleteInvokes);
        assertFalse(heartbeatReceived.get());

        // the join group completes in this poll()
        consumerClient.poll(0);
        coordinator.ensureActiveGroup();

        assertEquals(1, coordinator.onJoinPrepareInvokes);
        assertEquals(1, coordinator.onJoinCompleteInvokes);

        awaitFirstHeartbeat(heartbeatReceived);
    }

    private AtomicBoolean prepareFirstHeartbeat() {
        final AtomicBoolean heartbeatReceived = new AtomicBoolean(false);
        mockClient.prepareResponse(new MockClient.RequestMatcher() {
            @Override
            public boolean matches(AbstractRequest body) {
                boolean isHeartbeatRequest = body instanceof HeartbeatRequest;
                if (isHeartbeatRequest)
                    heartbeatReceived.set(true);
                return isHeartbeatRequest;
            }
        }, heartbeatResponse(Errors.UNKNOWN));
        return heartbeatReceived;
    }

    private void awaitFirstHeartbeat(final AtomicBoolean heartbeatReceived) throws Exception {
        mockTime.sleep(HEARTBEAT_INTERVAL_MS);
        TestUtils.waitForCondition(new TestCondition() {
            @Override
            public boolean conditionMet() {
                return heartbeatReceived.get();
            }
        }, 3000, "Should have received a heartbeat request after joining the group");
    }

    private GroupCoordinatorResponse groupCoordinatorResponse(Node node, Errors error) {
        return new GroupCoordinatorResponse(error.code(), node);
    }

    private HeartbeatResponse heartbeatResponse(Errors error) {
        return new HeartbeatResponse(error.code());
    }

    private JoinGroupResponse joinGroupFollowerResponse(int generationId, String memberId, String leaderId, Errors error) {
        return new JoinGroupResponse(error.code(), generationId, "dummy-subprotocol", memberId, leaderId,
                Collections.<String, ByteBuffer>emptyMap());
    }

    private SyncGroupResponse syncGroupResponse(Errors error) {
        return new SyncGroupResponse(error.code(), ByteBuffer.allocate(0));
    }

    public class DummyCoordinator extends AbstractCoordinator {

        private int onJoinPrepareInvokes = 0;
        private int onJoinCompleteInvokes = 0;

        public DummyCoordinator(ConsumerNetworkClient client,
                                Metrics metrics,
                                Time time) {
            super(client, GROUP_ID, REBALANCE_TIMEOUT_MS, SESSION_TIMEOUT_MS, HEARTBEAT_INTERVAL_MS, metrics,
                    METRIC_GROUP_PREFIX, time, RETRY_BACKOFF_MS);
        }

        @Override
        protected String protocolType() {
            return "dummy";
        }

        @Override
        protected List<JoinGroupRequest.ProtocolMetadata> metadata() {
            return Collections.singletonList(new JoinGroupRequest.ProtocolMetadata("dummy-subprotocol", EMPTY_DATA));
        }

        @Override
        protected Map<String, ByteBuffer> performAssignment(String leaderId, String protocol, Map<String, ByteBuffer> allMemberMetadata) {
            Map<String, ByteBuffer> assignment = new HashMap<>();
            for (Map.Entry<String, ByteBuffer> metadata : allMemberMetadata.entrySet())
                assignment.put(metadata.getKey(), EMPTY_DATA);
            return assignment;
        }

        @Override
        protected void onJoinPrepare(int generation, String memberId) {
            onJoinPrepareInvokes++;
        }

        @Override
        protected void onJoinComplete(int generation, String memberId, String protocol, ByteBuffer memberAssignment) {
            onJoinCompleteInvokes++;
        }
    }

}<|MERGE_RESOLUTION|>--- conflicted
+++ resolved
@@ -109,6 +109,7 @@
         mockClient.prepareResponse(joinGroupFollowerResponse(1, "memberId", "leaderId", Errors.NONE));
         mockClient.prepareResponse(syncGroupResponse(Errors.NONE));
 
+
         final RuntimeException e = new RuntimeException();
 
         // raise the error when the background thread tries to send a heartbeat
@@ -160,15 +161,9 @@
         mockClient.prepareResponse(new MockClient.RequestMatcher() {
             private int invocations = 0;
             @Override
-<<<<<<< HEAD
-            public boolean matches(ClientRequest request) {
-                invocations++;
-                boolean isJoinGroupRequest = request.request().header().apiKey() == ApiKeys.JOIN_GROUP.id;
-=======
             public boolean matches(AbstractRequest body) {
                 invocations++;
                 boolean isJoinGroupRequest = body instanceof JoinGroupRequest;
->>>>>>> d7850a40
                 if (isJoinGroupRequest && invocations == 1)
                     // simulate wakeup before the request returns
                     throw new WakeupException();
@@ -202,15 +197,9 @@
         mockClient.prepareResponse(new MockClient.RequestMatcher() {
             private int invocations = 0;
             @Override
-<<<<<<< HEAD
-            public boolean matches(ClientRequest request) {
-                invocations++;
-                boolean isJoinGroupRequest = request.request().header().apiKey() == ApiKeys.JOIN_GROUP.id;
-=======
             public boolean matches(AbstractRequest body) {
                 invocations++;
                 boolean isJoinGroupRequest = body instanceof JoinGroupRequest;
->>>>>>> d7850a40
                 if (isJoinGroupRequest && invocations == 1)
                     // simulate wakeup before the request returns
                     throw new WakeupException();
@@ -245,13 +234,8 @@
         mockClient.prepareResponse(groupCoordinatorResponse(node, Errors.NONE));
         mockClient.prepareResponse(new MockClient.RequestMatcher() {
             @Override
-<<<<<<< HEAD
-            public boolean matches(ClientRequest request) {
-                boolean isJoinGroupRequest = request.request().header().apiKey() == ApiKeys.JOIN_GROUP.id;
-=======
             public boolean matches(AbstractRequest body) {
                 boolean isJoinGroupRequest = body instanceof JoinGroupRequest;
->>>>>>> d7850a40
                 if (isJoinGroupRequest)
                     // wakeup after the request returns
                     consumerClient.wakeup();
@@ -284,13 +268,8 @@
         mockClient.prepareResponse(groupCoordinatorResponse(node, Errors.NONE));
         mockClient.prepareResponse(new MockClient.RequestMatcher() {
             @Override
-<<<<<<< HEAD
-            public boolean matches(ClientRequest request) {
-                boolean isJoinGroupRequest = request.request().header().apiKey() == ApiKeys.JOIN_GROUP.id;
-=======
             public boolean matches(AbstractRequest body) {
                 boolean isJoinGroupRequest = body instanceof JoinGroupRequest;
->>>>>>> d7850a40
                 if (isJoinGroupRequest)
                     // wakeup after the request returns
                     consumerClient.wakeup();
@@ -327,15 +306,9 @@
         mockClient.prepareResponse(new MockClient.RequestMatcher() {
             private int invocations = 0;
             @Override
-<<<<<<< HEAD
-            public boolean matches(ClientRequest request) {
-                invocations++;
-                boolean isSyncGroupRequest = request.request().header().apiKey() == ApiKeys.SYNC_GROUP.id;
-=======
             public boolean matches(AbstractRequest body) {
                 invocations++;
                 boolean isSyncGroupRequest = body instanceof SyncGroupRequest;
->>>>>>> d7850a40
                 if (isSyncGroupRequest && invocations == 1)
                     // simulate wakeup after the request sent
                     throw new WakeupException();
@@ -369,15 +342,9 @@
         mockClient.prepareResponse(new MockClient.RequestMatcher() {
             private int invocations = 0;
             @Override
-<<<<<<< HEAD
-            public boolean matches(ClientRequest request) {
-                invocations++;
-                boolean isSyncGroupRequest = request.request().header().apiKey() == ApiKeys.SYNC_GROUP.id;
-=======
             public boolean matches(AbstractRequest body) {
                 invocations++;
                 boolean isSyncGroupRequest = body instanceof SyncGroupRequest;
->>>>>>> d7850a40
                 if (isSyncGroupRequest && invocations == 1)
                     // simulate wakeup after the request sent
                     throw new WakeupException();
@@ -404,108 +371,6 @@
         assertEquals(1, coordinator.onJoinCompleteInvokes);
 
         awaitFirstHeartbeat(heartbeatReceived);
-<<<<<<< HEAD
-    }
-
-    @Test
-    public void testWakeupAfterSyncGroupReceived() throws Exception {
-        mockClient.prepareResponse(groupCoordinatorResponse(node, Errors.NONE));
-        mockClient.prepareResponse(joinGroupFollowerResponse(1, "memberId", "leaderId", Errors.NONE));
-        mockClient.prepareResponse(new MockClient.RequestMatcher() {
-            @Override
-            public boolean matches(ClientRequest request) {
-                boolean isSyncGroupRequest = request.request().header().apiKey() == ApiKeys.SYNC_GROUP.id;
-                if (isSyncGroupRequest)
-                    // wakeup after the request returns
-                    consumerClient.wakeup();
-                return isSyncGroupRequest;
-            }
-        }, syncGroupResponse(Errors.NONE));
-        AtomicBoolean heartbeatReceived = prepareFirstHeartbeat();
-
-        try {
-            coordinator.ensureActiveGroup();
-            fail("Should have woken up from ensureActiveGroup()");
-        } catch (WakeupException e) {
-        }
-
-        assertEquals(1, coordinator.onJoinPrepareInvokes);
-        assertEquals(0, coordinator.onJoinCompleteInvokes);
-        assertFalse(heartbeatReceived.get());
-
-        coordinator.ensureActiveGroup();
-
-        assertEquals(1, coordinator.onJoinPrepareInvokes);
-        assertEquals(1, coordinator.onJoinCompleteInvokes);
-
-        awaitFirstHeartbeat(heartbeatReceived);
-    }
-
-    @Test
-    public void testWakeupAfterSyncGroupReceivedExternalCompletion() throws Exception {
-        mockClient.prepareResponse(groupCoordinatorResponse(node, Errors.NONE));
-        mockClient.prepareResponse(joinGroupFollowerResponse(1, "memberId", "leaderId", Errors.NONE));
-        mockClient.prepareResponse(new MockClient.RequestMatcher() {
-            @Override
-            public boolean matches(ClientRequest request) {
-                boolean isSyncGroupRequest = request.request().header().apiKey() == ApiKeys.SYNC_GROUP.id;
-                if (isSyncGroupRequest)
-                    // wakeup after the request returns
-                    consumerClient.wakeup();
-                return isSyncGroupRequest;
-            }
-        }, syncGroupResponse(Errors.NONE));
-        AtomicBoolean heartbeatReceived = prepareFirstHeartbeat();
-
-        try {
-            coordinator.ensureActiveGroup();
-            fail("Should have woken up from ensureActiveGroup()");
-        } catch (WakeupException e) {
-        }
-
-        assertEquals(1, coordinator.onJoinPrepareInvokes);
-        assertEquals(0, coordinator.onJoinCompleteInvokes);
-        assertFalse(heartbeatReceived.get());
-
-        // the join group completes in this poll()
-        consumerClient.poll(0);
-        coordinator.ensureActiveGroup();
-
-        assertEquals(1, coordinator.onJoinPrepareInvokes);
-        assertEquals(1, coordinator.onJoinCompleteInvokes);
-
-        awaitFirstHeartbeat(heartbeatReceived);
-    }
-
-    private AtomicBoolean prepareFirstHeartbeat() {
-        final AtomicBoolean heartbeatReceived = new AtomicBoolean(false);
-        mockClient.prepareResponse(new MockClient.RequestMatcher() {
-            @Override
-            public boolean matches(ClientRequest request) {
-                boolean isHeartbeatRequest = request.request().header().apiKey() == ApiKeys.HEARTBEAT.id;
-                if (isHeartbeatRequest)
-                    heartbeatReceived.set(true);
-                return isHeartbeatRequest;
-            }
-        }, heartbeatResponse(Errors.UNKNOWN));
-        return heartbeatReceived;
-    }
-
-    private void awaitFirstHeartbeat(final AtomicBoolean heartbeatReceived) throws Exception {
-        mockTime.sleep(HEARTBEAT_INTERVAL_MS);
-        TestUtils.waitForCondition(new TestCondition() {
-            @Override
-            public boolean conditionMet() {
-                return heartbeatReceived.get();
-            }
-        }, 3000, "Should have received a heartbeat request after joining the group");
-    }
-
-    private Struct groupCoordinatorResponse(Node node, Errors error) {
-        GroupCoordinatorResponse response = new GroupCoordinatorResponse(error.code(), node);
-        return response.toStruct();
-=======
->>>>>>> d7850a40
     }
 
     @Test
