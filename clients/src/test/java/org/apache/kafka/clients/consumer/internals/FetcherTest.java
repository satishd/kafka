--- conflicted
+++ resolved
@@ -20,10 +20,7 @@
 import org.apache.kafka.clients.ClientRequest;
 import org.apache.kafka.clients.Metadata;
 import org.apache.kafka.clients.MockClient;
-<<<<<<< HEAD
-=======
 import org.apache.kafka.clients.NetworkClient;
->>>>>>> 8ee7b906
 import org.apache.kafka.clients.NodeApiVersions;
 import org.apache.kafka.clients.consumer.ConsumerRebalanceListener;
 import org.apache.kafka.clients.consumer.ConsumerRecord;
@@ -49,11 +46,8 @@
 import org.apache.kafka.common.metrics.KafkaMetric;
 import org.apache.kafka.common.metrics.MetricConfig;
 import org.apache.kafka.common.metrics.Metrics;
-<<<<<<< HEAD
-=======
 import org.apache.kafka.common.metrics.Sensor;
 import org.apache.kafka.common.network.NetworkReceive;
->>>>>>> 8ee7b906
 import org.apache.kafka.common.protocol.ApiKeys;
 import org.apache.kafka.common.protocol.Errors;
 import org.apache.kafka.common.record.BufferSupplier;
@@ -86,11 +80,8 @@
 import org.apache.kafka.common.utils.LogContext;
 import org.apache.kafka.common.utils.MockTime;
 import org.apache.kafka.common.utils.Utils;
-<<<<<<< HEAD
-=======
 import org.apache.kafka.test.DelayedReceive;
 import org.apache.kafka.test.MockSelector;
->>>>>>> 8ee7b906
 import org.apache.kafka.test.TestUtils;
 import org.junit.After;
 import org.junit.Before;
@@ -124,11 +115,7 @@
     private String topicName = "test";
     private String groupId = "test-group";
     private final String metricGroup = "consumer" + groupId + "-fetch-manager-metrics";
-<<<<<<< HEAD
-    private TopicPartition tp = new TopicPartition(topicName, 0);
-=======
     private TopicPartition tp0 = new TopicPartition(topicName, 0);
->>>>>>> 8ee7b906
     private TopicPartition tp1 = new TopicPartition(topicName, 1);
     private int minBytes = 1;
     private int maxBytes = Integer.MAX_VALUE;
@@ -141,11 +128,8 @@
     private Cluster cluster = TestUtils.singletonCluster(topicName, 2);
     private Node node = cluster.nodes().get(0);
     private Metrics metrics = new Metrics(time);
-<<<<<<< HEAD
-=======
     FetcherMetricsRegistry metricsRegistry = new FetcherMetricsRegistry("consumer" + groupId);
 
->>>>>>> 8ee7b906
     private SubscriptionState subscriptions = new SubscriptionState(OffsetResetStrategy.EARLIEST);
     private SubscriptionState subscriptionsNoAutoReset = new SubscriptionState(OffsetResetStrategy.NONE);
     private static final double EPSILON = 0.0001;
@@ -636,11 +620,7 @@
             } catch (RecordTooLargeException e) {
                 assertTrue(e.getMessage().startsWith("There are some messages at [Partition=Offset]: "));
                 // the position should not advance since no data has been returned
-<<<<<<< HEAD
-                assertEquals(0, subscriptions.position(tp).longValue());
-=======
                 assertEquals(0, subscriptions.position(tp0).longValue());
->>>>>>> 8ee7b906
             }
         } finally {
             client.setNodeApiVersions(NodeApiVersions.create());
@@ -662,31 +642,18 @@
         } catch (KafkaException e) {
             assertTrue(e.getMessage().startsWith("Failed to make progress reading messages"));
             // the position should not advance since no data has been returned
-<<<<<<< HEAD
-            assertEquals(0, subscriptions.position(tp).longValue());
-=======
             assertEquals(0, subscriptions.position(tp0).longValue());
->>>>>>> 8ee7b906
         }
     }
 
     private void makeFetchRequestWithIncompleteRecord() {
-<<<<<<< HEAD
-        subscriptions.assignFromUser(singleton(tp));
-        subscriptions.seek(tp, 0);
-=======
-        subscriptions.assignFromUser(singleton(tp0));
-        subscriptions.seek(tp0, 0);
->>>>>>> 8ee7b906
+        subscriptions.assignFromUser(singleton(tp0));
+        subscriptions.seek(tp0, 0);
         assertEquals(1, fetcher.sendFetches());
         assertFalse(fetcher.hasCompletedFetches());
         MemoryRecords partialRecord = MemoryRecords.readableRecords(
             ByteBuffer.wrap(new byte[]{0, 0, 0, 0, 0, 0, 0, 0}));
-<<<<<<< HEAD
-        client.prepareResponse(fetchResponse(partialRecord, Errors.NONE.code(), 100L, 0));
-=======
         client.prepareResponse(fetchResponse(tp0, partialRecord, Errors.NONE, 100L, 0));
->>>>>>> 8ee7b906
         consumerClient.poll(0);
         assertTrue(fetcher.hasCompletedFetches());
     }
@@ -1093,68 +1060,6 @@
     }
 
     @Test
-    public void testUpdateFetchPositionOfPausedPartitionsRequiringOffsetReset() {
-        subscriptions.assignFromUser(singleton(tp));
-        subscriptions.committed(tp, new OffsetAndMetadata(0));
-        subscriptions.pause(tp); // paused partition does not have a valid position
-        subscriptions.needOffsetReset(tp, OffsetResetStrategy.LATEST);
-
-        client.prepareResponse(listOffsetRequestMatcher(ListOffsetRequest.LATEST_TIMESTAMP),
-                               listOffsetResponse(Errors.NONE, 1L, 10L));
-        fetcher.updateFetchPositions(singleton(tp));
-
-        assertFalse(subscriptions.isOffsetResetNeeded(tp));
-        assertFalse(subscriptions.isFetchable(tp)); // because tp is paused
-        assertTrue(subscriptions.hasValidPosition(tp));
-        assertEquals(10, subscriptions.position(tp).longValue());
-    }
-
-    @Test
-    public void testUpdateFetchPositionOfPausedPartitionsWithoutACommittedOffset() {
-        subscriptions.assignFromUser(singleton(tp));
-        subscriptions.pause(tp); // paused partition does not have a valid position
-
-        client.prepareResponse(listOffsetRequestMatcher(ListOffsetRequest.EARLIEST_TIMESTAMP),
-                               listOffsetResponse(Errors.NONE, 1L, 0L));
-        fetcher.updateFetchPositions(singleton(tp));
-
-        assertFalse(subscriptions.isOffsetResetNeeded(tp));
-        assertFalse(subscriptions.isFetchable(tp)); // because tp is paused
-        assertTrue(subscriptions.hasValidPosition(tp));
-        assertEquals(0, subscriptions.position(tp).longValue());
-    }
-
-    @Test
-    public void testUpdateFetchPositionOfPausedPartitionsWithoutAValidPosition() {
-        subscriptions.assignFromUser(singleton(tp));
-        subscriptions.committed(tp, new OffsetAndMetadata(0));
-        subscriptions.pause(tp); // paused partition does not have a valid position
-        subscriptions.seek(tp, 10);
-
-        fetcher.updateFetchPositions(singleton(tp));
-
-        assertFalse(subscriptions.isOffsetResetNeeded(tp));
-        assertFalse(subscriptions.isFetchable(tp)); // because tp is paused
-        assertTrue(subscriptions.hasValidPosition(tp));
-        assertEquals(10, subscriptions.position(tp).longValue());
-    }
-
-    @Test
-    public void testUpdateFetchPositionOfPausedPartitionsWithAValidPosition() {
-        subscriptions.assignFromUser(singleton(tp));
-        subscriptions.committed(tp, new OffsetAndMetadata(0));
-        subscriptions.seek(tp, 10);
-        subscriptions.pause(tp); // paused partition already has a valid position
-
-        fetcher.updateFetchPositions(singleton(tp));
-
-        assertFalse(subscriptions.isOffsetResetNeeded(tp));
-        assertFalse(subscriptions.isFetchable(tp)); // because tp is paused
-        assertTrue(subscriptions.hasValidPosition(tp));
-        assertEquals(10, subscriptions.position(tp).longValue());
-    }
-
-    @Test
     public void testGetAllTopics() {
         // sending response before request, as getTopicMetadata is a blocking call
         client.prepareResponse(newMetadataResponse(topicName, Errors.NONE));
@@ -1268,9 +1173,6 @@
         MetricName maxLagMetric = metrics.metricInstance(metricsRegistry.recordsLagMax);
         MetricName partitionLagMetric = metrics.metricName(tp0 + ".records-lag", metricGroup);
 
-        MetricName maxLagMetric = metrics.metricName("records-lag-max", metricGroup, "");
-        MetricName partitionLagMetric = metrics.metricName(tp + ".records-lag", metricGroup, "");
-
         Map<MetricName, KafkaMetric> allMetrics = metrics.metrics();
         KafkaMetric recordsFetchLagMax = allMetrics.get(maxLagMetric);
 
@@ -1291,10 +1193,7 @@
             builder.appendWithOffset(v, RecordBatch.NO_TIMESTAMP, "key".getBytes(), ("value-" + v).getBytes());
         fetchRecords(tp0, builder.build(), Errors.NONE, 200L, 0);
         assertEquals(197, recordsFetchLagMax.value(), EPSILON);
-<<<<<<< HEAD
-=======
         assertEquals(197, partitionLag.value(), EPSILON);
->>>>>>> 8ee7b906
 
         // verify de-registration of partition lag
         subscriptions.unsubscribe();
@@ -2038,11 +1937,7 @@
                                                  Long expectedOffsetForTp0,
                                                  Long expectedOffsetFortp) {
         client.reset();
-<<<<<<< HEAD
-        TopicPartition tp0 = tp;
         TopicPartition tp = new TopicPartition(topicName, 1);
-=======
->>>>>>> 8ee7b906
         // Ensure metadata has both partition.
         Cluster cluster = TestUtils.clusterWith(2, topicName, 2);
         metadata.update(cluster, Collections.<String>emptySet(), time.milliseconds());
@@ -2072,79 +1967,6 @@
             assertEquals(expectedOffsetFortp.longValue(), offsetAndTimestampMap.get(tp).timestamp());
             assertEquals(expectedOffsetFortp.longValue(), offsetAndTimestampMap.get(tp).offset());
         }
-    }
-
-    @Test
-    public void testFetchPositionAfterException() {
-    // verify the advancement in the next fetch offset equals the number of fetched records when
-        // some fetched partitions cause Exception. This ensures that consumer won't lose record upon exception
-        subscriptionsNoAutoReset.assignFromUser(Utils.mkSet(tp, tp1));
-        subscriptionsNoAutoReset.seek(tp, 1);
-        subscriptionsNoAutoReset.seek(tp1, 1);
-
-        assertEquals(1, fetcherNoAutoReset.sendFetches());
-
-        Map<TopicPartition, FetchResponse.PartitionData> partitions = new HashMap<>();
-        partitions.put(tp, new FetchResponse.PartitionData(Errors.OFFSET_OUT_OF_RANGE.code(), 100, MemoryRecords.EMPTY));
-        partitions.put(tp1, new FetchResponse.PartitionData(Errors.NONE.code(), 100, records));
-        client.prepareResponse(new FetchResponse(new LinkedHashMap<>(partitions), 0));
-        consumerClient.poll(0);
-
-        List<ConsumerRecord<byte[], byte[]>> fetchedRecords = new ArrayList<>();
-        List<OffsetOutOfRangeException> exceptions = new ArrayList<>();
-
-        try {
-            for (List<ConsumerRecord<byte[], byte[]>> records: fetcherNoAutoReset.fetchedRecords().values())
-                fetchedRecords.addAll(records);
-        } catch (OffsetOutOfRangeException e) {
-            exceptions.add(e);
-        }
-
-        assertEquals(fetchedRecords.size(), subscriptionsNoAutoReset.position(tp1) - 1);
-
-        try {
-            for (List<ConsumerRecord<byte[], byte[]>> records: fetcherNoAutoReset.fetchedRecords().values())
-                fetchedRecords.addAll(records);
-        } catch (OffsetOutOfRangeException e) {
-            exceptions.add(e);
-        }
-
-        assertEquals(4, subscriptionsNoAutoReset.position(tp1).longValue());
-        assertEquals(3, fetchedRecords.size());
-
-        // Should have received one OffsetOutOfRangeException for partition tp
-        assertEquals(1, exceptions.size());
-        OffsetOutOfRangeException e = exceptions.get(0);
-        assertTrue(e.offsetOutOfRangePartitions().containsKey(tp));
-        assertEquals(e.offsetOutOfRangePartitions().size(), 1);
-    }
-
-    @Test
-    public void testSeekBeforeException() {
-        Fetcher<byte[], byte[]> fetcher = createFetcher(subscriptionsNoAutoReset, new Metrics(time), 2);
-
-        subscriptionsNoAutoReset.assignFromUser(Utils.mkSet(tp));
-        subscriptionsNoAutoReset.seek(tp, 1);
-        assertEquals(1, fetcher.sendFetches());
-        Map<TopicPartition, FetchResponse.PartitionData> partitions = new HashMap<>();
-        partitions.put(tp, new FetchResponse.PartitionData(Errors.NONE.code(), 100, records));
-        client.prepareResponse(fetchResponse(this.records, Errors.NONE.code(), 100L, 0));
-        consumerClient.poll(0);
-
-        assertEquals(2, fetcher.fetchedRecords().get(tp).size());
-
-        subscriptionsNoAutoReset.assignFromUser(Utils.mkSet(tp, tp1));
-        subscriptionsNoAutoReset.seek(tp1, 1);
-        assertEquals(1, fetcher.sendFetches());
-        partitions = new HashMap<>();
-        partitions.put(tp1, new FetchResponse.PartitionData(Errors.OFFSET_OUT_OF_RANGE.code(), 100, MemoryRecords.EMPTY));
-        client.prepareResponse(new FetchResponse(new LinkedHashMap<>(partitions), 0));
-        consumerClient.poll(0);
-        assertEquals(1, fetcher.fetchedRecords().get(tp).size());
-
-        subscriptionsNoAutoReset.seek(tp1, 10);
-        // Should not throw OffsetOutOfRangeException after the seek
-        assertEquals(0, fetcher.fetchedRecords().size());
     }
 
     private void testGetOffsetsForTimesWithUnknownOffset() {
